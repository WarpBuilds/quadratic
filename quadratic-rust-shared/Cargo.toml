--- conflicted
+++ resolved
@@ -19,16 +19,12 @@
 chrono = "0.4.31"
 futures-util = "0.3.30"
 jsonwebtoken = "9.2.0"
-<<<<<<< HEAD
-parquet = { version = "53.0.0", default-features = false, features = ["arrow", "arrow-array", "flate2", "snap"] }
-=======
-parquet = { version = "51.0.0", default-features = false, features = [
+parquet = { version = "53.0.0", default-features = false, features = [
   "arrow",
   "arrow-array",
   "flate2",
   "snap",
 ] }
->>>>>>> 7e39ab1c
 redis = { version = "0.25.3", features = ["tokio-comp"] }
 reqwest = { version = "0.11.22", features = ["json", "serde_json"] }
 serde = { version = "1.0.193", features = ["derive"] }
