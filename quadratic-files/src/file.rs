use serde::de::DeserializeOwned;
use std::sync::Arc;
use tokio::time::Instant;
use uuid::Uuid;

use quadratic_core::{
    controller::{
        operations::operation::Operation,
        transaction::{Transaction, TransactionServer},
        GridController,
    },
    grid::{
        file::{export, import, CURRENT_VERSION},
        Grid,
    },
};
use quadratic_rust_shared::{
    pubsub::PubSub as PubSubTrait,
    quadratic_api::{get_file_checkpoint, set_file_checkpoint},
    storage::{Storage, StorageContainer},
};

use crate::{
    error::{FilesError, Result},
    state::{settings::Settings, State},
    truncate::{add_processed_transaction, processed_transaction_key},
};

pub static GROUP_NAME: &str = "quadratic-file-service-1";

/// Load a .grid file
pub(crate) fn load_file(key: &str, file: Vec<u8>) -> Result<Grid> {
    import(file).map_err(|e| FilesError::ImportFile(key.into(), e.to_string()))
}

/// Exports a .grid file
pub(crate) fn export_file(key: &str, grid: Grid) -> Result<Vec<u8>> {
    export(grid).map_err(|e| FilesError::ExportFile(key.into(), e.to_string()))
}

/// Apply a vec of operations to the grid
pub(crate) fn apply_transaction(grid: &mut GridController, operations: Vec<Operation>) {
    grid.server_apply_transaction(operations, None)
}

/// Exports a .grid file
pub(crate) async fn get_and_load_object(
    storage: &StorageContainer,
    key: &str,
    sequence_num: u64,
) -> Result<GridController> {
    let body = storage
        .read(key)
        .await
<<<<<<< HEAD
        .map_err(|e| FilesError::LoadFile(key.into(), e.to_string()))?;
    let grid = load_file(key, &body)?;
=======
        .map_err(|e| FilesError::LoadFile(key.into(), bucket.to_string(), e.to_string()))?
        .into_bytes();
    let grid = load_file(key, body.to_vec())?;
>>>>>>> 6fd0312b

    Ok(GridController::from_grid(grid, sequence_num))
}

pub(crate) fn key(file_id: Uuid, sequence: u64) -> String {
    format!("{file_id}-{sequence}.grid")
}

/// Load a file from S3, add it to memory, process transactions and upload it back to S3
pub(crate) async fn process_transactions(
    storage: &StorageContainer,
    file_id: Uuid,
    checkpoint_sequence_num: u64,
    final_sequence_num: u64,
    operations: Vec<Operation>,
) -> Result<u64> {
    let mut grid = get_and_load_object(
        storage,
        &key(file_id, checkpoint_sequence_num),
        checkpoint_sequence_num,
    )
    .await?;

    let key = key(file_id, final_sequence_num);

    apply_transaction(&mut grid, operations);
    let body = export_file(&key, grid.into_grid())?;

    storage.write(&key, &body.into()).await?;

    Ok(final_sequence_num)
}

/// Process outstanding transactions in the queue
pub(crate) async fn process_queue_for_room(
    state: &Arc<State>,
    file_id: &Uuid,
    active_channels: &str,
) -> Result<Option<u64>> {
    let start = Instant::now();
    let channel = &file_id.to_string();

    let Settings {
        storage,
        quadratic_api_uri,
        m2m_auth_token,
        ..
    } = &state.settings;

    let checkpoint_sequence_num =
        match get_file_checkpoint(quadratic_api_uri, m2m_auth_token, file_id).await {
            Ok(last_checkpoint) => last_checkpoint.sequence_number,
            Err(_) => 0,
        };

    // this is an expensive lock since we're waiting for the file to write to S3 before unlocking
    let mut pubsub = state.pubsub.lock().await;

    // subscribe to the channel
    pubsub.connection.subscribe(channel, GROUP_NAME).await?;

    // get all transactions for the room in the queue
    let transactions = pubsub
        .connection
        .get_messages_from(channel, &checkpoint_sequence_num.to_string(), false)
        .await?
        .into_iter()
        .flat_map(|(_, message)| decompress_and_deserialize::<TransactionServer>(message))
        .collect::<Vec<TransactionServer>>();

    tracing::trace!(
        "Found {} transaction(s) for room {file_id}",
        transactions.len()
    );

    if transactions.is_empty() {
        return Ok(None);
    }

    let sequence_numbers = transactions
        .iter()
        .map(|transaction| transaction.sequence_num)
        .collect::<Vec<u64>>();

    let first_sequence_num = sequence_numbers
        .first()
        .cloned()
        .ok_or_else(|| FilesError::Unknown("No transactions to process".into()))?;

    let last_sequence_num = sequence_numbers
        .last()
        .cloned()
        .ok_or_else(|| FilesError::Unknown("No transactions to process".into()))?;

    // combine all operations into a single vec
    let operations = transactions
        .into_iter()
        .flat_map(|transaction| {
            // tracing::info!(
            //     "Processing transaction {}, sequence number {} for room {file_id}",
            //     transaction.id,
            //     transaction.sequence_num
            // );
            decompress_and_deserialize::<Vec<Operation>>(transaction.operations)
        })
        .flatten()
        .collect::<Vec<Operation>>();

    // process the transactions and save the file to S3
    let last_sequence_num = process_transactions(
        storage,
        *file_id,
        checkpoint_sequence_num,
        last_sequence_num,
        operations,
    )
    .await?;

    // convert keys to &str requires 2 iterations
    let keys = sequence_numbers
        .iter()
        .map(|s| s.to_string())
        .collect::<Vec<_>>();
    let keys = keys.iter().map(AsRef::as_ref).collect::<Vec<_>>();

    // confirm that transactions have been processed
    pubsub
        .connection
        .ack(channel, GROUP_NAME, keys, Some(active_channels), false)
        .await?;

    drop(pubsub);

    // update the checkpoint in quadratic-api
    let key = &key(*file_id, last_sequence_num);

    set_file_checkpoint(
        quadratic_api_uri,
        m2m_auth_token,
        file_id,
        last_sequence_num,
        CURRENT_VERSION.into(),
        key.to_owned(),
        storage.path().to_owned(),
    )
    .await?;

    // add FILE_ID.SEQUENCE_NUM to the processed transactions channel
    let message = processed_transaction_key(&file_id.to_string(), &last_sequence_num.to_string());
    let processed_transactions_channel = state
        .settings
        .pubsub_processed_transactions_channel
        .to_owned();

    add_processed_transaction(
        &Arc::clone(state),
        &processed_transactions_channel,
        &message,
    )
    .await?;

    state.stats.lock().await.last_processed_file_time = Some(Instant::now());
    state.stats.lock().await.files_to_process_in_pubsub = 0;

    tracing::info!(
        "Processed sequence numbers {first_sequence_num} - {last_sequence_num} for room {file_id} in {:?}", start.elapsed()
    );

    Ok(Some(last_sequence_num))
}

/// Process outstanding transactions in the queue
pub(crate) async fn process(state: &Arc<State>, active_channels: &str) -> Result<()> {
    let files = state
        .pubsub
        .lock()
        .await
        .connection
        .active_channels(active_channels)
        .await?
        .into_iter()
        .flat_map(|file_id| Uuid::parse_str(&file_id))
        .collect::<Vec<_>>();

    // collect info for stats
    state.stats.lock().await.files_to_process_in_pubsub = files.len() as u64;

    for file_id in files.iter() {
        // TODO(ddimaria): instead of logging the error, move the file to a dead letter queue
        if let Err(error) = process_queue_for_room(state, file_id, active_channels).await {
            tracing::error!("Error processing file {file_id}: {error}");
        };
    }

    Ok(())
}

fn decompress_and_deserialize<T: DeserializeOwned>(data: Vec<u8>) -> Result<T> {
    Transaction::decompress_and_deserialize::<T>(&data)
        .map_err(|e| FilesError::Serialization(e.to_string()))
}

#[cfg(test)]
mod tests {
    use super::*;
    use quadratic_core::{CellValue, Pos, SheetPos};

    #[test]
    fn loads_a_file_and_applies_a_transaction_and_exports_the_file() {
        let key = "test";

        // load the file
        let file = load_file(
            key,
            include_bytes!("../../quadratic-rust-shared/data/grid/v1_4_simple.grid").to_vec(),
        )
        .unwrap();

        // add a cell value to the file
        let mut gc = GridController::from_grid(file.clone(), 0);
        let sheet_id = gc.sheet_ids().first().unwrap().to_owned();
        gc.set_cell_value(
            SheetPos {
                x: 1,
                y: 2,
                sheet_id,
            },
            "hello".to_string(),
            None,
        );
        let transaction = gc.last_transaction().unwrap().clone();
        let sheet = gc.grid().try_sheet(sheet_id).unwrap();

        assert_eq!(
            sheet.display_value(Pos { x: 1, y: 2 }),
            Some(CellValue::Text("hello".to_string()))
        );

        // apply a transaction to the file
        apply_transaction(&mut gc, transaction.operations);
        let sheet = gc.grid().try_sheet(sheet_id).unwrap();

        assert_eq!(
            sheet.display_value(Pos { x: 1, y: 2 }),
            Some(CellValue::Text("hello".to_string()))
        );

        let grid = export_file(key, file);
        assert!(grid.is_ok());
    }

    #[tokio::test]
    async fn processes_a_file() {
        // let state = new_arc_state().await;
        // let Settings {
        //     aws_client,
        //     aws_s3_bucket_name,
        //     quadratic_api_uri,
        //     m2m_auth_token,
        //     ..
        // } = &state.settings;

        // println!("{:?}", aws_s3_bucket_name);

        // let file_id = Uuid::from_str("daf6008f-d858-4a6a-966b-928213048941").unwrap();
        // let sequence = 0;
        // let key = key(file_id, sequence);

        // let file = get_and_load_object(&aws_client, aws_s3_bucket_name, &key, 0)
        //     .await
        //     .unwrap();
        // println!("{:?}", file);
        // return;

        // let mut grid = get_and_load_object(&client, &config.aws_s3_bucket_name, &key)
        //     .await
        //     .unwrap();
        // let sheet_id = grid.sheet_ids().first().unwrap().to_owned();
        // let sheet_rect = SheetPos {
        //     x: 0,
        //     y: 0,
        //     sheet_id,
        // }
        // .into();
        // let value = CellValue::Text("hello".to_string());
        // let values = Array::from(value);
        // let operation = Operation::SetCellValues { sheet_rect, values };

        // process_transactions(
        //     &client,
        //     &config.aws_s3_bucket_name,
        //     file_id,
        //     sequence,
        //     vec![operation],
        // )
        // .await
        // .unwrap();
    }
}<|MERGE_RESOLUTION|>--- conflicted
+++ resolved
@@ -52,14 +52,8 @@
     let body = storage
         .read(key)
         .await
-<<<<<<< HEAD
         .map_err(|e| FilesError::LoadFile(key.into(), e.to_string()))?;
-    let grid = load_file(key, &body)?;
-=======
-        .map_err(|e| FilesError::LoadFile(key.into(), bucket.to_string(), e.to_string()))?
-        .into_bytes();
     let grid = load_file(key, body.to_vec())?;
->>>>>>> 6fd0312b
 
     Ok(GridController::from_grid(grid, sequence_num))
 }
