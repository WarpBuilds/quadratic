{
    "editor.formatOnSave": true,
    "cSpell.words": [
        "dgraph",
        "Fuzzysort",
        "hljs",
        "openai",
        "pixi",
        "pixiapp",
        "subquadrant",
        "subquadrants"
    ],
<<<<<<< HEAD
    "editor.formatOnType": true
=======
    "editor.codeActionsOnSave": {
        "source.organizeImports": true,
    }
>>>>>>> aedb54a8
}<|MERGE_RESOLUTION|>--- conflicted
+++ resolved
@@ -1,20 +1,7 @@
 {
-    "editor.formatOnSave": true,
-    "cSpell.words": [
-        "dgraph",
-        "Fuzzysort",
-        "hljs",
-        "openai",
-        "pixi",
-        "pixiapp",
-        "subquadrant",
-        "subquadrants"
-    ],
-<<<<<<< HEAD
-    "editor.formatOnType": true
-=======
-    "editor.codeActionsOnSave": {
-        "source.organizeImports": true,
-    }
->>>>>>> aedb54a8
+  "editor.formatOnSave": true,
+  "cSpell.words": ["dgraph", "Fuzzysort", "hljs", "openai", "pixi", "pixiapp", "subquadrant", "subquadrants"],
+  "editor.codeActionsOnSave": {
+    "source.organizeImports": true
+  }
 }