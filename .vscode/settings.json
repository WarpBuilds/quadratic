--- conflicted
+++ resolved
@@ -59,11 +59,7 @@
   "editor.codeActionsOnSave": {
     "source.organizeImports": "explicit"
   },
-<<<<<<< HEAD
-  "rust-analyzer.runnables.extraEnv": { "CARGO_TARGET_DIR": "target/rust-analyzer" },
   "rust-analyzer.check.extraArgs": ["--target-dir=target/rust-analyzer"],
-=======
->>>>>>> 29aebe29
   "rust-analyzer.checkOnSave": true,
   "rust-analyzer.cargo.unsetTest": true,
   // "rust-analyzer.checkOnSave.command": "clippy",
