--- conflicted
+++ resolved
@@ -13,12 +13,6 @@
 jobs:
   test_rust:
     runs-on: ubuntu-latest-8-cores
-<<<<<<< HEAD
-    permissions:
-      checks: write
-      contents: write
-=======
->>>>>>> 6d4d69cf
     steps:
       - uses: actions/checkout@v4
       - uses: actions/setup-node@v4
