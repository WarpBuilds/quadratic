--- conflicted
+++ resolved
@@ -109,19 +109,11 @@
         with:
           node-version: 18
 
-<<<<<<< HEAD
-      - name: Run npm test:ci in quadratic-client
+      - name: Run npm test:unit:ci in quadratic-client
         run: |
           cd quadratic-client
           npm install
-          npm run test:unit
-=======
-    - name: Run npm test:unit:ci in quadratic-client
-      run: |
-        cd quadratic-client
-        npm install
-        npm run test:unit:ci
->>>>>>> a024abc6
+          npm run test:unit:ci
 
   test_python:
     runs-on: ubuntu-latest-8-cores
@@ -149,19 +141,11 @@
         with:
           node-version: 18
 
-<<<<<<< HEAD
-      - name: Run npm test:ci in quadratic-client
+      - name: Run npm test:ci in quadratic-api
         run: |
           cd quadratic-api
           npm install
           npm run docker:test:ci
-=======
-    - name: Run npm test:ci in quadratic-api
-      run: |
-        cd quadratic-api
-        npm install
-        npm run docker:test:ci
->>>>>>> a024abc6
 
   lint_rust:
     runs-on: ubuntu-latest-8-cores
