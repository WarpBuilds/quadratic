--- conflicted
+++ resolved
@@ -120,21 +120,6 @@
   test_python:
     runs-on: ubuntu-latest-8-cores
     steps:
-<<<<<<< HEAD
-    - uses: actions/checkout@v4
-    - uses: actions/setup-node@v4
-      with:
-        node-version: 18
-    - uses: actions/setup-python@v4
-      with:
-        python-version: '3.11.3'
-        cache: 'pip'
-
-    - name: Test python
-      run: |
-        cd quadratic-client
-        npm run test:python
-=======
       - uses: actions/checkout@v4
       - uses: actions/setup-node@v4
         with:
@@ -146,10 +131,8 @@
 
       - name: Test python
         run: |
-          pip install -r requirements.txt
           cd quadratic-client
           npm run test:python
->>>>>>> 33b5f3a8
 
   test_api:
     runs-on: ubuntu-latest-8-cores
