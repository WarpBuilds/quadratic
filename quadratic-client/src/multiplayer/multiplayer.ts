import { hasPermissionToEditFile } from '@/actions';
import { authClient, parseDomain } from '@/auth';
import { debugShowMultiplayer } from '@/debugFlags';
import { grid } from '@/grid/controller/Grid';
import { sheets } from '@/grid/controller/Sheets';
import { offline } from '@/grid/controller/offline';
import { pixiApp } from '@/gridGL/pixiApp/PixiApp';
import { pixiAppSettings } from '@/gridGL/pixiApp/PixiAppSettings';
import { SheetPos } from '@/gridGL/types/size';
import { displayName } from '@/utils/userUtil';
import { pythonWebWorker } from '@/web-workers/pythonWebWorker/python';
import { User } from '@auth0/auth0-spa-js';
import { v4 as uuid } from 'uuid';
import { MULTIPLAYER_COLORS, MULTIPLAYER_COLORS_TINT } from '../gridGL/HTMLGrid/multiplayerCursor/multiplayerColors';
import {
  Heartbeat,
  MessageUserUpdate,
  MultiplayerUser,
  ReceiveCurrentTransaction,
  ReceiveEnterRoom,
  ReceiveMessages,
  ReceiveRoom,
  ReceiveTransaction,
  ReceiveTransactions,
  SendEnterRoom,
  SendGetTransactions,
  SendTransaction,
} from './multiplayerTypes';

const UPDATE_TIME = 1000 / 30;
const HEARTBEAT_TIME = 1000 * 10;
const RECONNECT_AFTER_ERROR_TIMEOUT = 1000 * 5;

export type MultiplayerState =
  | 'startup'
  | 'no internet'
  | 'not connected'
  | 'connecting'
  | 'connected'
  | 'waiting to reconnect'
  | 'syncing';

// todo: Next time we have a chance to refactor Multiplayer:
// * separate out the connection part into its own class/file and fully test all connection states by mocking the Socket.

export class Multiplayer {
  sessionId: string;

  private websocket?: WebSocket;
  private _state: MultiplayerState = 'startup';
  private updateId?: number;
  private fileId?: string;
  private user?: User;
  private anonymous?: boolean;
  private jwt?: string | void;
  private lastMouseMove: { x: number; y: number } | undefined;
  private connectionTimeout: number | undefined;
  brokenConnection = false;

  // server-assigned index of current user
  index?: number;
  colorString?: string;

  // messages pending a reconnect
  private waitingForConnection: { (value: unknown): void }[] = [];

  // queue of items waiting to be sent to the server on the next tick
  private userUpdate: MessageUserUpdate;
  private lastHeartbeat = 0;

  // users currently logged in to the room
  users: Map<string, MultiplayerUser> = new Map();

  constructor() {
    this.sessionId = uuid();
    this.userUpdate = { type: 'UserUpdate', session_id: this.sessionId, file_id: '', update: {} };
    window.addEventListener('online', () => {
      if (this.state === 'no internet') {
        this.state = 'not connected';
        this.init();
      }
    });
    window.addEventListener('offline', () => {
      this.state = 'no internet';
      this.websocket?.close();
    });

    // this is only a partial solution mostly for desktop
    // see https://www.igvita.com/2015/11/20/dont-lose-user-and-app-state-use-page-visibility/ for a further discussion
    const alertUser = (e: BeforeUnloadEvent) => {
<<<<<<< HEAD
      if (this.state === 'syncing') {
=======
      if (
        this.state === 'syncing' &&
        !this.brokenConnection &&
        hasPermissionToEditFile(pixiAppSettings.editorInteractionState.permissions)
      ) {
>>>>>>> 4a6e33b7
        e.preventDefault();
      }
    };
    window.addEventListener('beforeunload', alertUser);
  }

  get state() {
    return this._state;
  }
  private set state(state: MultiplayerState) {
    this._state = state;
    if (state === 'no internet' || state === 'waiting to reconnect') {
      this.clearAllUsers();
    }
    window.dispatchEvent(new CustomEvent('multiplayer-state', { detail: state }));
  }

  private async getJwt() {
    this.jwt = await authClient.getToken();
  }

  private async addJwtCookie(force: boolean = false) {
    if (force || !this.jwt) {
      await this.getJwt();

      if (this.jwt) {
        let domain = parseDomain(window.location.host);
        document.cookie = `jwt=${this.jwt}; path=/; domain=${domain};`;
      }
    }
  }

  async init(file_id?: string, user?: User, anonymous?: boolean) {
    if (this.state === 'connected' || this.state === 'syncing') return;

    if (file_id) {
      this.fileId = file_id;
      this.user = user;
      this.anonymous = anonymous;
      this.userUpdate.file_id = file_id;
    }

    if (!this.anonymous) {
      await this.addJwtCookie();
    }

    return new Promise((resolve) => {
      if (this.state === 'connecting' || this.state === 'waiting to reconnect') {
        this.waitingForConnection.push(resolve);
        return;
      }

      this.state = 'connecting';
      this.websocket = new WebSocket(import.meta.env.VITE_QUADRATIC_MULTIPLAYER_URL);
      this.websocket.addEventListener('message', this.receiveMessage);

      this.websocket.addEventListener('close', () => {
        if (debugShowMultiplayer) console.log('[Multiplayer] websocket closed unexpectedly.');
        this.brokenConnection = true;
        this.state = 'waiting to reconnect';
        this.reconnect();
      });
      this.websocket.addEventListener('error', (e) => {
        if (debugShowMultiplayer) console.log('[Multiplayer] websocket error', e);
        this.brokenConnection = true;
        this.state = 'waiting to reconnect';
        this.reconnect();
      });
      this.websocket.addEventListener('open', () => {
        console.log('[Multiplayer] websocket connected.');
        this.brokenConnection = false;
        this.state = 'connected';
        this.enterFileRoom();
        this.waitingForConnection.forEach((resolve) => resolve(0));
        this.waitingForConnection = [];
        this.lastHeartbeat = Date.now();
        window.addEventListener('change-sheet', this.sendChangeSheet);
        if (!this.updateId) {
          this.updateId = window.setInterval(multiplayer.update, UPDATE_TIME);
        }
      });
    });
  }

  private reconnect = () => {
    if (this.state === 'no internet' || this.connectionTimeout) return;
    console.log(`[Multiplayer] websocket closed. Reconnecting in ${RECONNECT_AFTER_ERROR_TIMEOUT / 1000}s...`);
    this.state = 'waiting to reconnect';
    this.connectionTimeout = window.setTimeout(async () => {
      this.state = 'not connected';
      this.connectionTimeout = undefined;
      await this.init();
    }, RECONNECT_AFTER_ERROR_TIMEOUT);
  };

  // multiplayer for a file
  async enterFileRoom() {
    if (!this.websocket) throw new Error('Expected websocket to be defined in enterFileRoom');
    if (!this.fileId) throw new Error('Expected fileId to be defined in enterFileRoom');
    const user = this.user;
    if (!user?.sub) throw new Error('Expected user to be defined in enterFileRoom');
    // ensure the user doesn't join a room twice
    const enterRoom: SendEnterRoom = {
      type: 'EnterRoom',
      session_id: this.sessionId,
      user_id: user.sub,
      file_id: this.fileId,
      sheet_id: sheets.sheet.id,
      selection: sheets.getMultiplayerSelection(),
      first_name: user.given_name ?? '',
      last_name: user.family_name ?? '',
      email: user.email ?? '',
      image: user.picture ?? '',
      cell_edit: {
        active: pixiAppSettings.input.show,
        text: pixiAppSettings.input.value ?? '',
        cursor: pixiAppSettings.input.cursor ?? 0,
        code_editor: pixiAppSettings.editorInteractionState.showCodeEditor,
      },
      x: 0,
      y: 0,
      visible: false,
      viewport: pixiApp.saveMultiplayerViewport(),
      code_running: JSON.stringify(pythonWebWorker.getCodeRunning()),
      follow: pixiAppSettings.editorInteractionState.follow,
    };
    this.websocket.send(JSON.stringify(enterRoom));
    offline.loadTransactions();
    if (debugShowMultiplayer) console.log(`[Multiplayer] Joined room ${this.fileId}.`);
  }

  // called by Update.ts
  private update = () => {
    if (!navigator.onLine || this.state !== 'connected') return;
    const now = performance.now();

    if (Object.keys(this.userUpdate.update).length > 0) {
      this.websocket!.send(JSON.stringify(this.userUpdate));
      this.userUpdate.update = {};
      this.lastHeartbeat = now;
    }
    if (now - this.lastHeartbeat > HEARTBEAT_TIME) {
      if (debugShowMultiplayer) {
        console.log('[Multiplayer] Sending heartbeat to the server...');
      }
      const heartbeat: Heartbeat = {
        type: 'Heartbeat',
        session_id: this.sessionId,
        file_id: this.fileId!,
      };
      this.websocket!.send(JSON.stringify(heartbeat));
      this.lastHeartbeat = now;
    }
  };

  // used to pre-populate useMultiplayerUsers.tsx
  getUsers(): MultiplayerUser[] {
    return Array.from(this.users.values());
  }

  // whether a multiplayer user is already editing a cell
  cellIsBeingEdited(x: number, y: number, sheetId: string): { codeEditor: boolean; user: string } | undefined {
    for (const player of this.users.values()) {
      if (player.sheet_id === sheetId && player.cell_edit.active && player.parsedSelection) {
        if (player.parsedSelection.cursor.x === x && player.parsedSelection.cursor.y === y) {
          const user = displayName(player, false);
          return { codeEditor: player.cell_edit.code_editor, user };
        }
      }
    }
  }

  //#region send messages
  //-------------------------

  private getUserUpdate(): MessageUserUpdate {
    if (!this.userUpdate) {
      this.userUpdate = {
        type: 'UserUpdate',
        session_id: this.sessionId,
        file_id: this.fileId!,
        update: {},
      };
    }
    return this.userUpdate;
  }

  async sendMouseMove(x?: number, y?: number) {
    if (this.lastMouseMove === undefined && x === undefined) return;
    if (this.lastMouseMove && this.lastMouseMove.x === x && this.lastMouseMove.y === y) return;
    const userUpdate = this.getUserUpdate().update;
    if (x === undefined || y === undefined) {
      userUpdate.visible = false;
    } else {
      userUpdate.x = x;
      userUpdate.y = y;
      userUpdate.visible = true;
    }
    this.lastMouseMove = x === undefined || y === undefined ? undefined : { x, y };
  }

  async sendSelection(selection: string) {
    const userUpdate = this.getUserUpdate().update;
    userUpdate.selection = selection;
  }

  sendChangeSheet = () => {
    const userUpdate = this.getUserUpdate().update;
    userUpdate.sheet_id = sheets.sheet.id;
  };

  sendCellEdit(text: string, cursor: number, codeEditor: boolean, bold?: boolean, italic?: boolean) {
    const userUpdate = this.getUserUpdate().update;
    userUpdate.cell_edit = {
      text,
      cursor,
      active: true,
      code_editor: codeEditor,
      bold,
      italic,
    };
  }

  sendEndCellEdit() {
    const userUpdate = this.getUserUpdate().update;
    userUpdate.cell_edit = {
      text: '',
      cursor: 0,
      active: false,
      code_editor: false,
    };
  }

  sendViewport(viewport: string) {
    const userUpdate = this.getUserUpdate().update;
    userUpdate.viewport = viewport;
  }

  sendCodeRunning(sheetPos: SheetPos[]) {
    const userUpdate = this.getUserUpdate().update;
    userUpdate.code_running = JSON.stringify(sheetPos);
  }

  async sendTransaction(id: string, operations: string) {
    await this.init();
    if (!this.websocket) throw new Error('Expected websocket to be defined in sendTransaction');
    // it's possible that we try to send a transaction before we've entered a room (eg, unsent_transactions)
    if (!this.fileId) return;
    const message: SendTransaction = {
      type: 'Transaction',
      id,
      session_id: this.sessionId,
      file_id: this.fileId,
      operations,
    };
    this.state = 'syncing';
    const stringified = JSON.stringify(message);
    this.websocket.send(stringified);
    if (debugShowMultiplayer)
      console.log(`[Multiplayer] Sent transaction ${id} (${Math.round(stringified.length / 1000000)}MB).`);
  }

  async sendGetTransactions(min_sequence_num: bigint) {
    await this.init();
    if (!this.websocket) throw new Error('Expected websocket to be defined in sendGetTransactions');
    const message: SendGetTransactions = {
      type: 'GetTransactions',
      session_id: this.sessionId,
      file_id: this.fileId!,
      min_sequence_num,
    };
    if (debugShowMultiplayer) console.log(`[Multiplayer] Requesting transactions starting from ${min_sequence_num}.`);
    this.websocket.send(JSON.stringify(message));
    this.state = 'syncing';
  }

  sendFollow(follow: string) {
    const userUpdate = this.getUserUpdate().update;
    userUpdate.follow = follow;
  }

  //#endregion

  //#region receive messages
  //-------------------------

  // updates the React hook to populate the Avatar list
  private receiveUsersInRoom(room: ReceiveRoom) {
    const remaining = new Set(this.users.keys());
    for (const user of room.users) {
      if (user.session_id === this.sessionId) {
        this.index = user.index;
        this.colorString = MULTIPLAYER_COLORS[user.index % MULTIPLAYER_COLORS.length];
      } else {
        let player = this.users.get(user.session_id);
        if (player) {
          player.first_name = user.first_name;
          player.last_name = user.last_name;
          player.image = user.image;
          player.sheet_id = user.sheet_id;
          player.selection = user.selection;
          player.parsedSelection = user.selection ? JSON.parse(user.selection) : undefined;
          remaining.delete(user.session_id);
          if (debugShowMultiplayer) console.log(`[Multiplayer] Updated player ${user.first_name}.`);
        } else {
          player = {
            session_id: user.session_id,
            file_id: user.file_id,
            user_id: user.user_id,
            first_name: user.first_name,
            last_name: user.last_name,
            email: user.email,
            image: user.image,
            sheet_id: user.sheet_id,
            selection: user.selection,
            parsedSelection: user.selection ? JSON.parse(user.selection) : undefined,
            cell_edit: user.cell_edit,
            x: 0,
            y: 0,
            color: MULTIPLAYER_COLORS_TINT[user.index % MULTIPLAYER_COLORS_TINT.length],
            colorString: MULTIPLAYER_COLORS[user.index % MULTIPLAYER_COLORS.length],
            visible: false,
            index: user.index,
            viewport: user.viewport,
            code_running: user.code_running,
            parsedCodeRunning: user.code_running ? JSON.parse(user.code_running) : [],
            follow: user.follow,
          };
          this.users.set(user.session_id, player);
          if (debugShowMultiplayer) console.log(`[Multiplayer] Player ${user.first_name} entered room.`);
        }
      }
    }
    remaining.forEach((sessionId) => {
      if (debugShowMultiplayer) console.log(`[Multiplayer] Player ${this.users.get(sessionId)?.first_name} left room.`);
      this.users.delete(sessionId);
    });
    window.dispatchEvent(new CustomEvent('multiplayer-update', { detail: this.getUsers() }));
    pixiApp.multiplayerCursor.dirty = true;
  }

  private clearAllUsers() {
    if (debugShowMultiplayer) console.log('[Multiplayer] Clearing all users.');
    this.users.clear();
    pixiApp.multiplayerCursor.dirty = true;
    window.dispatchEvent(new CustomEvent('multiplayer-update', { detail: this.getUsers() }));
    window.dispatchEvent(new CustomEvent('multiplayer-change-sheet'));
    window.dispatchEvent(new CustomEvent('multiplayer-cursor'));
  }

  private receiveUserUpdate(data: MessageUserUpdate) {
    // this eventually will not be necessarily
    if (data.session_id === this.sessionId) return;
    const player = this.users.get(data.session_id);

    // it's possible we get the UserUpdate before the EnterRoom response. No big deal if we do.
    if (!player) return;

    if (data.file_id !== this.fileId) {
      throw new Error("Expected file_id to match room before receiving a message of type 'MouseMove'");
    }
    const update = data.update;

    if (update.x !== null && update.y !== null) {
      player.x = update.x;
      player.y = update.y;
      if (player.sheet_id === sheets.sheet.id) {
        window.dispatchEvent(new CustomEvent('multiplayer-cursor'));
      }
    }

    if (update.visible !== undefined) {
      player.visible = update.visible;
    }

    if (update.sheet_id) {
      if (player.sheet_id !== update.sheet_id) {
        player.sheet_id = update.sheet_id;
        window.dispatchEvent(new CustomEvent('multiplayer-change-sheet'));
        if (player.sheet_id === sheets.sheet.id) {
          pixiApp.multiplayerCursor.dirty = true;
          window.dispatchEvent(new CustomEvent('multiplayer-cursor'));
        }
      }
    }

    if (update.selection) {
      player.selection = update.selection;
      player.parsedSelection = player.selection ? JSON.parse(player.selection) : undefined;
      if (player.sheet_id === sheets.sheet.id) {
        pixiApp.multiplayerCursor.dirty = true;
      }
    }

    if (update.cell_edit) {
      player.cell_edit = update.cell_edit;
      if (!update.cell_edit.code_editor) {
        if (player.parsedSelection) {
          // hide the label if the player is editing the cell
          pixiApp.cellsSheets.showLabel(
            player.parsedSelection.cursor.x,
            player.parsedSelection.cursor.y,
            player.sheet_id,
            !player.cell_edit.active
          );
        }
        window.dispatchEvent(
          new CustomEvent('multiplayer-cell-edit', {
            detail: {
              ...update.cell_edit,
              playerColor: player.color,
              sessionId: data.session_id,
              sheetId: player.sheet_id,
              cell: player.parsedSelection?.cursor,
            },
          })
        );
      }
      pixiApp.multiplayerCursor.dirty = true;
    }

    if (update.viewport) {
      player.viewport = update.viewport;
      if (pixiAppSettings.editorInteractionState.follow === player.session_id) {
        pixiApp.loadMultiplayerViewport(JSON.parse(player.viewport));
      }
    }

    if (update.code_running) {
      player.code_running = update.code_running;
      player.parsedCodeRunning = JSON.parse(update.code_running);

      // trigger changes in CodeRunning.tsx
      dispatchEvent(new CustomEvent('python-change'));
    }

    if (update.follow !== null) {
      player.follow = update.follow;
      window.dispatchEvent(new CustomEvent('multiplayer-follow'));
    }
  }

  // Receives a new transaction from the server
  private async receiveTransaction(data: ReceiveTransaction) {
    if (debugShowMultiplayer) console.log(`[Multiplayer] Received transaction ${data.id}.`);
    if (data.file_id !== this.fileId) {
      throw new Error("Expected file_id to match room before receiving a message of type 'Transaction'");
    }
    grid.multiplayerTransaction(data.id, data.sequence_num, data.operations);
    offline.markTransactionSent(data.id);
    if (await offline.unsentTransactionsCount()) {
      this.state = 'syncing';
    } else {
      this.state = 'connected';
    }
  }

  // Receives a collection of transactions to catch us up based on our sequenceNum
  private async receiveTransactions(data: ReceiveTransactions) {
    if (debugShowMultiplayer)
      console.log(`[Multiplayer] Received ${Math.floor(data.transactions.length / 1000)}MB transactions data.`);
    grid.receiveMultiplayerTransactions(data.transactions);
    if (await offline.unsentTransactionsCount()) {
      this.state = 'syncing';
    } else {
      this.state = 'connected';
    }
  }

  // Receives the current transaction number from the server when entering a room.
  // Note: this may be different than the one provided by the api as there may be unsaved Transactions.
  private receiveEnterRoom(data: ReceiveEnterRoom) {
    if (data.file_id !== this.fileId) {
      throw new Error("Expected file_id to match room before receiving a message of type 'EnterRoom'");
    }
    grid.receiveSequenceNum(data.sequence_num);
  }

  // Called during a heartbeat from the server to verify we're at the correct sequenceNum
  private receiveCurrentTransaction(data: ReceiveCurrentTransaction) {
    grid.receiveSequenceNum(data.sequence_num);
  }

  receiveMessage = (e: { data: string }) => {
    const data = JSON.parse(e.data) as ReceiveMessages;
    const { type } = data;
    if (type === 'UsersInRoom') {
      this.receiveUsersInRoom(data);
    } else if (type === 'UserUpdate') {
      this.receiveUserUpdate(data);
    } else if (type === 'Transaction') {
      this.receiveTransaction(data);
    } else if (type === 'Transactions') {
      this.receiveTransactions(data);
    } else if (type === 'EnterRoom') {
      this.receiveEnterRoom(data);
    } else if (type === 'CurrentTransaction') {
      this.receiveCurrentTransaction(data);
    } else if (type === 'Error') {
      console.warn(`[Multiplayer] Error`, data.error);
    } else if (type !== 'Empty') {
      console.warn(`Unknown message type: ${type}`);
    }
  };
}

export const multiplayer = new Multiplayer();

window.sendTransaction = multiplayer.sendTransaction.bind(multiplayer);<|MERGE_RESOLUTION|>--- conflicted
+++ resolved
@@ -88,15 +88,11 @@
     // this is only a partial solution mostly for desktop
     // see https://www.igvita.com/2015/11/20/dont-lose-user-and-app-state-use-page-visibility/ for a further discussion
     const alertUser = (e: BeforeUnloadEvent) => {
-<<<<<<< HEAD
-      if (this.state === 'syncing') {
-=======
       if (
         this.state === 'syncing' &&
         !this.brokenConnection &&
         hasPermissionToEditFile(pixiAppSettings.editorInteractionState.permissions)
       ) {
->>>>>>> 4a6e33b7
         e.preventDefault();
       }
     };
