--- conflicted
+++ resolved
@@ -1,13 +1,7 @@
 import { getDeleteConnectionAction } from '@/routes/api.connections';
-<<<<<<< HEAD
 import { ErrorIcon, SpinnerIcon } from '@/shared/components/Icons';
 import { ROUTES } from '@/shared/constants/routes';
 import { Alert, AlertDescription, AlertTitle } from '@/shared/shadcn/ui/alert';
-=======
-import { connectionClient } from '@/shared/api/connectionClient';
-import type { ConnectionFormValues } from '@/shared/components/connections/connectionsByType';
-import { SpinnerIcon } from '@/shared/components/Icons';
->>>>>>> 58e5fb43
 import { Button } from '@/shared/shadcn/ui/button';
 import mixpanel from 'mixpanel-browser';
 import type { ConnectionType } from 'quadratic-shared/typesAndSchemasConnections';
@@ -61,9 +55,9 @@
                   );
                   if (doDelete) {
                     mixpanel.track('[Connections].delete', { type: connectionType });
-                    const data = getDeleteConnectionAction(connectionUuid);
+                    const data = getDeleteConnectionAction(connectionUuid, teamUuid);
                     submit(data, {
-                      action: ROUTES.API.CONNECTIONS,
+                      action: ROUTES.API.CONNECTIONS.POST,
                       method: 'POST',
                       encType: 'application/json',
                       navigate: false,
@@ -108,39 +102,6 @@
           </Alert>
         )}
       </div>
-<<<<<<< HEAD
-=======
-
-      {connectionUuid && (
-        <div className="mt-2 flex items-center justify-between gap-6 rounded border border-border p-4 text-sm">
-          <div className="">
-            <strong className="font-semibold">Delete connection:</strong>{' '}
-            <span className="text-muted-foreground">
-              this connection will be disabled in existing sheets and no longer usable elsewhere.{' '}
-            </span>
-          </div>
-          <Button
-            type="button"
-            variant="outline-destructive"
-            className="flex-shrink-0"
-            onClick={() => {
-              const doDelete = window.confirm('Please confirm you want delete this connection. This cannot be undone.');
-              if (doDelete) {
-                mixpanel.track('[Connections].delete', { type: connectionType });
-                const { json, options } = getDeleteConnectionAction(connectionUuid, teamUuid);
-                submit(json, {
-                  ...options,
-                  navigate: false,
-                });
-                handleNavigateToListView();
-              }
-            }}
-          >
-            Delete
-          </Button>
-        </div>
-      )}
->>>>>>> 58e5fb43
     </div>
   );
 }