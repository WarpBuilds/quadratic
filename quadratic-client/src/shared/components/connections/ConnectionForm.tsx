--- conflicted
+++ resolved
@@ -107,7 +107,6 @@
   );
 }
 
-<<<<<<< HEAD
 function ConnectionFormWrapper({
   teamUuid,
   type,
@@ -117,13 +116,8 @@
   type: ConnectionType;
   props: ConnectionFormProps;
 }) {
-  const { ConnectionForm, useConnectionForm } = connectionsByType[type];
-  const { form } = useConnectionForm(props.connection);
-=======
-function ConnectionFormWrapper({ type, props }: { type: ConnectionType; props: ConnectionFormProps }) {
   const { ConnectionForm } = connectionsByType[type];
   const { form } = connectionsByType[type].useConnectionForm(props.connection);
->>>>>>> 850e85cc
 
   return (
     <ConnectionForm handleSubmitForm={props.handleSubmitForm} form={form}>
