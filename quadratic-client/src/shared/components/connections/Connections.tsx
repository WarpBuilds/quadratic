--- conflicted
+++ resolved
@@ -32,13 +32,9 @@
   const initialConnectionType = searchParams.get('initial-connection-type');
   useUpdateQueryStringValueWithoutNavigation('initial-connection-type', null);
 
-<<<<<<< HEAD
-  const [activeConnectionUuid, setActiveConnectionUuid] = useState<string | undefined>();
-=======
   const [activeConnectionState, setActiveConnectionState] = useState<
     { uuid: string; view: 'edit' | 'details' } | undefined
   >();
->>>>>>> 11dffa63
   const [activeConnectionType, setActiveConnectionType] = useState<ConnectionType | undefined>(
     initialConnectionType === 'MYSQL' || initialConnectionType === 'POSTGRES' ? initialConnectionType : undefined
   );
