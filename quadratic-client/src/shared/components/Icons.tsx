/**
 * This is where we map all the icons we use to the ones from [Google's Material Symbols](https://fonts.google.com/icons)
 * We use Google’s recommended implementation strategy, which is loading the font
 * FWIW: the font is loaded via the root `index.html`
 * We import 20 dp icons, as those are the only ones we use at the moment.
 */
import { cn } from '@/shared/shadcn/utils';
import './icons.css';

// const sizes = {
//   sm: '20',
//   md: '24',
//   lg: '40',
//   xl: '48',
// };

/**
 * Base icon component, used to render icons from the Material Symbols font.
 */
interface BaseIconProps extends React.HTMLAttributes<HTMLSpanElement> {
  children: string;
  // TODO: if and when we need to use other sizes, we'll have this as a prop
  // Note: we'll have to load the additional sizes via the font loader in `index.html`
  // size?: keyof typeof sizes;
}

const Icon = (props: BaseIconProps) => {
  const { children, className, ...rest } = props;
  const _size = '20'; // size ? sizes[size] : sizes['sm'];

  return (
    <span className={`material-symbols-outlined material-symbols-${_size} ${className ? className : ''}`} {...rest}>
      {children}
    </span>
  );
};

/**
 * Individual icons from Material Symbols font.
 */
type IconProps = Omit<BaseIconProps, 'children'>;
export type IconComponent = React.FC<IconProps>;

export const AddIcon: IconComponent = (props) => {
  return <Icon {...props}>add</Icon>;
};

<<<<<<< HEAD
export const AIIcon: IconComponent = (props) => {
  return <Icon {...props}>auto_awesome</Icon>;
=======
export const AppearanceLightModeIcon: IconComponent = (props) => {
  return <Icon {...props}>light_mode</Icon>;
};

export const AppearanceDarkModeIcon: IconComponent = (props) => {
  return <Icon {...props}>dark_mode</Icon>;
};

export const AppearanceSystemModeIcon: IconComponent = (props) => {
  return <Icon {...props}>discover_tune</Icon>;
>>>>>>> f4cd94af
};

export const ApiIcon: IconComponent = (props) => {
  return <Icon {...props}>api</Icon>;
};

export const ArrowDropDownIcon: IconComponent = (props) => {
  return <Icon {...props}>arrow_drop_down</Icon>;
};

export const ArrowDropDownCircleIcon: IconComponent = (props) => {
  return <Icon {...props}>arrow_drop_down_circle</Icon>;
};

export const ArrowUpwardIcon: IconComponent = (props) => {
  return <Icon {...props}>arrow_upward</Icon>;
};

export const BackspaceIcon: IconComponent = (props) => {
  return <Icon {...props}>backspace</Icon>;
};

export const BorderAllIcon: IconComponent = (props) => {
  return <Icon {...props}>border_all</Icon>;
};

export const BorderOuterIcon: IconComponent = (props) => {
  return <Icon {...props}>border_outer</Icon>;
};

export const BorderInnerIcon: IconComponent = (props) => {
  return <Icon {...props}>border_inner</Icon>;
};

export const BorderVerticalIcon: IconComponent = (props) => {
  return <Icon {...props}>border_vertical</Icon>;
};

export const BorderHorizontalIcon: IconComponent = (props) => {
  return <Icon {...props}>border_horizontal</Icon>;
};

export const BorderLeftIcon: IconComponent = (props) => {
  return <Icon {...props}>border_left</Icon>;
};

export const BorderRightIcon: IconComponent = (props) => {
  return <Icon {...props}>border_right</Icon>;
};

export const BorderTopIcon: IconComponent = (props) => {
  return <Icon {...props}>border_top</Icon>;
};

export const BorderBottomIcon: IconComponent = (props) => {
  return <Icon {...props}>border_bottom</Icon>;
};

export const BorderClearIcon: IconComponent = (props) => {
  return <Icon {...props}>border_clear</Icon>;
};

export const BorderStyleIcon: IconComponent = (props) => {
  return <Icon {...props}>border_style</Icon>;
};

export const BorderColorIcon: IconComponent = (props) => {
  return <Icon {...props}>border_color</Icon>;
};

export const CheckBoxIcon: IconComponent = (props) => {
  return <Icon {...props}>check_box</Icon>;
};

export const CheckIcon: IconComponent = (props) => {
  return <Icon {...props}>check</Icon>;
};

export const CheckSmallIcon: IconComponent = (props) => {
  return <Icon {...props}>check_small</Icon>;
};

export const ChevronLeftIcon: IconComponent = (props) => {
  return <Icon {...props}>chevron_left</Icon>;
};

export const ChevronRightIcon: IconComponent = (props) => {
  return <Icon {...props}>chevron_right</Icon>;
};

export const CloseIcon: IconComponent = (props) => {
  return <Icon {...props}>close</Icon>;
};

export const CodeCellOutlineOn: IconComponent = (props) => {
  return <Icon {...props}>select</Icon>;
};

export const CodeCellOutlineOff: IconComponent = (props) => {
  return <Icon {...props}>remove_selection</Icon>;
};

export const CodeIcon: IconComponent = (props) => {
  return <Icon {...props}>code</Icon>;
};

export const CopyIcon: IconComponent = (props) => {
  return <Icon {...props}>content_copy</Icon>;
};

export const CopyAsPng: IconComponent = (props) => {
  return <Icon {...props}>image</Icon>;
};

export const CsvIcon: IconComponent = (props) => {
  return <Icon {...props}>csv</Icon>;
};

export const CurrencyIcon: IconComponent = (props) => {
  return <Icon {...props}>attach_money</Icon>;
};

export const CutIcon: IconComponent = (props) => {
  return <Icon {...props}>content_cut</Icon>;
};

export const CropFreeIcon: IconComponent = (props) => {
  return <Icon {...props}>crop_free</Icon>;
};

export const DatabaseIcon: IconComponent = (props) => {
  return <Icon {...props}>database</Icon>;
};

export const DataObjectIcon: IconComponent = (props) => {
  return <Icon {...props}>data_object</Icon>;
};

export const DataValidationsIcon: IconComponent = (props) => {
  return <Icon {...props}>rubric</Icon>;
};

export const DocumentationIcon: IconComponent = (props) => {
  return <Icon {...props}>menu_book</Icon>;
};

export const DecimalDecreaseIcon: IconComponent = (props) => {
  return <Icon {...props}>decimal_decrease</Icon>;
};

export const DecimalIncreaseIcon: IconComponent = (props) => {
  return <Icon {...props}>decimal_increase</Icon>;
};

export const DeleteIcon: IconComponent = (props) => {
  return <Icon {...props}>delete</Icon>;
};

export const DiffIcon: IconComponent = (props) => {
  return <Icon {...props}>difference</Icon>;
};

export const DownloadIcon: IconComponent = (props) => {
  return <Icon {...props}>download</Icon>;
};

export const DraftIcon: IconComponent = (props) => {
  return <Icon {...props}>draft</Icon>;
};

export const EditIcon: IconComponent = (props) => {
  return <Icon {...props}>edit</Icon>;
};

export const EducationIcon: IconComponent = (props) => {
  return <Icon {...props}>school</Icon>;
};

export const ExamplesIcon: IconComponent = (props) => {
  return <Icon {...props}>view_carousel</Icon>;
};

export const ExpandIcon: IconComponent = (props) => {
  return <Icon {...props}>unfold_less</Icon>;
};

export const CollapseIcon: IconComponent = (props) => {
  return <Icon {...props}>unfold_more</Icon>;
};

export const ExpandCircleDownIcon: IconComponent = (props) => {
  return <Icon {...props}>expand_circle_down</Icon>;
};

export const ExpandCircleUpIcon: IconComponent = (props) => {
  return <Icon {...props}>expand_circle_up</Icon>;
};

export const ExternalLinkIcon: IconComponent = (props) => {
  return <Icon {...props}>arrow_outward</Icon>;
};

export const FormatAlignCenterIcon: IconComponent = (props) => {
  return <Icon {...props}>format_align_center</Icon>;
};

export const FormatAlignLeftIcon: IconComponent = (props) => {
  return <Icon {...props}>format_align_left</Icon>;
};

export const FormatAlignRightIcon: IconComponent = (props) => {
  return <Icon {...props}>format_align_right</Icon>;
};

export const FormatClearIcon: IconComponent = (props) => {
  return <Icon {...props}>format_clear</Icon>;
};

export const FormatColorFillIcon: IconComponent = (props) => {
  return <Icon {...props}>format_color_fill</Icon>;
};

export const FormatColorTextIcon: IconComponent = (props) => {
  return <Icon {...props}>format_color_text</Icon>;
};

export const FormatBoldIcon: IconComponent = (props) => {
  return <Icon {...props}>format_bold</Icon>;
};

export const FormatItalicIcon: IconComponent = (props) => {
  return <Icon {...props}>format_italic</Icon>;
};

export const FormatUnderlinedIcon: IconComponent = (props) => {
  return <Icon {...props}>format_underlined</Icon>;
};

export const FormatStrikethroughIcon: IconComponent = (props) => {
  return <Icon {...props}>format_strikethrough</Icon>;
};

export const FormatNumberAutomaticIcon: IconComponent = (props) => {
  return <Icon {...props}>award_star</Icon>;
};

export const FormatTextClipIcon: IconComponent = (props) => {
  return <Icon {...props}>format_text_clip</Icon>;
};

export const FormatTextOverflowIcon: IconComponent = (props) => {
  return <Icon {...props}>format_text_overflow</Icon>;
};

export const FormatTextWrapIcon: IconComponent = (props) => {
  return <Icon {...props}>format_text_wrap</Icon>;
};

export const FormatToggleCommasIcon: IconComponent = (props) => {
  return <Icon {...props}>format_quote</Icon>;
};

export const FormatDateTimeIcon: IconComponent = (props) => {
  return <Icon {...props}>calendar_month</Icon>;
};

export const FileCopyIcon: IconComponent = (props) => {
  return <Icon {...props}>file_copy</Icon>;
};

export const FileRenameIcon: IconComponent = (props) => {
  return <Icon {...props}>text_select_start</Icon>;
};

export const FunctionIcon: IconComponent = (props) => {
  return <Icon {...props}>function</Icon>;
};

export const FeedbackIcon: IconComponent = (props) => {
  return <Icon {...props}>feedback</Icon>;
};

export const GoToIcon: IconComponent = (props) => {
  return <Icon {...props}>arrow_top_right</Icon>;
};

export const GroupIcon: IconComponent = (props) => {
  return <Icon {...props}>group</Icon>;
};

export const HistoryIcon: IconComponent = (props) => {
  return <Icon {...props}>history</Icon>;
};

export const ImportIcon: IconComponent = (props) => {
  return <Icon {...props}>login</Icon>;
};

export const InsertChartIcon: IconComponent = (props) => {
  return <Icon {...props}>insert_chart</Icon>;
};

export const InsertCellRefIcon: IconComponent = (props) => {
  return <Icon {...props}>ink_selection</Icon>;
};

export const LogoutIcon: IconComponent = (props) => {
  return <Icon {...props}>logout</Icon>;
};

export const HelpIcon: IconComponent = (props) => {
  return <Icon {...props}>help</Icon>;
};

export const MailIcon: IconComponent = (props) => {
  return <Icon {...props}>mail</Icon>;
};

export const ManageSearch: IconComponent = (props) => {
  return <Icon {...props}>manage_search</Icon>;
};

export const MenuIcon: IconComponent = (props) => {
  return <Icon {...props}>menu</Icon>;
};

export const MemoryIcon: IconComponent = (props) => {
  return <Icon {...props}>memory</Icon>;
};

export const MoreVertIcon: IconComponent = (props) => {
  return <Icon {...props}>more_vert</Icon>;
};

export const MoreHorizIcon: IconComponent = (props) => {
  return <Icon {...props}>more_horiz</Icon>;
};

export const Number123Icon: IconComponent = (props) => {
  // This icon is just too small, so we make it more readable within its container
  // by increasing its size and adjusting its position
  // TODO: if/when we support sizing, we'll have to adjust this for each size
  return (
    <Icon {...props} className={cn(props.className, 'relative left-[-4px] top-[-4px] !text-[28px]')}>
      123
    </Icon>
  );
};

export const FindInFileIcon: IconComponent = (props) => {
  return <Icon {...props}>pageview</Icon>;
};

export const FilePrivateIcon: IconComponent = (props) => {
  return <Icon {...props}>lock</Icon>;
};

export const FileSharedWithMeIcon: IconComponent = (props) => {
  return <Icon {...props}>move_to_inbox</Icon>;
};

export const LabsIcon: IconComponent = (props) => {
  return <Icon {...props}>experiment</Icon>;
};

export const PasteIcon: IconComponent = (props) => {
  return <Icon {...props}>content_paste</Icon>;
};

export const PercentIcon: IconComponent = (props) => {
  return <Icon {...props}>percent</Icon>;
};

export const PersonAddIcon: IconComponent = (props) => {
  return <Icon {...props}>person_add</Icon>;
};

export const RedoIcon: IconComponent = (props) => {
  return <Icon {...props}>redo</Icon>;
};

export const RefreshIcon: IconComponent = (props) => {
  return <Icon {...props}>refresh</Icon>;
};

export const SaveAndRunIcon: IconComponent = (props) => {
  return <Icon {...props}>play_arrow</Icon>;
};

export const SaveAndRunStopIcon: IconComponent = (props) => {
  return <Icon {...props}>stop</Icon>;
};

export const ScientificIcon: IconComponent = (props) => {
  return <Icon {...props}>functions</Icon>;
};

export const SettingsIcon: IconComponent = (props) => {
  return <Icon {...props}>settings</Icon>;
};

export const SheetIcon: IconComponent = (props) => {
  return <Icon {...props}>tab</Icon>;
};

export const SnippetsIcon: IconComponent = (props) => {
  return <Icon {...props}>integration_instructions</Icon>;
};

export const StopIcon: IconComponent = (props) => {
  return <Icon {...props}>stop</Icon>;
};

export const StopCircleIcon: IconComponent = (props) => {
  return <Icon {...props}>stop_circle</Icon>;
};

export const ThemeIcon: IconComponent = (props) => {
  return <Icon {...props}>contrast</Icon>;
};

export const VerticalAlignBottomIcon: IconComponent = (props) => {
  return <Icon {...props}>vertical_align_bottom</Icon>;
};

export const VerticalAlignMiddleIcon: IconComponent = (props) => {
  return <Icon {...props}>vertical_align_center</Icon>;
};

export const VerticalAlignTopIcon: IconComponent = (props) => {
  return <Icon {...props}>vertical_align_top</Icon>;
};

export const ViewListIcon: IconComponent = (props) => {
  return <Icon {...props}>list</Icon>;
};

export const ViewGridIcon: IconComponent = (props) => {
  return <Icon {...props}>grid_view</Icon>;
};

export const UndoIcon: IconComponent = (props) => {
  return <Icon {...props}>undo</Icon>;
};

export const ZoomInIcon: IconComponent = (props) => {
  return <Icon {...props}>zoom_in</Icon>;
};

export const ZoomOutIcon: IconComponent = (props) => {
  return <Icon {...props}>zoom_out</Icon>;
};

export const ArrowRight: IconComponent = (props) => {
  return <Icon {...props}>keyboard_arrow_right</Icon>;
};

export const ArrowDoubleRight: IconComponent = (props) => {
  return <Icon {...props}>keyboard_double_arrow_right</Icon>;
};

export const ArrowDown: IconComponent = (props) => {
  return <Icon {...props}>keyboard_arrow_down</Icon>;
};

export const ArrowDoubleDown: IconComponent = (props) => {
  return <Icon {...props}>keyboard_double_arrow_down</Icon>;
};<|MERGE_RESOLUTION|>--- conflicted
+++ resolved
@@ -45,10 +45,9 @@
   return <Icon {...props}>add</Icon>;
 };
 
-<<<<<<< HEAD
 export const AIIcon: IconComponent = (props) => {
   return <Icon {...props}>auto_awesome</Icon>;
-=======
+};
 export const AppearanceLightModeIcon: IconComponent = (props) => {
   return <Icon {...props}>light_mode</Icon>;
 };
@@ -59,7 +58,6 @@
 
 export const AppearanceSystemModeIcon: IconComponent = (props) => {
   return <Icon {...props}>discover_tune</Icon>;
->>>>>>> f4cd94af
 };
 
 export const ApiIcon: IconComponent = (props) => {
