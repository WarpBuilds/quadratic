--- conflicted
+++ resolved
@@ -535,10 +535,10 @@
   return <Icon {...props}>zoom_out</Icon>;
 };
 
-<<<<<<< HEAD
 export const FileOpenIcon: IconComponent = (props) => {
   return <Icon {...props}>file_open</Icon>;
-=======
+};
+
 export const ArrowRight: IconComponent = (props) => {
   return <Icon {...props}>keyboard_arrow_right</Icon>;
 };
@@ -553,5 +553,4 @@
 
 export const ArrowDoubleDown: IconComponent = (props) => {
   return <Icon {...props}>keyboard_double_arrow_down</Icon>;
->>>>>>> e3dad469
 };