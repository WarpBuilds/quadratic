--- conflicted
+++ resolved
@@ -1,12 +1,5 @@
-<<<<<<< HEAD
 import type { UrlParamsDevState } from '@/app/gridGL/pixiApp/urlParams/UrlParamsDev';
 import type { ConnectionType } from 'quadratic-shared/typesAndSchemasConnections';
-
-const apiUrl = import.meta.env.VITE_QUADRATIC_API_URL;
-=======
-import { UrlParamsDevState } from '@/app/gridGL/pixiApp/urlParams/UrlParamsDev';
-import { ConnectionType } from 'quadratic-shared/typesAndSchemasConnections';
->>>>>>> 283edeb9
 
 // Any routes referenced outside of the root router are stored here
 export const ROUTES = {
@@ -76,26 +69,4 @@
   DIALOG: { KEY: 'dialog', VALUES: { EDUCATION: 'education' } },
   SNACKBAR_MSG: { KEY: 'snackbar-msg' }, // VALUE can be any message you want to display
   SNACKBAR_SEVERITY: { KEY: 'snackbar-severity', VALUE: { ERROR: 'error' } },
-<<<<<<< HEAD
-};
-
-export const AI = {
-  BEDROCK: {
-    CHAT: `${apiUrl}/ai/bedrock/chat`,
-    STREAM: `${apiUrl}/ai/bedrock/chat/stream`,
-    ANTHROPIC: {
-      CHAT: `${apiUrl}/ai/bedrock/anthropic/chat`,
-      STREAM: `${apiUrl}/ai/bedrock/anthropic/chat/stream`,
-    },
-  },
-  ANTHROPIC: {
-    CHAT: `${apiUrl}/ai/anthropic/chat`,
-    STREAM: `${apiUrl}/ai/anthropic/chat/stream`,
-  },
-  OPENAI: {
-    CHAT: `${apiUrl}/ai/openai/chat`,
-    STREAM: `${apiUrl}/ai/openai/chat/stream`,
-  },
-=======
->>>>>>> 283edeb9
 };