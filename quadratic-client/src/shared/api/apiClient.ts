import { downloadQuadraticFile } from '@/app/helpers/downloadFileInBrowser';
import { ApiError, fetchFromApi } from '@/shared/api/fetchFromApi';
import { xhrFromApi } from '@/shared/api/xhrFromApi';
import * as Sentry from '@sentry/react';
import { Buffer } from 'buffer';
import mixpanel from 'mixpanel-browser';
import { ApiSchemas, type ApiTypes } from 'quadratic-shared/typesAndSchemas';

// TODO(ddimaria): make this dynamic
const CURRENT_FILE_VERSION = '1.6';

export const apiClient = {
  teams: {
    list() {
      return fetchFromApi(`/v0/teams`, { method: 'GET' }, ApiSchemas['/v0/teams.GET.response']);
    },
    async get(uuid: string) {
      const response = await fetchFromApi(
        `/v0/teams/${uuid}`,
        { method: 'GET' },
        ApiSchemas['/v0/teams/:uuid.GET.response']
      );

      if (response.license.status === 'revoked') {
        throw new ApiError('License Revoked', 402, undefined);
      }

      return response;
    },
    update(uuid: string, body: ApiTypes['/v0/teams/:uuid.PATCH.request']) {
      return fetchFromApi(
        `/v0/teams/${uuid}`,
        { method: 'PATCH', body: JSON.stringify(body) },
        ApiSchemas['/v0/teams/:uuid.PATCH.response']
      );
    },
    create(body: ApiTypes['/v0/teams.POST.request']) {
      return fetchFromApi(
        `/v0/teams`,
        { method: 'POST', body: JSON.stringify(body) },
        ApiSchemas['/v0/teams.POST.response']
      );
    },
    billing: {
      getPortalSessionUrl(uuid: string) {
        return fetchFromApi(
          `/v0/teams/${uuid}/billing/portal/session`,
          { method: 'GET' },
          ApiSchemas['/v0/teams/:uuid/billing/portal/session.GET.response']
        );
      },
      getCheckoutSessionUrl(uuid: string) {
        return fetchFromApi(
          `/v0/teams/${uuid}/billing/checkout/session`,
          { method: 'GET' },
          ApiSchemas['/v0/teams/:uuid/billing/checkout/session.GET.response']
        );
      },
      async aiUsage(uuid: string) {
        const data = await fetchFromApi(
          `/v0/teams/${uuid}/billing/ai/usage`,
          { method: 'GET' },
          ApiSchemas['/v0/teams/:uuid/billing/ai/usage.GET.response']
        );

        return data;
      },
    },

    invites: {
      create(uuid: string, body: ApiTypes['/v0/teams/:uuid/invites.POST.request']) {
        return fetchFromApi(
          `/v0/teams/${uuid}/invites`,
          {
            method: 'POST',
            body: JSON.stringify(body),
          },
          ApiSchemas['/v0/teams/:uuid/invites.POST.response']
        );
      },
      delete(uuid: string, inviteId: string) {
        return fetchFromApi(
          `/v0/teams/${uuid}/invites/${inviteId}`,
          {
            method: 'DELETE',
          },
          ApiSchemas['/v0/teams/:uuid/invites/:inviteId.DELETE.response']
        );
      },
    },
    users: {
      update(uuid: string, userId: string, body: ApiTypes['/v0/teams/:uuid/users/:userId.PATCH.request']) {
        return fetchFromApi(
          `/v0/teams/${uuid}/users/${userId}`,
          { method: 'PATCH', body: JSON.stringify(body) },
          ApiSchemas['/v0/teams/:uuid/users/:userId.PATCH.response']
        );
      },
      delete(uuid: string, userId: string) {
        return fetchFromApi(
          `/v0/teams/${uuid}/users/${userId}`,
          { method: 'DELETE' },
          ApiSchemas['/v0/teams/:uuid/users/:userId.DELETE.response']
        );
      },
    },
  },

  files: {
    list({ shared }: { shared?: 'with-me' } = {}) {
      const url = `/v0/files${shared ? `?shared=${shared}` : ''}`;
      return fetchFromApi(url, { method: 'GET' }, ApiSchemas['/v0/files.GET.response']);
    },
    async get(uuid: string) {
      let response = await fetchFromApi(
        `/v0/files/${uuid}`,
        { method: 'GET' },
        ApiSchemas['/v0/files/:uuid.GET.response']
      );

      if (response.license.status === 'revoked') {
        throw new ApiError('License Revoked', 402, undefined);
      }

      return response;
    },
    create({
      file,
      teamUuid,
      isPrivate,
      abortController,
      onUploadProgress,
    }: {
      // TODO(ddimaria): remove Partial and "contents" once we duplicate directly on S3
      file?: Partial<Pick<ApiTypes['/v0/files.POST.request'], 'name' | 'contents' | 'version'>>;
      teamUuid: ApiTypes['/v0/files.POST.request']['teamUuid'];
      isPrivate: ApiTypes['/v0/files.POST.request']['isPrivate'];
      abortController?: AbortController;
      onUploadProgress?: (uploadProgress: number) => void;
    }) {
      if (file === undefined) {
        file = {
          name: 'Untitled',
          version: CURRENT_FILE_VERSION,
        };
      }

      return xhrFromApi(
        `/v0/files`,
        {
          method: 'POST',
          data: { ...file, teamUuid, isPrivate },
          abortController,
          onUploadProgress,
        },
        ApiSchemas['/v0/files.POST.response']
      );
    },

    delete(uuid: string) {
      mixpanel.track('[Files].deleteFile', { id: uuid });
      return fetchFromApi(`/v0/files/${uuid}`, { method: 'DELETE' }, ApiSchemas['/v0/files/:uuid.DELETE.response']);
    },

    async download(uuid: string, args: { checkpointDataUrl?: string } = {}) {
      // Get file info from the server
      const { file } = await this.get(uuid);
      const name = file.name;
      const checkpointDataUrl = args.checkpointDataUrl ?? file.lastCheckpointDataUrl;

      // Download the file from the server, then save it through the browser
      const checkpointData = await fetch(checkpointDataUrl).then((res) => res.arrayBuffer());
      downloadQuadraticFile(name, new Uint8Array(checkpointData));
    },

    async duplicate(
      uuid: string,
      args: { teamUuid: string; isPrivate: boolean; checkpoint?: { dataUrl: string; version: string } }
    ) {
      // Get the file we want to duplicate
      const {
        file: { name, lastCheckpointDataUrl, lastCheckpointVersion, thumbnail },
      } = await apiClient.files.get(uuid);

      // Get the file checkpoint we’re downloading (the latest if not specified)
      const checkpointVersion = args.checkpoint ? args.checkpoint.version : lastCheckpointVersion;
      const checkpointDataUrl = args.checkpoint ? args.checkpoint.dataUrl : lastCheckpointDataUrl;
      const lastCheckpointContents = await fetch(checkpointDataUrl).then((res) => res.arrayBuffer());
      const buffer = new Uint8Array(lastCheckpointContents);
      const contents = Buffer.from(new Uint8Array(buffer)).toString('base64');

      // Create file on the server
      const {
        file: { uuid: newFileUuid },
      } = await apiClient.files.create({
        file: {
          name: name + ' (Copy)',
          version: checkpointVersion,
          contents,
        },
        teamUuid: args.teamUuid,
        isPrivate: args.isPrivate,
      });

      // If we duplicated the latest checkpoint of the file, we'll copy its
      // thumbnail to the file we just created
      if (!args.checkpoint && thumbnail) {
        try {
          const res = await fetch(thumbnail);
          const blob = await res.blob();
          await apiClient.files.thumbnail.update(newFileUuid, blob);
        } catch (err) {
          // Not a huge deal if it failed, just tell Sentry and move on
          Sentry.captureEvent({
            message: 'Failed to duplicate the thumbnail image when duplicating a file',
            level: 'info',
          });
        }
      }

      return { uuid: newFileUuid };
    },

    update(uuid: string, body: ApiTypes['/v0/files/:uuid.PATCH.request']) {
      return fetchFromApi(
        `/v0/files/${uuid}`,
        {
          method: 'PATCH',
          body: JSON.stringify(body),
        },
        ApiSchemas['/v0/files/:uuid.PATCH.response']
      );
    },

    checkpoints: {
      list(uuid: string) {
        return fetchFromApi(
          `/v0/files/${uuid}/checkpoints`,
          { method: 'GET' },
          ApiSchemas['/v0/files/:uuid/checkpoints.GET.response']
        );
      },
      get(uuid: string, checkpointId: string) {
        return fetchFromApi(
          `/v0/files/${uuid}/checkpoints/${checkpointId}`,
          { method: 'GET' },
          ApiSchemas['/v0/files/:uuid/checkpoints/:checkpointId.GET.response']
        );
      },
    },

    thumbnail: {
      update(uuid: string, thumbnail: Blob) {
        const formData = new FormData();
        formData.append('thumbnail', thumbnail, 'thumbnail.png');

        return fetchFromApi(
          `/v0/files/${uuid}/thumbnail`,
          {
            method: 'POST',
            body: formData,
          },
          ApiSchemas['/v0/files/:uuid/thumbnail.POST.response']
        );
      },
    },

    sharing: {
      get(uuid: string) {
        return fetchFromApi(
          `/v0/files/${uuid}/sharing`,
          {
            method: 'GET',
          },
          ApiSchemas['/v0/files/:uuid/sharing.GET.response']
        );
      },
      update(uuid: string, body: ApiTypes['/v0/files/:uuid/sharing.PATCH.request']) {
        mixpanel.track('[FileSharing].publicLinkAccess.update', { value: body.publicLinkAccess });
        return fetchFromApi(
          `/v0/files/${uuid}/sharing`,
          {
            method: 'PATCH',
            body: JSON.stringify(body),
          },
          ApiSchemas['/v0/files/:uuid/sharing.PATCH.response']
        );
      },
    },

    invites: {
      create(uuid: string, body: ApiTypes['/v0/files/:uuid/invites.POST.request']) {
        mixpanel.track('[FileSharing].invite.create');
        return fetchFromApi(
          `/v0/files/${uuid}/invites`,
          {
            method: 'POST',
            body: JSON.stringify(body),
          },
          ApiSchemas['/v0/files/:uuid/invites.POST.response']
        );
      },
      delete(uuid: string, inviteId: string) {
        mixpanel.track('[FileSharing].invite.delete');
        return fetchFromApi(
          `/v0/files/${uuid}/invites/${inviteId}`,
          {
            method: 'DELETE',
          },
          ApiSchemas['/v0/files/:uuid/invites/:inviteId.DELETE.response']
        );
      },
    },

    users: {
      update(uuid: string, userId: string, body: ApiTypes['/v0/files/:uuid/users/:userId.PATCH.request']) {
        mixpanel.track('[FileSharing].users.updateRole');
        return fetchFromApi(
          `/v0/files/${uuid}/users/${userId}`,
          { method: 'PATCH', body: JSON.stringify(body) },
          ApiSchemas['/v0/files/:uuid/users/:userId.PATCH.response']
        );
      },
      delete(uuid: string, userId: string) {
        mixpanel.track('[FileSharing].users.remove');
        return fetchFromApi(
          `/v0/files/${uuid}/users/${userId}`,
          { method: 'DELETE' },
          ApiSchemas['/v0/files/:uuid/users/:userId.DELETE.response']
        );
      },
    },
  },

  examples: {
    duplicate(body: ApiTypes['/v0/examples.POST.request']) {
      return fetchFromApi(
        `/v0/examples`,
        { method: 'POST', body: JSON.stringify(body) },
        ApiSchemas['/v0/examples.POST.response']
      );
    },
  },

  users: {
    acknowledge() {
      return fetchFromApi(`/v0/users/acknowledge`, { method: 'GET' }, ApiSchemas['/v0/users/acknowledge.GET.response']);
    },
  },

  education: {
    get() {
      return fetchFromApi(`/v0/education`, { method: 'GET' }, ApiSchemas['/v0/education.GET.response']);
    },
    refresh() {
      return fetchFromApi(`/v0/education`, { method: 'POST' }, ApiSchemas['/v0/education.POST.response']);
    },
  },

  connections: {
    list(teamUuid: string) {
      return fetchFromApi(
        `/v0/teams/${teamUuid}/connections`,
        { method: 'GET' },
        ApiSchemas['/v0/teams/:uuid/connections.GET.response']
      );
    },
<<<<<<< HEAD
    async get(uuid: string) {
      const connection = await fetchFromApi(
        `/v0/connections/${uuid}`,
=======
    get({ connectionUuid, teamUuid }: { connectionUuid: string; teamUuid: string }) {
      return fetchFromApi(
        `/v0/teams/${teamUuid}/connections/${connectionUuid}`,
>>>>>>> 92240484
        { method: 'GET' },
        ApiSchemas['/v0/teams/:uuid/connections/:connectionUuid.GET.response']
      );

      if (connection.typeDetails.sshKey) {
        connection.typeDetails.sshKey = Buffer.from(connection.typeDetails.sshKey, 'base64').toString('utf-8');
      }

      return connection;
    },
    create({ body, teamUuid }: { body: ApiTypes['/v0/teams/:uuid/connections.POST.request']; teamUuid: string }) {
      return fetchFromApi(
        `/v0/teams/${teamUuid}/connections`,
        { method: 'POST', body: JSON.stringify(body) },
        ApiSchemas['/v0/teams/:uuid/connections.POST.response']
      );
    },
    update({
      connectionUuid,
      body,
      teamUuid,
    }: {
      connectionUuid: string;
      body: ApiTypes['/v0/teams/:uuid/connections/:connectionUuid.PUT.request'];
      teamUuid: string;
    }) {
      return fetchFromApi(
        `/v0/teams/${teamUuid}/connections/${connectionUuid}`,
        { method: 'PUT', body: JSON.stringify(body) },
        ApiSchemas['/v0/teams/:uuid/connections/:connectionUuid.PUT.response']
      );
    },
    delete({ connectionUuid, teamUuid }: { connectionUuid: string; teamUuid: string }) {
      return fetchFromApi(
        `/v0/teams/${teamUuid}/connections/${connectionUuid}`,
        { method: 'DELETE' },
        ApiSchemas['/v0/teams/:uuid/connections/:connectionUuid.DELETE.response']
      );
    },
  },

  ai: {
    feedback(body: ApiTypes['/v0/ai/feedback.PATCH.request']) {
      return fetchFromApi(
        `/v0/ai/feedback`,
        { method: 'PATCH', body: JSON.stringify(body) },
        ApiSchemas['/v0/ai/feedback.PATCH.response']
      );
    },
    codeRunError(body: ApiTypes['/v0/ai/codeRunError.PATCH.request']) {
      return fetchFromApi(
        `/v0/ai/codeRunError`,
        { method: 'PATCH', body: JSON.stringify(body) },
        ApiSchemas['/v0/ai/codeRunError.PATCH.response']
      );
    },
  },

  postFeedback(body: ApiTypes['/v0/feedback.POST.request']) {
    return fetchFromApi(
      `/v0/feedback`,
      { method: 'POST', body: JSON.stringify(body) },
      ApiSchemas['/v0/feedback.POST.response']
    );
  },

  getApiUrl() {
    const url = import.meta.env.VITE_QUADRATIC_API_URL;
    if (!url) {
      const message = 'VITE_QUADRATIC_API_URL env variable is not set.';
      Sentry.captureEvent({
        message,
        level: 'fatal',
      });
      throw new Error(message);
    }

    return url;
  },

  // Someday: figure out how to fit in the calls for the AI chat
};<|MERGE_RESOLUTION|>--- conflicted
+++ resolved
@@ -365,15 +365,9 @@
         ApiSchemas['/v0/teams/:uuid/connections.GET.response']
       );
     },
-<<<<<<< HEAD
-    async get(uuid: string) {
+    async get({ connectionUuid, teamUuid }: { connectionUuid: string; teamUuid: string }) {
       const connection = await fetchFromApi(
-        `/v0/connections/${uuid}`,
-=======
-    get({ connectionUuid, teamUuid }: { connectionUuid: string; teamUuid: string }) {
-      return fetchFromApi(
         `/v0/teams/${teamUuid}/connections/${connectionUuid}`,
->>>>>>> 92240484
         { method: 'GET' },
         ApiSchemas['/v0/teams/:uuid/connections/:connectionUuid.GET.response']
       );
