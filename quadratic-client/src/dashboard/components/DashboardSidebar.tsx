<<<<<<< HEAD
import { colors } from '@/app/theme/colors';
=======
import { newFileDialogAtom } from '@/dashboard/atoms/newFileDialogAtom';
>>>>>>> e3dad469
import { TeamSwitcher } from '@/dashboard/components/TeamSwitcher';
import { useDashboardRouteLoaderData } from '@/routes/_dashboard';
import { useRootRouteLoaderData } from '@/routes/_root';
import { getActionFileMove } from '@/routes/api.files.$uuid';
import { Avatar } from '@/shared/components/Avatar';
import {
  AddIcon,
  DatabaseIcon,
  DraftIcon,
  EducationIcon,
  ExamplesIcon,
  ExternalLinkIcon,
  FilePrivateIcon,
  FileSharedWithMeIcon,
  GroupIcon,
  LabsIcon,
  SettingsIcon,
} from '@/shared/components/Icons';
import { Type } from '@/shared/components/Type';
import { TYPE } from '@/shared/constants/appConstants';
import { ROUTES, SEARCH_PARAMS } from '@/shared/constants/routes';
import { CONTACT_URL, DOCUMENTATION_URL } from '@/shared/constants/urls';
import { Badge } from '@/shared/shadcn/ui/badge';
import { Button } from '@/shared/shadcn/ui/button';
import { Tooltip, TooltipContent, TooltipTrigger } from '@/shared/shadcn/ui/tooltip';
import { cn } from '@/shared/shadcn/utils';
import { ReactNode, useState } from 'react';
import { Link, NavLink, useLocation, useNavigation, useSearchParams, useSubmit } from 'react-router-dom';

const SHOW_EXAMPLES = import.meta.env.VITE_STORAGE_TYPE !== 'file-system';

/**
 * Dashboard Navbar
 */
export function DashboardSidebar({ isLoading }: { isLoading: boolean }) {
  const [, setSearchParams] = useSearchParams();
  const { loggedInUser: user } = useRootRouteLoaderData();
  const {
    userMakingRequest: { id: ownerUserId },
    eduStatus,
    activeTeam: {
      userMakingRequest: { teamPermissions },
      team: { uuid: activeTeamUuid },
    },
  } = useDashboardRouteLoaderData();

  const canEditTeam = teamPermissions.includes('TEAM_EDIT');
  const classNameIcons = `mx-0.5 text-muted-foreground`;

  return (
    <nav className={`flex h-full flex-col gap-4 overflow-auto bg-accent`}>
      <div className="sticky top-0 z-10 flex flex-col bg-accent px-3 pt-3">
        <TeamSwitcher appIsLoading={isLoading} />
      </div>
      <div className={`flex flex-col px-3`}>
        <Type
          as="h3"
          variant="overline"
          className={`mb-2 mt-1 flex items-baseline justify-between indent-2 text-muted-foreground`}
        >
          Team
        </Type>
        <div className="grid gap-0.5">
          <div className="relative">
            <SidebarNavLink to={ROUTES.TEAM(activeTeamUuid)} dropTarget={canEditTeam ? null : undefined}>
              <DraftIcon className={classNameIcons} />
              Files
            </SidebarNavLink>
            {canEditTeam && (
              <SidebarNavLinkCreateButton isPrivate={false} teamUuid={activeTeamUuid}>
                New file
              </SidebarNavLinkCreateButton>
            )}
          </div>
          {canEditTeam && (
            <SidebarNavLink to={ROUTES.TEAM_CONNECTIONS(activeTeamUuid)}>
              <DatabaseIcon className={classNameIcons} />
              Connections
            </SidebarNavLink>
          )}
          <SidebarNavLink to={ROUTES.TEAM_MEMBERS(activeTeamUuid)}>
            <GroupIcon className={classNameIcons} />
            Members
          </SidebarNavLink>
          {canEditTeam && (
            <SidebarNavLink to={ROUTES.TEAM_SETTINGS(activeTeamUuid)}>
              <SettingsIcon className={classNameIcons} />
              Settings
            </SidebarNavLink>
          )}
        </div>

        <Type
          as="h3"
          variant="overline"
          className={`mb-2 mt-6 flex items-baseline justify-between indent-2 text-muted-foreground`}
        >
          Personal
        </Type>
        <div className="relative">
          <SidebarNavLink to={ROUTES.TEAM_FILES_PRIVATE(activeTeamUuid)} dropTarget={ownerUserId}>
            <FilePrivateIcon className={classNameIcons} />
            My files
          </SidebarNavLink>
          <SidebarNavLinkCreateButton isPrivate={true} teamUuid={activeTeamUuid}>
            New private file
          </SidebarNavLinkCreateButton>
        </div>
        <SidebarNavLink to={ROUTES.FILES_SHARED_WITH_ME}>
          <FileSharedWithMeIcon className={classNameIcons} />
          Shared with me
        </SidebarNavLink>

        <Type
          as="h3"
          className={`${TYPE.overline} mb-2 mt-6 flex items-baseline justify-between indent-2 text-muted-foreground`}
        >
          Resources
        </Type>
        <div className="grid gap-0.5">
          {canEditTeam && SHOW_EXAMPLES && (
            <SidebarNavLink to={ROUTES.EXAMPLES}>
              <ExamplesIcon className={classNameIcons} />
              Examples
            </SidebarNavLink>
          )}
          <SidebarNavLink to={DOCUMENTATION_URL} target="_blank">
            <ExternalLinkIcon className={classNameIcons} />
            Docs
          </SidebarNavLink>
          <SidebarNavLink to={CONTACT_URL} target="_blank">
            <ExternalLinkIcon className={classNameIcons} />
            Contact us
          </SidebarNavLink>
        </div>
      </div>
      <div className="mt-auto flex flex-col gap-1 bg-accent px-3 pb-2">
        {eduStatus === 'ENROLLED' && (
          <SidebarNavLink
            to={`./?${SEARCH_PARAMS.DIALOG.KEY}=${SEARCH_PARAMS.DIALOG.VALUES.EDUCATION}`}
            onClick={(e) => {
              e.preventDefault();
              setSearchParams(
                (prev) => {
                  prev.set(SEARCH_PARAMS.DIALOG.KEY, SEARCH_PARAMS.DIALOG.VALUES.EDUCATION);
                  return prev;
                },
                { replace: true }
              );
            }}
          >
            <EducationIcon className={classNameIcons} />
            Education
            <Badge variant="secondary" className="ml-auto">
              Enrolled
            </Badge>
          </SidebarNavLink>
        )}
        <SidebarNavLink to="/labs">
          <LabsIcon className={classNameIcons} />
          Labs
        </SidebarNavLink>
        <SidebarNavLink to="/account">
          <Avatar src={user?.picture} alt={user?.name}>
            {user?.name}
          </Avatar>

          <div className={`flex flex-col overflow-hidden text-left`}>
            {user?.name || 'You'}
            {user?.email && <p className={`truncate ${TYPE.caption} text-muted-foreground`}>{user?.email}</p>}
          </div>
        </SidebarNavLink>
      </div>
    </nav>
  );
}

function SidebarNavLinkCreateButton({
  children,
  isPrivate,
  teamUuid,
}: {
  children: ReactNode;
  isPrivate: boolean;
  teamUuid: string;
}) {
  return (
    <Tooltip>
      <TooltipTrigger asChild>
        <Button
          asChild
          variant="ghost"
          size="icon-sm"
<<<<<<< HEAD
          className="absolute right-2 top-1 ml-auto opacity-30 hover:opacity-100"
=======
          className="absolute right-2 top-1 ml-auto !bg-transparent opacity-30 hover:opacity-100"
          onClick={() => setNewFileDialogState({ show: true, isPrivate })}
>>>>>>> e3dad469
        >
          <Link to={isPrivate ? ROUTES.CREATE_FILE_PRIVATE(teamUuid) : ROUTES.CREATE_FILE(teamUuid)}>
            <AddIcon />
          </Link>
        </Button>
      </TooltipTrigger>
      <TooltipContent>{children}</TooltipContent>
    </Tooltip>
  );
}

export const sidebarItemClasses = {
  base: `dark:hover:brightness-125 hover:brightness-95 hover:saturate-150 dark:hover:saturate-100 bg-accent relative flex items-center gap-2 p-2 no-underline rounded`,
  active: `bg-accent dark:brightness-125 brightness-95 saturate-150 dark:saturate-100`,
  dragging: `bg-primary text-primary-foreground`,
};

function SidebarNavLink({
  to,
  children,
  className,
  dropTarget,
  isLogo,
  onClick,
  target,
}: {
  to: string;
  children: ReactNode;
  className?: string;
  // number = assigning to a user, null = assigning to a team
  dropTarget?: number | null;
  isLogo?: boolean;
  onClick?: (event: React.MouseEvent<HTMLAnchorElement, MouseEvent>) => void;
  target?: string;
}) {
  const location = useLocation();
  const navigation = useNavigation();
  const submit = useSubmit();
  const [isDraggingOver, setIsDraggingOver] = useState(false);

  const isActive =
    // We're currently on this page and not navigating elsewhere
    (to === location.pathname && navigation.state !== 'loading') ||
    // We're navigating to this page
    to === navigation.location?.pathname;

  const isDroppable = dropTarget !== undefined && to !== location.pathname;
  const dropProps = isDroppable
    ? {
        onDragLeave: (event: React.DragEvent<HTMLAnchorElement>) => {
          setIsDraggingOver(false);
        },
        onDragOver: (event: React.DragEvent<HTMLAnchorElement>) => {
          if (!event.dataTransfer.types.includes('application/quadratic-file-uuid')) return;

          event.preventDefault();
          event.dataTransfer.dropEffect = 'move';
          setIsDraggingOver(true);
        },
        onDrop: async (event: React.DragEvent<HTMLAnchorElement>) => {
          if (!event.dataTransfer.types.includes('application/quadratic-file-uuid')) return;

          event.preventDefault();
          const uuid = event.dataTransfer.getData('application/quadratic-file-uuid');
          setIsDraggingOver(false);
          const data = getActionFileMove(dropTarget);
          submit(data, {
            method: 'POST',
            action: ROUTES.API.FILE(uuid),
            encType: 'application/json',
            navigate: false,
            fetcherKey: `move-file:${uuid}`,
          });
        },
      }
    : {};

  const classes = cn(
    sidebarItemClasses.base,
    isActive && sidebarItemClasses.active,
    isDraggingOver && sidebarItemClasses.dragging,
    TYPE.body2,
    className
  );

  return (
    <NavLink
      to={to}
      className={classes}
      {...(onClick ? { onClick } : {})}
      {...(target ? { target } : {})}
      {...dropProps}
    >
      {children}
    </NavLink>
  );
}<|MERGE_RESOLUTION|>--- conflicted
+++ resolved
@@ -1,8 +1,3 @@
-<<<<<<< HEAD
-import { colors } from '@/app/theme/colors';
-=======
-import { newFileDialogAtom } from '@/dashboard/atoms/newFileDialogAtom';
->>>>>>> e3dad469
 import { TeamSwitcher } from '@/dashboard/components/TeamSwitcher';
 import { useDashboardRouteLoaderData } from '@/routes/_dashboard';
 import { useRootRouteLoaderData } from '@/routes/_root';
@@ -196,12 +191,7 @@
           asChild
           variant="ghost"
           size="icon-sm"
-<<<<<<< HEAD
           className="absolute right-2 top-1 ml-auto opacity-30 hover:opacity-100"
-=======
-          className="absolute right-2 top-1 ml-auto !bg-transparent opacity-30 hover:opacity-100"
-          onClick={() => setNewFileDialogState({ show: true, isPrivate })}
->>>>>>> e3dad469
         >
           <Link to={isPrivate ? ROUTES.CREATE_FILE_PRIVATE(teamUuid) : ROUTES.CREATE_FILE(teamUuid)}>
             <AddIcon />
