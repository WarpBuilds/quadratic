--- conflicted
+++ resolved
@@ -659,11 +659,7 @@
   },
   [Action.ToggleTableColumns]: {
     label: 'Show column names',
-<<<<<<< HEAD
-    isAvailable: () => !(isCodeCell('Python') || isCodeCell('Formula')),
-=======
     isAvailable: () => !isCodeCell('Python') && !isCodeCell('Formula'),
->>>>>>> c836785e
     checkbox: isTableColumnsShowing,
     run: toggleTableColumns,
   },
