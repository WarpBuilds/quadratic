import { isAvailableBecauseCanEditFile } from '@/app/actions';
import { Action } from '@/app/actions/actions';
import { ActionSpecRecord } from '@/app/actions/actionsSpec';
import { events } from '@/app/events/events';
import {
  copySelectionToPNG,
  copyToClipboard,
  cutToClipboard,
  pasteFromClipboard,
} from '@/app/grid/actions/clipboard/clipboard';
import { sheets } from '@/app/grid/controller/Sheets';
import { inlineEditorHandler } from '@/app/gridGL/HTMLGrid/inlineEditor/inlineEditorHandler';
import { CursorMode } from '@/app/gridGL/HTMLGrid/inlineEditor/inlineEditorKeyboard';
import { doubleClickCell } from '@/app/gridGL/interaction/pointer/doubleClickCell';
import { pixiAppSettings } from '@/app/gridGL/pixiApp/PixiAppSettings';
import { downloadFile } from '@/app/helpers/downloadFileInBrowser';
import { quadraticCore } from '@/app/web-workers/quadraticCore/quadraticCore';
import {
  CopyAsPng,
  CopyIcon,
  CsvIcon,
  CutIcon,
  FindInFileIcon,
  PasteIcon,
  RedoIcon,
  UndoIcon,
} from '@/shared/components/Icons';

type EditActionSpec = Pick<
  ActionSpecRecord,
  | Action.Undo
  | Action.Redo
  | Action.Cut
  | Action.Copy
  | Action.Paste
  | Action.PasteValuesOnly
  | Action.PasteFormattingOnly
  | Action.FindInCurrentSheet
  | Action.FindInAllSheets
  | Action.CopyAsPng
  | Action.DownloadAsCsv
  | Action.Save
  | Action.FillRight
  | Action.FillDown
  | Action.EditCell
  | Action.ToggleArrowMode
  | Action.DeleteCell
  | Action.CloseInlineEditor
  | Action.SaveInlineEditor
  | Action.SaveInlineEditorMoveUp
  | Action.SaveInlineEditorMoveRight
  | Action.SaveInlineEditorMoveLeft
  | Action.TriggerCell
>;

export const editActionsSpec: EditActionSpec = {
  [Action.Undo]: {
    label: 'Undo',
    Icon: UndoIcon,
    isAvailable: isAvailableBecauseCanEditFile,
    run: () => {
      quadraticCore.undo();
    },
  },
  [Action.Redo]: {
    label: 'Redo',
    Icon: RedoIcon,
    isAvailable: isAvailableBecauseCanEditFile,
    run: () => {
      quadraticCore.redo();
    },
  },
  [Action.Cut]: {
    label: 'Cut',
    Icon: CutIcon,
    isAvailable: isAvailableBecauseCanEditFile,
    run: () => {
      cutToClipboard();
    },
  },
  [Action.Copy]: {
    label: 'Copy',
    Icon: CopyIcon,
    run: () => {
      copyToClipboard();
    },
  },
  [Action.Paste]: {
    label: 'Paste',
    Icon: PasteIcon,
    isAvailable: isAvailableBecauseCanEditFile,
    run: () => {
      pasteFromClipboard();
    },
  },
  [Action.PasteValuesOnly]: {
    label: 'Paste values only',
    Icon: PasteIcon,
    isAvailable: isAvailableBecauseCanEditFile,
    run: () => {
      pasteFromClipboard('Values');
    },
  },
  [Action.PasteFormattingOnly]: {
    label: 'Paste formatting only',
    Icon: PasteIcon,
    isAvailable: isAvailableBecauseCanEditFile,
    run: () => {
      pasteFromClipboard('Formats');
    },
  },
  [Action.FindInCurrentSheet]: {
    label: 'Find in current sheet',
    Icon: FindInFileIcon,
    run: () => {
      if (!pixiAppSettings.setEditorInteractionState) return;
      pixiAppSettings.setEditorInteractionState((prev) => ({ ...prev, showSearch: true }));
    },
    keywords: ['search'],
  },
  [Action.FindInAllSheets]: {
    label: 'Find in all sheets',
    Icon: FindInFileIcon,
    run: () => {
      if (!pixiAppSettings.setEditorInteractionState) return;
      pixiAppSettings.setEditorInteractionState((prev) => ({ ...prev, showSearch: { sheet_id: undefined } }));
    },
    keywords: ['search'],
  },
  [Action.CopyAsPng]: {
    label: 'Copy as PNG',
    labelVerbose: 'Copy selection as PNG',
    Icon: CopyAsPng,
    run: () => {
      if (!pixiAppSettings.addGlobalSnackbar) return;
      copySelectionToPNG(pixiAppSettings.addGlobalSnackbar);
    },
  },
  [Action.DownloadAsCsv]: {
    label: 'Download as CSV',
    labelVerbose: 'Download selection as CSV',
    Icon: CsvIcon,
    run: async () => {
      // Convert ISO timestamp to a string without colons or dots
      // (since those aren't valid in filenames on some OSes)
      const timestamp = new Date().toISOString().replace(/:|\./g, '-');
      const fileName = `quadratic-csv-export-${timestamp}`;
      downloadFile(fileName, await quadraticCore.exportCsvSelection(sheets.getRustSelection()), 'text/plain', 'csv');
    },
  },
  [Action.Save]: {
    label: 'Save',
    run: () => {}, // TODO(ayush): add this when refactoring shortcuts to use action specs
  },
  [Action.FillRight]: {
    label: 'Fill right',
    run: () => {}, // TODO(ayush): add this when refactoring shortcuts to use action specs
  },
  [Action.FillDown]: {
    label: 'Fill down',
    run: () => {}, // TODO(ayush): add this when refactoring shortcuts to use action specs
  },
  [Action.EditCell]: {
    label: 'Edit cell',
    run: () => {
      if (!inlineEditorHandler.isEditingFormula()) {
<<<<<<< HEAD
        const cursor = sheets.sheet.cursor;
        const cursorPosition = cursor.position;
        const column = cursorPosition.x;
        const row = cursorPosition.y;
        quadraticCore.getCodeCell(sheets.sheet.id, column, row).then((code) => {
=======
        const { x, y } = sheets.sheet.cursor.cursorPosition;
        quadraticCore.getCodeCell(sheets.sheet.id, x, y).then((code) => {
>>>>>>> f43a6ae7
          if (code) {
            doubleClickCell({
              column: Number(code.x),
              row: Number(code.y),
              language: code.language,
              cell: '',
            });
          } else {
            quadraticCore.getEditCell(sheets.sheet.id, x, y).then((cell) => {
              doubleClickCell({
                column: x,
                row: y,
                cell,
                cursorMode: cell ? CursorMode.Edit : CursorMode.Enter,
              });
            });
          }
        });
        return true;
      }
    },
  },
  [Action.ToggleArrowMode]: {
    label: 'Toggle arrow mode',
    run: () => {
      if (!inlineEditorHandler.isEditingFormula()) {
        const { x, y } = sheets.sheet.cursor.cursorPosition;
        quadraticCore.getCodeCell(sheets.sheet.id, x, y).then((code) => {
          if (code) {
            doubleClickCell({
              column: Number(code.x),
              row: Number(code.y),
              language: code.language,
              cell: '',
              cursorMode: CursorMode.Edit,
            });
          } else {
            quadraticCore.getEditCell(sheets.sheet.id, x, y).then((cell) => {
              doubleClickCell({ column: x, row: y, cell, cursorMode: CursorMode.Edit });
            });
          }
        });
        return true;
      }
    },
  },
  [Action.DeleteCell]: {
    label: 'Delete cell',
    run: () => {}, // TODO(ayush): add this when refactoring shortcuts to use action specs
  },
  [Action.CloseInlineEditor]: {
    label: 'Close inline editor',
    run: () => {}, // TODO(ayush): add this when refactoring shortcuts to use action specs
  },
  [Action.SaveInlineEditor]: {
    label: 'Save inline editor',
    run: () => {}, // TODO(ayush): add this when refactoring shortcuts to use action specs
  },
  [Action.SaveInlineEditorMoveUp]: {
    label: 'Save inline editor and move up',
    run: () => {}, // TODO(ayush): add this when refactoring shortcuts to use action specs
  },
  [Action.SaveInlineEditorMoveRight]: {
    label: 'Save inline editor and move right',
    run: () => {}, // TODO(ayush): add this when refactoring shortcuts to use action specs
  },
  [Action.SaveInlineEditorMoveLeft]: {
    label: 'Save inline editor and move left',
    run: () => {}, // TODO(ayush): add this when refactoring shortcuts to use action specs
  },
  [Action.TriggerCell]: {
    label: 'Trigger cell',
    run: () => {
      const p = sheets.sheet.cursor.position;
      events.emit('triggerCell', p.x, p.y, true);
    },
  },
};<|MERGE_RESOLUTION|>--- conflicted
+++ resolved
@@ -164,16 +164,8 @@
     label: 'Edit cell',
     run: () => {
       if (!inlineEditorHandler.isEditingFormula()) {
-<<<<<<< HEAD
-        const cursor = sheets.sheet.cursor;
-        const cursorPosition = cursor.position;
-        const column = cursorPosition.x;
-        const row = cursorPosition.y;
-        quadraticCore.getCodeCell(sheets.sheet.id, column, row).then((code) => {
-=======
-        const { x, y } = sheets.sheet.cursor.cursorPosition;
+        const { x, y } = sheets.sheet.cursor.position;
         quadraticCore.getCodeCell(sheets.sheet.id, x, y).then((code) => {
->>>>>>> f43a6ae7
           if (code) {
             doubleClickCell({
               column: Number(code.x),
@@ -200,7 +192,7 @@
     label: 'Toggle arrow mode',
     run: () => {
       if (!inlineEditorHandler.isEditingFormula()) {
-        const { x, y } = sheets.sheet.cursor.cursorPosition;
+        const { x, y } = sheets.sheet.cursor.position;
         quadraticCore.getCodeCell(sheets.sheet.id, x, y).then((code) => {
           if (code) {
             doubleClickCell({
