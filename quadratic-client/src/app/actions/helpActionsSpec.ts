--- conflicted
+++ resolved
@@ -45,11 +45,7 @@
     labelVerbose: 'Visit Community',
     Icon: ExternalLinkIcon,
     run: () => {
-<<<<<<< HEAD
-      openLink('https://community.quadratichq.com');
-=======
       openLink('https://community.quadratichq.com/');
->>>>>>> 0f345449
     },
   },
   [Action.HelpChangelog]: {
