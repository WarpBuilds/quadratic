import {
  isAvailableBecauseCanEditFile,
  isAvailableBecauseFileLocationIsAccessibleAndWriteable,
  provideFeedbackAction,
} from '@/app/actions';
import { editorInteractionStateAtom } from '@/app/atoms/editorInteractionStateAtom';
import { showCellTypeOutlinesAtom } from '@/app/atoms/gridSettingsAtom';
import { sheets } from '@/app/grid/controller/Sheets';
import { doubleClickCell } from '@/app/gridGL/interaction/pointer/doubleClickCell';
import { KeyboardSymbols } from '@/app/helpers/keyboardSymbols';
<<<<<<< HEAD
=======
import { useGridSettings } from '@/app/ui/hooks/useGridSettings';
import { useIsAvailableArgs } from '@/app/ui/hooks/useIsAvailableArgs';
>>>>>>> 5d419713
import { KernelMenu } from '@/app/ui/menus/BottomBar/KernelMenu';
import { quadraticCore } from '@/app/web-workers/quadraticCore/quadraticCore';
import {
  AIIcon,
  CodeCellOutlineOff,
  CodeCellOutlineOn,
  CodeIcon,
  DatabaseIcon,
  DataValidationsIcon,
  DocumentationIcon,
  FeedbackIcon,
  ManageSearch,
  MemoryIcon,
} from '@/shared/components/Icons';
import { QuadraticLogo } from '@/shared/components/QuadraticLogo';
import { ShowAfter } from '@/shared/components/ShowAfter';
import { DOCUMENTATION_URL } from '@/shared/constants/urls';
import { Toggle } from '@/shared/shadcn/ui/toggle';
import { Tooltip, TooltipContent, TooltipPortal, TooltipTrigger } from '@/shared/shadcn/ui/tooltip';
import { cn } from '@/shared/shadcn/utils';
import { CircularProgress } from '@mui/material';
import mixpanel from 'mixpanel-browser';
import React from 'react';
import { Link } from 'react-router-dom';
import { useRecoilState } from 'recoil';

export const QuadraticSidebar = () => {
  const [editorInteractionState, setEditorInteractionState] = useRecoilState(editorInteractionStateAtom);
<<<<<<< HEAD
  const [showCellTypeOutlines, setShowCellTypeOutlines] = useRecoilState(showCellTypeOutlinesAtom);
  const { isAuthenticated } = useRootRouteLoaderData();
  const {
    userMakingRequest: { fileTeamPrivacy, teamPermissions },
  } = useFileRouteLoaderData();

  const isAvailableArgs = {
    filePermissions: editorInteractionState.permissions,
    fileTeamPrivacy,
    isAuthenticated,
    teamPermissions,
  };
=======
  const gridSettings = useGridSettings();
  const isAvailableArgs = useIsAvailableArgs();
>>>>>>> 5d419713

  const canEditFile = isAvailableBecauseCanEditFile(isAvailableArgs);
  const canDoTeamsStuff = isAvailableBecauseFileLocationIsAccessibleAndWriteable(isAvailableArgs);

  const sheet = sheets.sheet;
  const cursor = sheet.cursor;
  const cursorPosition = cursor.cursorPosition;

  return (
    <nav className="hidden h-full w-12 flex-shrink-0 flex-col border-r border-border bg-accent lg:flex">
      <div className="flex h-12 items-center justify-center border-b border-border">
        <SidebarTooltip label="Back to dashboard">
          <Link
            to="/"
            reloadDocument
            className="group relative flex h-8 w-8 items-center justify-center rounded text-muted-foreground hover:bg-border"
          >
            <QuadraticLogo />
            {editorInteractionState.isRunningAsyncAction && (
              <ShowAfter delay={300}>
                <div className="absolute left-0 top-0 flex h-full w-full items-center justify-center bg-accent group-hover:hidden">
                  <CircularProgress style={{ width: 18, height: 18 }} />
                </div>
              </ShowAfter>
            )}
          </Link>
        </SidebarTooltip>
      </div>

<<<<<<< HEAD
        <div className="mt-2 flex flex-col items-center gap-1">
          {canEditFile && isAuthenticated && (
            <SidebarTooltip label="AI Assistant">
              <SidebarToggle
                pressed={editorInteractionState.showAIAssistant}
                onPressedChange={() =>
                  setEditorInteractionState((prev) => ({ ...prev, showAIAssistant: !prev.showAIAssistant }))
                }
              >
                <AIIcon />
              </SidebarToggle>
            </SidebarTooltip>
          )}

          {canEditFile && (
            <SidebarTooltip label="Code editor" shortcut={'/'}>
              <SidebarToggle
                pressed={editorInteractionState.showCodeEditor}
                onPressedChange={async () => {
                  const column = cursorPosition.x;
                  const row = cursorPosition.y;
                  const code = await quadraticCore.getCodeCell(sheets.sheet.id, column, row);

                  if (code) {
                    doubleClickCell({ column: Number(code.x), row: Number(code.y), language: code.language, cell: '' });
                  } else {
                    setEditorInteractionState((prev) => ({ ...prev, showCellTypeMenu: true }));
                  }
                }}
              >
                <CodeIcon />
              </SidebarToggle>
            </SidebarTooltip>
          )}

          <SidebarTooltip label={'Code cell outlines'}>
            <SidebarToggle
              pressed={showCellTypeOutlines}
              onPressedChange={() => setShowCellTypeOutlines(!showCellTypeOutlines)}
            >
              {showCellTypeOutlines ? <CodeCellOutlineOn /> : <CodeCellOutlineOff />}
=======
      <div className="mt-2 flex flex-col items-center gap-1">
        {canEditFile && (
          <SidebarTooltip label="Code editor" shortcut={'/'}>
            <SidebarToggle
              pressed={editorInteractionState.showCodeEditor}
              onPressedChange={async () => {
                const column = cursorPosition.x;
                const row = cursorPosition.y;
                const code = await quadraticCore.getCodeCell(sheets.sheet.id, column, row);

                if (code) {
                  doubleClickCell({ column: Number(code.x), row: Number(code.y), language: code.language, cell: '' });
                } else {
                  setEditorInteractionState((prev) => ({ ...prev, showCellTypeMenu: true }));
                }
              }}
            >
              <CodeIcon />
>>>>>>> 5d419713
            </SidebarToggle>
          </SidebarTooltip>
        )}

        <SidebarTooltip label={'Code cell outlines'}>
          <SidebarToggle
            pressed={gridSettings.showCellTypeOutlines}
            onPressedChange={() => gridSettings.setShowCellTypeOutlines(!gridSettings.showCellTypeOutlines)}
          >
            {gridSettings.showCellTypeOutlines ? <CodeCellOutlineOn /> : <CodeCellOutlineOff />}
          </SidebarToggle>
        </SidebarTooltip>

        {canDoTeamsStuff && (
          <SidebarTooltip label="Connections">
            <SidebarToggle
              pressed={editorInteractionState.showConnectionsMenu}
              onPressedChange={() => setEditorInteractionState((prev) => ({ ...prev, showConnectionsMenu: true }))}
            >
              <DatabaseIcon />
            </SidebarToggle>
          </SidebarTooltip>
        )}

        {canEditFile && (
          <SidebarTooltip label="Data validation">
            <SidebarToggle
              pressed={Boolean(editorInteractionState.showValidation)}
              onPressedChange={() =>
                setEditorInteractionState((prev) => ({ ...prev, showValidation: !Boolean(prev.showValidation) }))
              }
            >
              <DataValidationsIcon />
            </SidebarToggle>
          </SidebarTooltip>
        )}

        {canEditFile && <KernelMenu triggerIcon={<MemoryIcon />} />}

        <SidebarTooltip label="Command palette" shortcut={KeyboardSymbols.Command + 'P'}>
          <SidebarToggle
            pressed={editorInteractionState.showCommandPalette}
            onPressedChange={() => setEditorInteractionState((prev) => ({ ...prev, showCommandPalette: true }))}
          >
            <ManageSearch />
          </SidebarToggle>
        </SidebarTooltip>
      </div>
      <div className="mb-2 mt-auto flex flex-col items-center gap-1">
        {provideFeedbackAction.isAvailable(isAvailableArgs) && (
          <SidebarTooltip label={provideFeedbackAction.label}>
            <SidebarToggle
              pressed={editorInteractionState.showFeedbackMenu}
              onPressedChange={() => setEditorInteractionState((prev) => ({ ...prev, showFeedbackMenu: true }))}
            >
              <FeedbackIcon />
            </SidebarToggle>
          </SidebarTooltip>
        )}
        <SidebarTooltip label="Documentation">
          <SidebarToggle asChild>
            <Link to={DOCUMENTATION_URL} target="_blank" rel="noreferrer" className="flex">
              <DocumentationIcon />
            </Link>
          </SidebarToggle>
        </SidebarTooltip>
      </div>
    </nav>
  );
};

export const SidebarToggle = React.forwardRef<HTMLButtonElement, React.ComponentPropsWithoutRef<typeof Toggle>>(
  ({ children, ...props }, ref) => {
    return (
      <Toggle
        {...props}
        ref={ref}
        className={cn(
          'relative h-8 w-8 rounded text-muted-foreground hover:bg-border hover:text-foreground aria-pressed:bg-border data-[state=open]:bg-border'
        )}
      >
        {children}
      </Toggle>
    );
  }
);
SidebarToggle.displayName = 'SidebarToggle';

function SidebarTooltip({
  children,
  label,
  shortcut,
}: {
  children: React.ReactNode;
  label: string;
  shortcut?: string;
}) {
  return (
    <Tooltip>
      <TooltipTrigger
        asChild
        onClick={() => {
          mixpanel.track('[QuadraticSidebar].button', { label });
        }}
      >
        {children}
      </TooltipTrigger>
      <TooltipPortal>
        <TooltipContent side="right" className="flex gap-1">
          <p>{label}</p>
          {shortcut && <p className="opacity-50">({shortcut})</p>}
        </TooltipContent>
      </TooltipPortal>
    </Tooltip>
  );
}<|MERGE_RESOLUTION|>--- conflicted
+++ resolved
@@ -3,18 +3,23 @@
   isAvailableBecauseFileLocationIsAccessibleAndWriteable,
   provideFeedbackAction,
 } from '@/app/actions';
-import { editorInteractionStateAtom } from '@/app/atoms/editorInteractionStateAtom';
+import {
+  editorInteractionStateShowAIAssistantAtom,
+  editorInteractionStateShowCodeEditorAtom,
+  editorInteractionStateShowCommandPaletteAtom,
+  editorInteractionStateShowConnectionsMenuAtom,
+  editorInteractionStateShowFeedbackMenuAtom,
+  editorInteractionStateShowIsRunningAsyncActionAtom,
+  editorInteractionStateShowValidationAtom,
+} from '@/app/atoms/editorInteractionStateAtom';
 import { showCellTypeOutlinesAtom } from '@/app/atoms/gridSettingsAtom';
 import { sheets } from '@/app/grid/controller/Sheets';
 import { doubleClickCell } from '@/app/gridGL/interaction/pointer/doubleClickCell';
 import { KeyboardSymbols } from '@/app/helpers/keyboardSymbols';
-<<<<<<< HEAD
-=======
-import { useGridSettings } from '@/app/ui/hooks/useGridSettings';
 import { useIsAvailableArgs } from '@/app/ui/hooks/useIsAvailableArgs';
->>>>>>> 5d419713
 import { KernelMenu } from '@/app/ui/menus/BottomBar/KernelMenu';
 import { quadraticCore } from '@/app/web-workers/quadraticCore/quadraticCore';
+import { useRootRouteLoaderData } from '@/routes/_root';
 import {
   AIIcon,
   CodeCellOutlineOff,
@@ -37,28 +42,21 @@
 import mixpanel from 'mixpanel-browser';
 import React from 'react';
 import { Link } from 'react-router-dom';
-import { useRecoilState } from 'recoil';
+import { useRecoilState, useRecoilValue } from 'recoil';
 
 export const QuadraticSidebar = () => {
-  const [editorInteractionState, setEditorInteractionState] = useRecoilState(editorInteractionStateAtom);
-<<<<<<< HEAD
+  const isRunningAsyncAction = useRecoilValue(editorInteractionStateShowIsRunningAsyncActionAtom);
+  const [showAIAssistant, setShowAIAssistant] = useRecoilState(editorInteractionStateShowAIAssistantAtom);
+  const [showCodeEditor, setShowCodeEditor] = useRecoilState(editorInteractionStateShowCodeEditorAtom);
   const [showCellTypeOutlines, setShowCellTypeOutlines] = useRecoilState(showCellTypeOutlinesAtom);
+  const [showConnectionsMenu, setShowConnectionsMenu] = useRecoilState(editorInteractionStateShowConnectionsMenuAtom);
+  const [showValidation, setShowValidation] = useRecoilState(editorInteractionStateShowValidationAtom);
+  const [showCommandPalette, setShowCommandPalette] = useRecoilState(editorInteractionStateShowCommandPaletteAtom);
+  const [showFeedbackMenu, setShowFeedbackMenu] = useRecoilState(editorInteractionStateShowFeedbackMenuAtom);
+
   const { isAuthenticated } = useRootRouteLoaderData();
-  const {
-    userMakingRequest: { fileTeamPrivacy, teamPermissions },
-  } = useFileRouteLoaderData();
-
-  const isAvailableArgs = {
-    filePermissions: editorInteractionState.permissions,
-    fileTeamPrivacy,
-    isAuthenticated,
-    teamPermissions,
-  };
-=======
-  const gridSettings = useGridSettings();
+
   const isAvailableArgs = useIsAvailableArgs();
->>>>>>> 5d419713
-
   const canEditFile = isAvailableBecauseCanEditFile(isAvailableArgs);
   const canDoTeamsStuff = isAvailableBecauseFileLocationIsAccessibleAndWriteable(isAvailableArgs);
 
@@ -76,7 +74,7 @@
             className="group relative flex h-8 w-8 items-center justify-center rounded text-muted-foreground hover:bg-border"
           >
             <QuadraticLogo />
-            {editorInteractionState.isRunningAsyncAction && (
+            {isRunningAsyncAction && (
               <ShowAfter delay={300}>
                 <div className="absolute left-0 top-0 flex h-full w-full items-center justify-center bg-accent group-hover:hidden">
                   <CircularProgress style={{ width: 18, height: 18 }} />
@@ -87,54 +85,19 @@
         </SidebarTooltip>
       </div>
 
-<<<<<<< HEAD
-        <div className="mt-2 flex flex-col items-center gap-1">
-          {canEditFile && isAuthenticated && (
-            <SidebarTooltip label="AI Assistant">
-              <SidebarToggle
-                pressed={editorInteractionState.showAIAssistant}
-                onPressedChange={() =>
-                  setEditorInteractionState((prev) => ({ ...prev, showAIAssistant: !prev.showAIAssistant }))
-                }
-              >
-                <AIIcon />
-              </SidebarToggle>
-            </SidebarTooltip>
-          )}
-
-          {canEditFile && (
-            <SidebarTooltip label="Code editor" shortcut={'/'}>
-              <SidebarToggle
-                pressed={editorInteractionState.showCodeEditor}
-                onPressedChange={async () => {
-                  const column = cursorPosition.x;
-                  const row = cursorPosition.y;
-                  const code = await quadraticCore.getCodeCell(sheets.sheet.id, column, row);
-
-                  if (code) {
-                    doubleClickCell({ column: Number(code.x), row: Number(code.y), language: code.language, cell: '' });
-                  } else {
-                    setEditorInteractionState((prev) => ({ ...prev, showCellTypeMenu: true }));
-                  }
-                }}
-              >
-                <CodeIcon />
-              </SidebarToggle>
-            </SidebarTooltip>
-          )}
-
-          <SidebarTooltip label={'Code cell outlines'}>
-            <SidebarToggle
-              pressed={showCellTypeOutlines}
-              onPressedChange={() => setShowCellTypeOutlines(!showCellTypeOutlines)}
-            >
-              {showCellTypeOutlines ? <CodeCellOutlineOn /> : <CodeCellOutlineOff />}
-=======
       <div className="mt-2 flex flex-col items-center gap-1">
+        {canEditFile && isAuthenticated && (
+          <SidebarTooltip label="AI Assistant">
+            <SidebarToggle pressed={showAIAssistant} onPressedChange={() => setShowAIAssistant((prev) => !prev)}>
+              <AIIcon />
+            </SidebarToggle>
+          </SidebarTooltip>
+        )}
+
         {canEditFile && (
           <SidebarTooltip label="Code editor" shortcut={'/'}>
             <SidebarToggle
-              pressed={editorInteractionState.showCodeEditor}
+              pressed={showCodeEditor}
               onPressedChange={async () => {
                 const column = cursorPosition.x;
                 const row = cursorPosition.y;
@@ -143,30 +106,29 @@
                 if (code) {
                   doubleClickCell({ column: Number(code.x), row: Number(code.y), language: code.language, cell: '' });
                 } else {
-                  setEditorInteractionState((prev) => ({ ...prev, showCellTypeMenu: true }));
+                  setShowCodeEditor((prev) => !prev);
                 }
               }}
             >
               <CodeIcon />
->>>>>>> 5d419713
             </SidebarToggle>
           </SidebarTooltip>
         )}
 
         <SidebarTooltip label={'Code cell outlines'}>
           <SidebarToggle
-            pressed={gridSettings.showCellTypeOutlines}
-            onPressedChange={() => gridSettings.setShowCellTypeOutlines(!gridSettings.showCellTypeOutlines)}
+            pressed={showCellTypeOutlines}
+            onPressedChange={() => setShowCellTypeOutlines((prev) => !prev)}
           >
-            {gridSettings.showCellTypeOutlines ? <CodeCellOutlineOn /> : <CodeCellOutlineOff />}
+            {showCellTypeOutlines ? <CodeCellOutlineOn /> : <CodeCellOutlineOff />}
           </SidebarToggle>
         </SidebarTooltip>
 
         {canDoTeamsStuff && (
           <SidebarTooltip label="Connections">
             <SidebarToggle
-              pressed={editorInteractionState.showConnectionsMenu}
-              onPressedChange={() => setEditorInteractionState((prev) => ({ ...prev, showConnectionsMenu: true }))}
+              pressed={showConnectionsMenu}
+              onPressedChange={() => setShowConnectionsMenu((prev) => !prev)}
             >
               <DatabaseIcon />
             </SidebarToggle>
@@ -175,12 +137,7 @@
 
         {canEditFile && (
           <SidebarTooltip label="Data validation">
-            <SidebarToggle
-              pressed={Boolean(editorInteractionState.showValidation)}
-              onPressedChange={() =>
-                setEditorInteractionState((prev) => ({ ...prev, showValidation: !Boolean(prev.showValidation) }))
-              }
-            >
+            <SidebarToggle pressed={!!showValidation} onPressedChange={() => setShowValidation((prev) => !prev)}>
               <DataValidationsIcon />
             </SidebarToggle>
           </SidebarTooltip>
@@ -189,10 +146,7 @@
         {canEditFile && <KernelMenu triggerIcon={<MemoryIcon />} />}
 
         <SidebarTooltip label="Command palette" shortcut={KeyboardSymbols.Command + 'P'}>
-          <SidebarToggle
-            pressed={editorInteractionState.showCommandPalette}
-            onPressedChange={() => setEditorInteractionState((prev) => ({ ...prev, showCommandPalette: true }))}
-          >
+          <SidebarToggle pressed={showCommandPalette} onPressedChange={() => setShowCommandPalette((prev) => !prev)}>
             <ManageSearch />
           </SidebarToggle>
         </SidebarTooltip>
@@ -200,10 +154,7 @@
       <div className="mb-2 mt-auto flex flex-col items-center gap-1">
         {provideFeedbackAction.isAvailable(isAvailableArgs) && (
           <SidebarTooltip label={provideFeedbackAction.label}>
-            <SidebarToggle
-              pressed={editorInteractionState.showFeedbackMenu}
-              onPressedChange={() => setEditorInteractionState((prev) => ({ ...prev, showFeedbackMenu: true }))}
-            >
+            <SidebarToggle pressed={showFeedbackMenu} onPressedChange={() => setShowFeedbackMenu(true)}>
               <FeedbackIcon />
             </SidebarToggle>
           </SidebarTooltip>
