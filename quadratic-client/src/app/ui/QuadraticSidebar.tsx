--- conflicted
+++ resolved
@@ -70,24 +70,21 @@
         </SidebarTooltip>
         <div className="mt-2 flex flex-col items-center gap-1">
           {canEditFile && (
-<<<<<<< HEAD
             <SidebarTooltip label="AI Assistant">
-              <SidebarButton onClick={() => setEditorInteractionState((prev) => ({ ...prev, showAI: !prev.showAI }))}>
+              <SidebarToggle
+                pressed={editorInteractionState.showAI}
+                onPressedChange={() => setEditorInteractionState((prev) => ({ ...prev, showAI: !prev.showAI }))}
+              >
                 <AIIcon />
-              </SidebarButton>
+              </SidebarToggle>
             </SidebarTooltip>
           )}
 
           {canEditFile && (
-            <SidebarTooltip label="Insert code cell" shortcut={'/'}>
-              <SidebarButton
-                onClick={async () => {
-=======
             <SidebarTooltip label="Code editor" shortcut={'/'}>
               <SidebarToggle
                 pressed={editorInteractionState.showCodeEditor}
                 onPressedChange={async () => {
->>>>>>> 47716bbd
                   const column = cursorPosition.x;
                   const row = cursorPosition.y;
                   const code = await quadraticCore.getCodeCell(sheets.sheet.id, column, row);
