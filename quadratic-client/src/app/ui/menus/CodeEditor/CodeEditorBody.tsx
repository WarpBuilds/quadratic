import { provideCompletionItems, provideHover } from '@/app/quadratic-rust-client/quadratic_rust_client';
import Editor, { Monaco } from '@monaco-editor/react';
import monaco from 'monaco-editor';
import { useCallback, useEffect, useRef, useState } from 'react';
import { useRecoilValue } from 'recoil';
import { hasPermissionToEditFile } from '../../../actions';
import { editorInteractionStateAtom } from '../../../atoms/editorInteractionStateAtom';
import { pyrightWorker, uri } from '../../../web-workers/pythonLanguageServer/worker';
import { useCodeEditor } from './CodeEditorContext';
import { CodeEditorPlaceholder } from './CodeEditorPlaceholder';
import { FormulaLanguageConfig, FormulaTokenizerConfig } from './FormulaLanguageModel';
import {
  provideCompletionItems as provideCompletionItemsPython,
  provideHover as provideHoverPython,
  provideSignatureHelp as provideSignatureHelpPython,
} from './PythonLanguageModel';
import { QuadraticEditorTheme } from './quadraticEditorTheme';
import { useEditorCellHighlights } from './useEditorCellHighlights';
// TODO(ddimaria): leave this as we're looking to add this back in once improved
// import { useEditorDiagnostics } from './useEditorDiagnostics';
// import { Diagnostic } from 'vscode-languageserver-types';
<<<<<<< HEAD
import { getLanguage } from '@/app/helpers/codeCellLanguage';
=======
import { SheetPosTS } from '@/app/gridGL/types/size';
>>>>>>> 0eddccee
import { SheetRect } from '@/app/quadratic-core-types';
import { EvaluationResult } from '@/app/web-workers/pythonWebWorker/pythonTypes';
import useEventListener from '@/shared/hooks/useEventListener';
import { useEditorOnSelectionChange } from './useEditorOnSelectionChange';
import { useEditorReturn } from './useEditorReturn';

interface Props {
  editorContent: string | undefined;
  setEditorContent: (value: string | undefined) => void;
  closeEditor: (skipSaveCheck: boolean) => void;
  evaluationResult?: EvaluationResult;
  cellsAccessed?: SheetRect[] | null;
  cellLocation: SheetPosTS;
  // TODO(ddimaria): leave this as we're looking to add this back in once improved
  // diagnostics?: Diagnostic[];
}

// need to track globally since monaco is a singleton
let registered = false;

export const CodeEditorBody = (props: Props) => {
  const { editorContent, setEditorContent, closeEditor, evaluationResult, cellsAccessed, cellLocation } = props;
  const editorInteractionState = useRecoilValue(editorInteractionStateAtom);
  const language = editorInteractionState.mode;
  const readOnly = !hasPermissionToEditFile(editorInteractionState.permissions);
  const [didMount, setDidMount] = useState(false);
  const [isValidRef, setIsValidRef] = useState(false);
  const { editorRef, monacoRef } = useCodeEditor();

  useEditorCellHighlights(isValidRef, editorRef, monacoRef, language, cellsAccessed);
  useEditorOnSelectionChange(isValidRef, editorRef, monacoRef, language);
  useEditorReturn(isValidRef, editorRef, monacoRef, language, evaluationResult);

  // TODO(ddimaria): leave this as we're looking to add this back in once improved
  // useEditorDiagnostics(isValidRef, editorRef, monacoRef, language, diagnostics);

  useEffect(() => {
    if (editorInteractionState.showCodeEditor) {
      // focus editor on show editor change
      editorRef.current?.focus();
      editorRef.current?.setPosition({ lineNumber: 0, column: 0 });
    }
    // eslint-disable-next-line react-hooks/exhaustive-deps
  }, [editorInteractionState.showCodeEditor]);

  const lastLocation = useRef<SheetPosTS | undefined>();

  // This is to clear monaco editor's undo/redo stack when the cell location changes
  // useEffect gets triggered when the cell location changes, but the editor content is not loaded in the editor
  // new editor content for the next cell also creates a undo stack entry
  // setTimeout of 250ms is to ensure that the new editor content is loaded, before we clear the undo/redo stack
  useEffect(() => {
    if (
      lastLocation.current &&
      cellLocation.sheetId === lastLocation.current.sheetId &&
      cellLocation.x === lastLocation.current.x &&
      cellLocation.y === lastLocation.current.y
    ) {
      return;
    }
    lastLocation.current = cellLocation;
    const editor = editorRef.current;
    if (!editor) return;

    const model = editor.getModel();
    if (!model) return;

    setTimeout(() => {
      (model as any)._commandManager.clear();
    }, 250);
  }, [cellLocation, editorRef]);

  const runEditorAction = (e: CustomEvent<string>) => editorRef.current?.getAction(e.detail)?.run();
  useEventListener('run-editor-action', runEditorAction);
  const onMount = useCallback(
    (editor: monaco.editor.IStandaloneCodeEditor, monaco: Monaco) => {
      editorRef.current = editor;
      monacoRef.current = monaco;
      setIsValidRef(true);

      editor.focus();

      monaco.editor.defineTheme('quadratic', QuadraticEditorTheme);
      monaco.editor.setTheme('quadratic');

      // this needs to be before the register conditional below
      setDidMount(true);

      // Only register language once
      if (registered) return;

      monaco.languages.register({ id: 'Formula' });
      monaco.languages.setLanguageConfiguration('Formula', FormulaLanguageConfig);
      monaco.languages.setMonarchTokensProvider('Formula', FormulaTokenizerConfig);
      monaco.languages.registerCompletionItemProvider('Formula', {
        provideCompletionItems,
      });
      monaco.languages.registerHoverProvider('Formula', { provideHover });

      monaco.languages.register({ id: 'python' });
      monaco.languages.registerCompletionItemProvider('python', {
        provideCompletionItems: provideCompletionItemsPython,
        triggerCharacters: ['.', '[', '"', "'"],
      });
      monaco.languages.registerSignatureHelpProvider('python', {
        provideSignatureHelp: provideSignatureHelpPython,
        signatureHelpTriggerCharacters: ['(', ','],
      });
      monaco.languages.registerHoverProvider('python', { provideHover: provideHoverPython });

      // load the document in the python language server
      pyrightWorker?.openDocument({
        textDocument: { text: editorRef.current?.getValue() ?? '', uri, languageId: 'python' },
      });

      registered = true;
    },
    // eslint-disable-next-line react-hooks/exhaustive-deps
    [setDidMount]
  );

  useEffect(() => {
    if (editorRef.current && monacoRef.current && didMount) {
      editorRef.current.addCommand(
        monacoRef.current.KeyCode.Escape,
        () => closeEditor(false),
        '!findWidgetVisible && !inReferenceSearchEditor && !editorHasSelection && !suggestWidgetVisible'
      );
    }
    // eslint-disable-next-line react-hooks/exhaustive-deps
  }, [closeEditor, didMount]);

  useEffect(() => {
    return () => editorRef.current?.dispose();
    // eslint-disable-next-line react-hooks/exhaustive-deps
  }, []);

  return (
    <div
      style={{
        position: 'relative',
        minHeight: '100px',
        flex: '2',
      }}
    >
      <Editor
        height="100%"
        width="100%"
        language={getLanguage(language)}
        value={editorContent}
        onChange={setEditorContent}
        onMount={onMount}
        options={{
          theme: 'light',
          readOnly,
          minimap: { enabled: true },
          overviewRulerLanes: 0,
          hideCursorInOverviewRuler: true,
          overviewRulerBorder: false,
          scrollbar: {
            horizontal: 'hidden',
          },
          wordWrap: 'on',
        }}
      />
      {language === 'Python' && (
        <CodeEditorPlaceholder editorContent={editorContent} setEditorContent={setEditorContent} />
      )}
    </div>
  );
};<|MERGE_RESOLUTION|>--- conflicted
+++ resolved
@@ -19,11 +19,8 @@
 // TODO(ddimaria): leave this as we're looking to add this back in once improved
 // import { useEditorDiagnostics } from './useEditorDiagnostics';
 // import { Diagnostic } from 'vscode-languageserver-types';
-<<<<<<< HEAD
+import { SheetPosTS } from '@/app/gridGL/types/size';
 import { getLanguage } from '@/app/helpers/codeCellLanguage';
-=======
-import { SheetPosTS } from '@/app/gridGL/types/size';
->>>>>>> 0eddccee
 import { SheetRect } from '@/app/quadratic-core-types';
 import { EvaluationResult } from '@/app/web-workers/pythonWebWorker/pythonTypes';
 import useEventListener from '@/shared/hooks/useEventListener';
