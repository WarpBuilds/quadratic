--- conflicted
+++ resolved
@@ -1,12 +1,7 @@
 import { provideCompletionItems, provideHover } from '@/app/quadratic-rust-client/quadratic_rust_client';
 import Editor, { Monaco } from '@monaco-editor/react';
-<<<<<<< HEAD
 import * as monaco from 'monaco-editor';
-import { useCallback, useEffect, useState } from 'react';
-=======
-import monaco from 'monaco-editor';
 import { useCallback, useEffect, useRef, useState } from 'react';
->>>>>>> 919d2fcc
 import { useRecoilValue } from 'recoil';
 import { hasPermissionToEditFile } from '../../../actions';
 import { editorInteractionStateAtom } from '../../../atoms/editorInteractionStateAtom';
@@ -24,11 +19,8 @@
 // TODO(ddimaria): leave this as we're looking to add this back in once improved
 // import { useEditorDiagnostics } from './useEditorDiagnostics';
 // import { Diagnostic } from 'vscode-languageserver-types';
-<<<<<<< HEAD
 import { events } from '@/app/events/events';
-=======
 import { SheetPosTS } from '@/app/gridGL/types/size';
->>>>>>> 919d2fcc
 import { SheetRect } from '@/app/quadratic-core-types';
 import { insertCellRef } from '@/app/ui/menus/CodeEditor/insertCellRef';
 import { EvaluationResult } from '@/app/web-workers/pythonWebWorker/pythonTypes';
@@ -75,7 +67,6 @@
     // eslint-disable-next-line react-hooks/exhaustive-deps
   }, [editorInteractionState.showCodeEditor]);
 
-<<<<<<< HEAD
   useEffect(() => {
     const insertText = (text: string) => {
       if (!editorRef.current) return;
@@ -94,13 +85,14 @@
       events.off('insertCodeEditorText', insertText);
     };
   });
-=======
+
   const lastLocation = useRef<SheetPosTS | undefined>();
 
-  // This is to clear monaco editor's undo/redo stack when the cell location changes
-  // useEffect gets triggered when the cell location changes, but the editor content is not loaded in the editor
-  // new editor content for the next cell also creates a undo stack entry
-  // setTimeout of 250ms is to ensure that the new editor content is loaded, before we clear the undo/redo stack
+  // This is to clear monaco editor's undo/redo stack when the cell location
+  // changes useEffect gets triggered when the cell location changes, but the
+  // editor content is not loaded in the editor new editor content for the next
+  // cell also creates a undo stack entry setTimeout of 250ms is to ensure that
+  // the new editor content is loaded, before we clear the undo/redo stack
   useEffect(() => {
     if (
       lastLocation.current &&
@@ -121,7 +113,6 @@
       (model as any)._commandManager.clear();
     }, 250);
   }, [cellLocation, editorRef]);
->>>>>>> 919d2fcc
 
   const runEditorAction = (e: CustomEvent<string>) => editorRef.current?.getAction(e.detail)?.run();
   useEventListener('run-editor-action', runEditorAction);
