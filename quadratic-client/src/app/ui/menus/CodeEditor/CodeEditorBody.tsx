import { hasPermissionToEditFile } from '@/app/actions';
<<<<<<< HEAD
import { codeEditorEditorContentAtom, codeEditorModifiedEditorContentAtom } from '@/app/atoms/codeEditorAtom';
=======
import { codeEditorEditorContentAtom } from '@/app/atoms/codeEditorAtom';
>>>>>>> b53e628c
import {
  editorInteractionStateModeAtom,
  editorInteractionStatePermissionsAtom,
  editorInteractionStateSelectedCellAtom,
  editorInteractionStateSelectedCellSheetAtom,
  editorInteractionStateShowCodeEditorAtom,
} from '@/app/atoms/editorInteractionStateAtom';
import { events } from '@/app/events/events';
import { SheetPosTS } from '@/app/gridGL/types/size';
import { codeCellIsAConnection, getLanguageForMonaco } from '@/app/helpers/codeCellLanguage';
import { CodeCellLanguage, SheetRect } from '@/app/quadratic-core-types';
import { provideCompletionItems, provideHover } from '@/app/quadratic-rust-client/quadratic_rust_client';
import { CodeEditorPlaceholder } from '@/app/ui/menus/CodeEditor/CodeEditorPlaceholder';
import { FormulaLanguageConfig, FormulaTokenizerConfig } from '@/app/ui/menus/CodeEditor/FormulaLanguageModel';
import { insertCellRef } from '@/app/ui/menus/CodeEditor/insertCellRef';
import {
  provideCompletionItems as provideCompletionItemsPython,
  provideHover as provideHoverPython,
  provideSignatureHelp as provideSignatureHelpPython,
} from '@/app/ui/menus/CodeEditor/PythonLanguageModel';
import { QuadraticEditorTheme } from '@/app/ui/menus/CodeEditor/quadraticEditorTheme';
import { useEditorCellHighlights } from '@/app/ui/menus/CodeEditor/useEditorCellHighlights';
import { useEditorOnSelectionChange } from '@/app/ui/menus/CodeEditor/useEditorOnSelectionChange';
import { useEditorReturn } from '@/app/ui/menus/CodeEditor/useEditorReturn';
import { javascriptLibraryForEditor } from '@/app/web-workers/javascriptWebWorker/worker/javascript/runner/generatedJavascriptForEditor';
import { pyrightWorker, uri } from '@/app/web-workers/pythonLanguageServer/worker';
import useEventListener from '@/shared/hooks/useEventListener';
import { useFileRouteLoaderData } from '@/shared/hooks/useFileRouteLoaderData';
<<<<<<< HEAD
import Editor, { DiffEditor, Monaco } from '@monaco-editor/react';
=======
import Editor, { Monaco } from '@monaco-editor/react';
>>>>>>> b53e628c
import { CircularProgress } from '@mui/material';
import * as monaco from 'monaco-editor';
import { useCallback, useEffect, useMemo, useRef, useState } from 'react';
import { useRecoilState, useRecoilValue } from 'recoil';
// TODO(ddimaria): leave this as we're looking to add this back in once improved
// import { useEditorDiagnostics } from './useEditorDiagnostics';
// import { Diagnostic } from 'vscode-languageserver-types';
// import { typescriptLibrary } from '@/web-workers/javascriptWebWorker/worker/javascript/typescriptLibrary';

<<<<<<< HEAD
type CodeEditorBodyProps = {
=======
interface CodeEditorBodyProps {
>>>>>>> b53e628c
  closeEditor: (skipSaveCheck: boolean) => void;
  cellsAccessed?: SheetRect[] | null;
  cellLocation: SheetPosTS;
  editorRef: React.MutableRefObject<monaco.editor.IStandaloneCodeEditor | null>;
  // TODO(ddimaria): leave this as we're looking to add this back in once improved
  // diagnostics?: Diagnostic[];
};

// need to track globally since monaco is a singleton
let registered: Record<Extract<CodeCellLanguage, string>, boolean> = {
  Formula: false,
  Python: false,
  Javascript: false,
};

export const CodeEditorBody = (props: CodeEditorBodyProps) => {
  const { closeEditor, cellsAccessed, cellLocation, editorRef } = props;
<<<<<<< HEAD

  const [editorContent, setEditorContent] = useRecoilState(codeEditorEditorContentAtom);
  const modifiedEditorContent = useRecoilValue(codeEditorModifiedEditorContentAtom);

  const {
    userMakingRequest: { teamPermissions },
  } = useFileRouteLoaderData();

=======
  const {
    userMakingRequest: { teamPermissions },
  } = useFileRouteLoaderData();
  const [editorContent, setEditorContent] = useRecoilState(codeEditorEditorContentAtom);
>>>>>>> b53e628c
  const selectedCellSheet = useRecoilValue(editorInteractionStateSelectedCellSheetAtom);
  const selectedCell = useRecoilValue(editorInteractionStateSelectedCellAtom);
  const language = useRecoilValue(editorInteractionStateModeAtom);
  const monacoLanguage = useMemo(() => getLanguageForMonaco(language), [language]);
  const isConnection = useMemo(() => codeCellIsAConnection(language), [language]);
  const permissions = useRecoilValue(editorInteractionStatePermissionsAtom);
  const canEdit = useMemo(
    () => hasPermissionToEditFile(permissions) && (isConnection ? teamPermissions?.includes('TEAM_EDIT') : true),
    [isConnection, permissions, teamPermissions]
  );
  const showCodeEditor = useRecoilValue(editorInteractionStateShowCodeEditorAtom);
  const [isValidRef, setIsValidRef] = useState(false);
  const monacoRef = useRef<Monaco | null>(null);
  useEditorCellHighlights(isValidRef, editorRef, monacoRef, cellsAccessed);
  useEditorOnSelectionChange(isValidRef, editorRef, monacoRef);
  useEditorReturn(isValidRef, editorRef, monacoRef);

  // TODO(ddimaria): leave this as we're looking to add this back in once improved
  // useEditorDiagnostics(isValidRef, editorRef, monacoRef, language, diagnostics);

  useEffect(() => {
    if (showCodeEditor) {
      // focus editor on show editor change
      editorRef.current?.focus();
      editorRef.current?.setPosition({ lineNumber: 0, column: 0 });
    }
    // eslint-disable-next-line react-hooks/exhaustive-deps
  }, [showCodeEditor]);

  useEffect(() => {
    const insertText = (text: string) => {
      if (!editorRef.current) return;
      const position = editorRef.current.getPosition();
      const model = editorRef.current.getModel();
      if (!position || !model) return;
      const selection = editorRef.current.getSelection();
      const range =
        selection || new monaco.Range(position.lineNumber, position.column, position.lineNumber, position.column);
      model.applyEdits([{ range, text }]);
      editorRef.current.focus();
    };
    events.on('insertCodeEditorText', insertText);
    return () => {
      events.off('insertCodeEditorText', insertText);
    };
  });

  const lastLocation = useRef<SheetPosTS | undefined>();

  // This is to clear monaco editor's undo/redo stack when the cell location
  // changes useEffect gets triggered when the cell location changes, but the
  // editor content is not loaded in the editor new editor content for the next
  // cell also creates a undo stack entry setTimeout of 250ms is to ensure that
  // the new editor content is loaded, before we clear the undo/redo stack
  useEffect(() => {
    if (
      lastLocation.current &&
      cellLocation.sheetId === lastLocation.current.sheetId &&
      cellLocation.x === lastLocation.current.x &&
      cellLocation.y === lastLocation.current.y
    ) {
      return;
    }
    lastLocation.current = cellLocation;
    const editor = editorRef.current;
    if (!editor) return;

    const model = editor.getModel();
    if (!model) return;

    setTimeout(() => {
      (model as any)._commandManager.clear();
    }, 250);
  }, [cellLocation, editorRef]);

  const addCommands = useCallback(
    (editor: monaco.editor.IStandaloneCodeEditor, monaco: Monaco) => {
      editor.addCommand(
        monaco.KeyCode.Escape,
        () => closeEditor(false),
        '!findWidgetVisible && !inReferenceSearchEditor && !editorHasSelection && !suggestWidgetVisible'
      );
      editor.addCommand(monaco.KeyCode.KeyL | monaco.KeyMod.CtrlCmd, () => {
        insertCellRef(selectedCell, selectedCellSheet, language);
      });
    },
    [closeEditor, language, selectedCell, selectedCellSheet]
  );

  const runEditorAction = (e: CustomEvent<string>) => editorRef.current?.getAction(e.detail)?.run();
  useEventListener('run-editor-action', runEditorAction);
  const onMount = useCallback(
    (editor: monaco.editor.IStandaloneCodeEditor, monaco: Monaco) => {
      editorRef.current = editor;
      monacoRef.current = monaco;
      setIsValidRef(true);

      editor.focus();

      monaco.editor.defineTheme('quadratic', QuadraticEditorTheme);
      monaco.editor.setTheme('quadratic');

      addCommands(editor, monaco);

      // Only register language once
      if (monacoLanguage === 'formula' && !registered.Formula) {
        monaco.languages.register({ id: 'formula' });
        monaco.languages.setLanguageConfiguration('formula', FormulaLanguageConfig);
        monaco.languages.setMonarchTokensProvider('formula', FormulaTokenizerConfig);
        monaco.languages.registerCompletionItemProvider('formula', {
          provideCompletionItems,
        });
        monaco.languages.registerHoverProvider('formula', { provideHover });
        registered.Formula = true;
      }

      if (monacoLanguage === 'python' && !registered.Python) {
        monaco.languages.register({ id: 'python' });
        monaco.languages.registerCompletionItemProvider('python', {
          provideCompletionItems: provideCompletionItemsPython,
          triggerCharacters: ['.', '[', '"', "'"],
        });
        monaco.languages.registerSignatureHelpProvider('python', {
          provideSignatureHelp: provideSignatureHelpPython,
          signatureHelpTriggerCharacters: ['(', ','],
        });
        monaco.languages.registerHoverProvider('python', { provideHover: provideHoverPython });

        // load the document in the python language server
        pyrightWorker?.openDocument({
          textDocument: { text: editorRef.current?.getValue() ?? '', uri, languageId: 'python' },
        });
        registered.Python = true;
      }

      if (monacoLanguage === 'javascript' && !registered.Javascript) {
        monaco.languages.typescript.typescriptDefaults.setDiagnosticsOptions({
          diagnosticCodesToIgnore: [1108, 1375, 1378],
        });
        monaco.editor.createModel(javascriptLibraryForEditor, 'javascript');
        registered.Javascript = true;
      }
    },
    [addCommands, editorRef, monacoLanguage]
  );

  useEffect(() => {
    return () => editorRef.current?.dispose();
  }, [editorRef]);

  return (
    <div
      style={{
        position: 'relative',
        minHeight: '2rem',
        flex: '2',
      }}
    >
      {modifiedEditorContent === undefined || modifiedEditorContent === editorContent ? (
        <>
          <Editor
            height="100%"
            width="100%"
            language={monacoLanguage}
            value={editorContent}
            onChange={setEditorContent}
            onMount={onMount}
            loading={<CircularProgress style={{ width: '18px', height: '18px' }} />}
            options={{
              theme: 'light',
              readOnly: !canEdit,
              minimap: { enabled: true },
              overviewRulerLanes: 0,
              hideCursorInOverviewRuler: true,
              overviewRulerBorder: false,
              scrollbar: {
                horizontal: 'hidden',
              },
              wordWrap: 'on',

              // need to ignore unused b/c of the async wrapper around the code and import code
              showUnused: language === 'Javascript' ? false : true,
            }}
          />
          <CodeEditorPlaceholder />
        </>
      ) : (
        <DiffEditor
          height="100%"
          width="100%"
          language={monacoLanguage}
          original={editorContent}
          modified={modifiedEditorContent}
          options={{
            renderSideBySide: false,
            readOnly: true,
            minimap: { enabled: true },
            overviewRulerLanes: 0,
            hideCursorInOverviewRuler: true,
            overviewRulerBorder: false,
            scrollbar: {
              horizontal: 'hidden',
            },
            wordWrap: 'on',
            showUnused: language === 'Javascript' ? false : true,
          }}
        />
      )}
    </div>
  );
};<|MERGE_RESOLUTION|>--- conflicted
+++ resolved
@@ -1,9 +1,5 @@
 import { hasPermissionToEditFile } from '@/app/actions';
-<<<<<<< HEAD
 import { codeEditorEditorContentAtom, codeEditorModifiedEditorContentAtom } from '@/app/atoms/codeEditorAtom';
-=======
-import { codeEditorEditorContentAtom } from '@/app/atoms/codeEditorAtom';
->>>>>>> b53e628c
 import {
   editorInteractionStateModeAtom,
   editorInteractionStatePermissionsAtom,
@@ -32,11 +28,7 @@
 import { pyrightWorker, uri } from '@/app/web-workers/pythonLanguageServer/worker';
 import useEventListener from '@/shared/hooks/useEventListener';
 import { useFileRouteLoaderData } from '@/shared/hooks/useFileRouteLoaderData';
-<<<<<<< HEAD
 import Editor, { DiffEditor, Monaco } from '@monaco-editor/react';
-=======
-import Editor, { Monaco } from '@monaco-editor/react';
->>>>>>> b53e628c
 import { CircularProgress } from '@mui/material';
 import * as monaco from 'monaco-editor';
 import { useCallback, useEffect, useMemo, useRef, useState } from 'react';
@@ -46,18 +38,14 @@
 // import { Diagnostic } from 'vscode-languageserver-types';
 // import { typescriptLibrary } from '@/web-workers/javascriptWebWorker/worker/javascript/typescriptLibrary';
 
-<<<<<<< HEAD
-type CodeEditorBodyProps = {
-=======
 interface CodeEditorBodyProps {
->>>>>>> b53e628c
   closeEditor: (skipSaveCheck: boolean) => void;
   cellsAccessed?: SheetRect[] | null;
   cellLocation: SheetPosTS;
   editorRef: React.MutableRefObject<monaco.editor.IStandaloneCodeEditor | null>;
   // TODO(ddimaria): leave this as we're looking to add this back in once improved
   // diagnostics?: Diagnostic[];
-};
+}
 
 // need to track globally since monaco is a singleton
 let registered: Record<Extract<CodeCellLanguage, string>, boolean> = {
@@ -68,21 +56,11 @@
 
 export const CodeEditorBody = (props: CodeEditorBodyProps) => {
   const { closeEditor, cellsAccessed, cellLocation, editorRef } = props;
-<<<<<<< HEAD
-
   const [editorContent, setEditorContent] = useRecoilState(codeEditorEditorContentAtom);
   const modifiedEditorContent = useRecoilValue(codeEditorModifiedEditorContentAtom);
-
   const {
     userMakingRequest: { teamPermissions },
   } = useFileRouteLoaderData();
-
-=======
-  const {
-    userMakingRequest: { teamPermissions },
-  } = useFileRouteLoaderData();
-  const [editorContent, setEditorContent] = useRecoilState(codeEditorEditorContentAtom);
->>>>>>> b53e628c
   const selectedCellSheet = useRecoilValue(editorInteractionStateSelectedCellSheetAtom);
   const selectedCell = useRecoilValue(editorInteractionStateSelectedCellAtom);
   const language = useRecoilValue(editorInteractionStateModeAtom);
