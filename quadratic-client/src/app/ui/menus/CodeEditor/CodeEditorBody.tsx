--- conflicted
+++ resolved
@@ -3,12 +3,9 @@
   codeEditorCellLocationAtom,
   codeEditorCellsAccessedAtom,
   codeEditorEditorContentAtom,
-<<<<<<< HEAD
+  codeEditorLoadingAtom,
   codeEditorModifiedEditorContentAtom,
   codeEditorShowDiffEditorAtom,
-=======
-  codeEditorLoadingAtom,
->>>>>>> 3f80bfbb
   codeEditorUnsavedChangesAtom,
 } from '@/app/atoms/codeEditorAtom';
 import {
@@ -223,7 +220,6 @@
     [addCommands, monacoLanguage, setEditorInst]
   );
 
-<<<<<<< HEAD
   const addCommandsDiff = useCallback(
     (editor: monaco.editor.IStandaloneDiffEditor, monaco: Monaco) => {
       editor.addCommand(
@@ -242,10 +238,7 @@
     [addCommandsDiff]
   );
 
-  if (!showDiffEditor && editorContent === undefined) {
-=======
-  if (editorContent === undefined || loading) {
->>>>>>> 3f80bfbb
+  if (!showDiffEditor && (editorContent === undefined || loading)) {
     return null;
   }
 
