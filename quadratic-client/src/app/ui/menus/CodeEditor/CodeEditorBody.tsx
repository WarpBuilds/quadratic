--- conflicted
+++ resolved
@@ -19,11 +19,8 @@
 // TODO(ddimaria): leave this as we're looking to add this back in once improved
 // import { useEditorDiagnostics } from './useEditorDiagnostics';
 // import { Diagnostic } from 'vscode-languageserver-types';
-<<<<<<< HEAD
 import { getLanguage } from '@/app/helpers/codeCellLanguage';
-=======
 import { SheetRect } from '@/app/quadratic-core-types';
->>>>>>> 3259c42b
 import { EvaluationResult } from '@/app/web-workers/pythonWebWorker/pythonTypes';
 import useEventListener from '@/shared/hooks/useEventListener';
 import { useEditorOnSelectionChange } from './useEditorOnSelectionChange';
