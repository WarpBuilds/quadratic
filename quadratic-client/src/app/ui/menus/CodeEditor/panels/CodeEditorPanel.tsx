import { editorInteractionStateModeAtom } from '@/app/atoms/editorInteractionStateAtom';
import { getConnectionInfo } from '@/app/helpers/codeCellLanguage';
import { TooltipHint } from '@/app/ui/components/TooltipHint';
import { PanelPositionBottomIcon, PanelPositionLeftIcon } from '@/app/ui/icons';
import { CodeEditorPanelBottom } from '@/app/ui/menus/CodeEditor/panels/CodeEditorPanelBottom';
import { CodeEditorPanelSide } from '@/app/ui/menus/CodeEditor/panels/CodeEditorPanelSide';
import { PanelPosition, useCodeEditorPanelData } from '@/app/ui/menus/CodeEditor/panels/useCodeEditorPanelData';
import { useConnectionSchemaBrowserTableQueryActionInsertQuery } from '@/dashboard/hooks/useConnectionSchemaBrowserTableQueryAction';
import { useRootRouteLoaderData } from '@/routes/_root';
import { ConnectionSchemaBrowser } from '@/shared/components/connections/ConnectionSchemaBrowser';
import { useFileRouteLoaderData } from '@/shared/hooks/useFileRouteLoaderData';
import { cn } from '@/shared/shadcn/utils';
import { IconButton } from '@mui/material';
import * as monaco from 'monaco-editor';
<<<<<<< HEAD
import { MouseEvent, memo, useCallback } from 'react';
=======
import { MouseEvent, memo, useCallback, useMemo } from 'react';
>>>>>>> b53e628c
import { useRecoilValue } from 'recoil';

type CodeEditorPanelProps = {
  editorRef: React.MutableRefObject<monaco.editor.IStandaloneCodeEditor | null>;
  codeEditorRef: React.RefObject<HTMLDivElement>;
};

export const CodeEditorPanel = memo(({ editorRef, codeEditorRef }: CodeEditorPanelProps) => {
  const { isAuthenticated } = useRootRouteLoaderData();
  const {
    userMakingRequest: { teamPermissions },
    team: { uuid: teamUuid },
  } = useFileRouteLoaderData();
  const mode = useRecoilValue(editorInteractionStateModeAtom);
<<<<<<< HEAD
  const connectionInfo = getConnectionInfo(mode);
=======
  const connectionInfo = useMemo(() => getConnectionInfo(mode), [mode]);
>>>>>>> b53e628c
  const { panelPosition, setPanelPosition } = useCodeEditorPanelData();

  const changePanelPosition = useCallback(
    (e: MouseEvent<HTMLButtonElement>) => {
      setPanelPosition((prev: PanelPosition) => (prev === 'left' ? 'bottom' : 'left'));
      e.currentTarget.blur();
    },
    [setPanelPosition]
  );

  const { TableQueryAction } = useConnectionSchemaBrowserTableQueryActionInsertQuery({ editorRef });
  const schemaBrowser =
    isAuthenticated && connectionInfo !== undefined && teamPermissions?.includes('TEAM_EDIT') ? (
      <ConnectionSchemaBrowser
        teamUuid={teamUuid}
        type={connectionInfo.kind}
        uuid={connectionInfo.id}
        TableQueryAction={TableQueryAction}
      />
    ) : undefined;

<<<<<<< HEAD
=======
  const showAIAssistant = Boolean(isAuthenticated);

>>>>>>> b53e628c
  return (
    <>
      {/* Panel position (left/bottom) control */}
      <div className={cn('absolute z-10', panelPosition === 'bottom' ? 'right-1.5 top-1' : 'right-0.5 top-0.5')}>
        <TooltipHint title={panelPosition === 'bottom' ? 'Move panel left' : 'Move panel bottom'}>
          <IconButton onClick={changePanelPosition} size="small">
            {panelPosition === 'left' ? <PanelPositionBottomIcon /> : <PanelPositionLeftIcon />}
          </IconButton>
        </TooltipHint>
      </div>

<<<<<<< HEAD
      {panelPosition === 'left' && <CodeEditorPanelSide codeEditorRef={codeEditorRef} schemaBrowser={schemaBrowser} />}
      {panelPosition === 'bottom' && <CodeEditorPanelBottom schemaBrowser={schemaBrowser} />}
=======
      {panelPosition === 'left' && (
        <CodeEditorPanelSide
          codeEditorRef={codeEditorRef}
          schemaBrowser={schemaBrowser}
          showAIAssistant={showAIAssistant}
        />
      )}
      {panelPosition === 'bottom' && (
        <CodeEditorPanelBottom schemaBrowser={schemaBrowser} showAIAssistant={showAIAssistant} />
      )}
>>>>>>> b53e628c
    </>
  );
});<|MERGE_RESOLUTION|>--- conflicted
+++ resolved
@@ -12,11 +12,7 @@
 import { cn } from '@/shared/shadcn/utils';
 import { IconButton } from '@mui/material';
 import * as monaco from 'monaco-editor';
-<<<<<<< HEAD
-import { MouseEvent, memo, useCallback } from 'react';
-=======
 import { MouseEvent, memo, useCallback, useMemo } from 'react';
->>>>>>> b53e628c
 import { useRecoilValue } from 'recoil';
 
 type CodeEditorPanelProps = {
@@ -31,11 +27,7 @@
     team: { uuid: teamUuid },
   } = useFileRouteLoaderData();
   const mode = useRecoilValue(editorInteractionStateModeAtom);
-<<<<<<< HEAD
-  const connectionInfo = getConnectionInfo(mode);
-=======
   const connectionInfo = useMemo(() => getConnectionInfo(mode), [mode]);
->>>>>>> b53e628c
   const { panelPosition, setPanelPosition } = useCodeEditorPanelData();
 
   const changePanelPosition = useCallback(
@@ -57,11 +49,6 @@
       />
     ) : undefined;
 
-<<<<<<< HEAD
-=======
-  const showAIAssistant = Boolean(isAuthenticated);
-
->>>>>>> b53e628c
   return (
     <>
       {/* Panel position (left/bottom) control */}
@@ -73,21 +60,8 @@
         </TooltipHint>
       </div>
 
-<<<<<<< HEAD
       {panelPosition === 'left' && <CodeEditorPanelSide codeEditorRef={codeEditorRef} schemaBrowser={schemaBrowser} />}
       {panelPosition === 'bottom' && <CodeEditorPanelBottom schemaBrowser={schemaBrowser} />}
-=======
-      {panelPosition === 'left' && (
-        <CodeEditorPanelSide
-          codeEditorRef={codeEditorRef}
-          schemaBrowser={schemaBrowser}
-          showAIAssistant={showAIAssistant}
-        />
-      )}
-      {panelPosition === 'bottom' && (
-        <CodeEditorPanelBottom schemaBrowser={schemaBrowser} showAIAssistant={showAIAssistant} />
-      )}
->>>>>>> b53e628c
     </>
   );
 });