import { codeEditorCodeCellAtom } from '@/app/atoms/codeEditorAtom';
import { ResizeControl } from '@/app/ui/components/ResizeControl';
import { AIResearcherResult } from '@/app/ui/menus/AIResearcher/AIResearcherResult';
import { AIResearcherSettings } from '@/app/ui/menus/AIResearcher/AIResearcherSettings';
import { AIAssistant } from '@/app/ui/menus/CodeEditor/AIAssistant/AIAssistant';
import { Console } from '@/app/ui/menus/CodeEditor/Console';
import { PanelBox, calculatePanelBoxMinimizedSize } from '@/app/ui/menus/CodeEditor/panels/PanelBox';
import { useCodeEditorPanelData } from '@/app/ui/menus/CodeEditor/panels/useCodeEditorPanelData';
import { useCallback, useEffect, useMemo, useState } from 'react';
import { useRecoilValue } from 'recoil';

interface CodeEditorPanelSideProps {
  codeEditorRef: React.RefObject<HTMLDivElement>;
  schemaBrowser: React.ReactNode | undefined;
  showAIAssistant: boolean;
}

export function CodeEditorPanelSide({ codeEditorRef, schemaBrowser, showAIAssistant }: CodeEditorPanelSideProps) {
  const codeEditorPanelData = useCodeEditorPanelData();
  const minimizedSize = useMemo(() => {
    const minimizedSize = calculatePanelBoxMinimizedSize();
    return minimizedSize;
  }, []);

  const [containerHeight, setContainerHeight] = useState(0);
  useEffect(() => {
    if (codeEditorRef.current) {
      setContainerHeight(codeEditorRef.current.getBoundingClientRect().height);
    }
  }, [codeEditorRef]);

  const { panels, leftOverPercentage, adjustedContainerHeight } = useMemo(() => {
    let leftOverPercentage = 0;
    let adjustedContainerHeight = containerHeight;

    // ensure containerHeight has a value > 0 to avoid division by zero
    // (sometimes happens when starting with ?state)
    const minimizedPercentage = minimizedSize / (containerHeight ? containerHeight : 1);
    for (let i = 0; i < codeEditorPanelData.panelHidden.length; i++) {
      if (codeEditorPanelData.panelHidden[i]) {
        leftOverPercentage += codeEditorPanelData.panelHeightPercentages[i] / 100 - minimizedPercentage;
        adjustedContainerHeight -= minimizedSize;
      }
    }
    const visiblePanels = codeEditorPanelData.panelHidden.filter((hidden) => !hidden).length;
    return {
      panels: codeEditorPanelData.panelHidden.map((hidden, i) => {
        const toggleOpen = () => {
          codeEditorPanelData.setPanelHidden((prevState) => prevState.map((val, j) => (i === j ? !val : val)));
        };
        let height: number;
        if (hidden) {
          height = minimizedSize;
        } else {
          height =
            (codeEditorPanelData.panelHeightPercentages[i] / 100 +
              (visiblePanels ? leftOverPercentage / visiblePanels : 0)) *
            containerHeight;
        }
        return { open: !hidden, toggleOpen, height };
      }),
      leftOverPercentage,
      adjustedContainerHeight,
    };
  }, [containerHeight, codeEditorPanelData, minimizedSize]);

  // changes resize bar when dragging
  const changeResizeBar = useCallback(
    (e: MouseEvent, first: boolean) => {
      if (!codeEditorRef.current) return;

      e.stopPropagation();
      e.preventDefault();

      const containerRect = codeEditorRef.current.getBoundingClientRect();

      // need to adjust the heights based on hidden content
      let containerHeight = containerRect.height;
      let clientY = e.clientY;

      // We need to adjust the percentage based on the size of the hidden panel.
      if (first) {
        if (!panels[1].open) {
          const percentOfVisible = (clientY - containerRect.top) / adjustedContainerHeight;
          const percent = (clientY - containerRect.top) / containerHeight - leftOverPercentage * percentOfVisible;
          codeEditorPanelData.adjustPanelPercentage(0, percent * 100);
        }
        if (!panels[2]?.open) {
          const percentOfVisible = (clientY - containerRect.top) / adjustedContainerHeight;
          const percent = (clientY - containerRect.top) / containerHeight - leftOverPercentage * percentOfVisible;
          codeEditorPanelData.adjustPanelPercentage(0, percent * 100);
        } else {
          const percent = ((clientY - containerRect.top) / containerHeight) * 100;
          codeEditorPanelData.adjustPanelPercentage(0, percent);
        }
      } else {
        if (!panels[0].open) {
          const percentOfVisible = (containerRect.bottom - clientY - containerRect.top) / adjustedContainerHeight;
          const percent =
            ((containerRect.bottom - clientY - containerRect.top) / containerHeight) * 100 -
            leftOverPercentage * percentOfVisible;
          codeEditorPanelData.adjustPanelPercentage(2, percent);
        } else {
          const percent = (1 - (clientY - containerRect.top) / containerHeight) * 100;
          codeEditorPanelData.adjustPanelPercentage(2, percent);
        }
      }
    },
    [adjustedContainerHeight, codeEditorPanelData, codeEditorRef, leftOverPercentage, panels]
  );

  const codeCell = useRecoilValue(codeEditorCodeCellAtom);
  const isAIResearcher = useMemo(() => codeCell.language === 'AIResearcher', [codeCell.language]);

  return (
    <div className="h-full">
      {isAIResearcher ? (
        <>
          <PanelBox
<<<<<<< HEAD
            id="panel-0"
            title="Summary"
            open={panels[0].open}
            toggleOpen={panels[0].toggleOpen}
            height={panels[0].height}
=======
            id="panel-1"
            title="Code chat"
            open={panels[1].open}
            toggleOpen={panels[1].toggleOpen}
            height={panels[1].height}
>>>>>>> 472b6b3b
          >
            <AIResearcherResult />
          </PanelBox>

          <>
            <ResizeControl
              style={{ top: panels[0].height }}
              disabled={!panels[0].open || (!panels[1].open && !panels[2]?.open)}
              position="HORIZONTAL"
              setState={(e) => changeResizeBar(e, true)}
            />
            <PanelBox
              id="panel-1"
              title="Settings"
              open={panels[1].open}
              toggleOpen={panels[1].toggleOpen}
              height={panels[1].height}
            >
              <AIResearcherSettings />
            </PanelBox>
          </>
        </>
      ) : (
        <>
          <PanelBox
            id="panel-0"
            title="Console"
            open={panels[0].open}
            toggleOpen={panels[0].toggleOpen}
            height={panels[0].height}
          >
            <Console />
          </PanelBox>

          {showAIAssistant && (
            <>
              <ResizeControl
                style={{ top: panels[0].height }}
                disabled={!panels[0].open || (!panels[1].open && !panels[2]?.open)}
                position="HORIZONTAL"
                setState={(e) => changeResizeBar(e, true)}
              />
              <PanelBox
                id="panel-1"
                title="Chat"
                open={panels[1].open}
                toggleOpen={panels[1].toggleOpen}
                height={panels[1].height}
              >
                <AIAssistant />
              </PanelBox>
            </>
          )}

          {schemaBrowser && (
            <>
              <ResizeControl
                style={{ top: panels[0].height + panels[1].height }}
                disabled={
                  (panels[0].open && panels[1].open && !panels[2].open) ||
                  (panels[0].open && !panels[1].open && !panels[2].open) ||
                  (!panels[0].open && !panels[1].open)
                }
                position="HORIZONTAL"
                setState={(e) => changeResizeBar(e, false)}
              />
              <PanelBox
                id="panel-2"
                title="Schema"
                open={panels[2].open}
                toggleOpen={panels[2].toggleOpen}
                height={panels[2].height}
              >
                {schemaBrowser}
              </PanelBox>
            </>
          )}
        </>
      )}
    </div>
  );
}<|MERGE_RESOLUTION|>--- conflicted
+++ resolved
@@ -117,19 +117,11 @@
       {isAIResearcher ? (
         <>
           <PanelBox
-<<<<<<< HEAD
             id="panel-0"
             title="Summary"
             open={panels[0].open}
             toggleOpen={panels[0].toggleOpen}
             height={panels[0].height}
-=======
-            id="panel-1"
-            title="Code chat"
-            open={panels[1].open}
-            toggleOpen={panels[1].toggleOpen}
-            height={panels[1].height}
->>>>>>> 472b6b3b
           >
             <AIResearcherResult />
           </PanelBox>
@@ -174,7 +166,7 @@
               />
               <PanelBox
                 id="panel-1"
-                title="Chat"
+                title="Code chat"
                 open={panels[1].open}
                 toggleOpen={panels[1].toggleOpen}
                 height={panels[1].height}
