import { hasPermissionToEditFile } from '@/app/actions';
import {
  codeEditorCodeCellAtom,
  codeEditorShowDiffEditorAtom,
  codeEditorUnsavedChangesAtom,
} from '@/app/atoms/codeEditorAtom';
import { editorInteractionStatePermissionsAtom } from '@/app/atoms/editorInteractionStateAtom';
import { events } from '@/app/events/events';
import { sheets } from '@/app/grid/controller/Sheets';
import { codeCellIsAConnection, getCodeCell, getConnectionUuid, getLanguage } from '@/app/helpers/codeCellLanguage';
import { KeyboardSymbols } from '@/app/helpers/keyboardSymbols';
import { LanguageIcon } from '@/app/ui/components/LanguageIcon';
import { useConnectionsFetcher } from '@/app/ui/hooks/useConnectionsFetcher';
import { CodeEditorDiffButtons } from '@/app/ui/menus/CodeEditor/CodeEditorDiffButtons';
import { CodeEditorRefButton } from '@/app/ui/menus/CodeEditor/CodeEditorRefButton';
import { SnippetsPopover } from '@/app/ui/menus/CodeEditor/SnippetsPopover';
import { useCancelRun } from '@/app/ui/menus/CodeEditor/hooks/useCancelRun';
import { useCloseCodeEditor } from '@/app/ui/menus/CodeEditor/hooks/useCloseCodeEditor';
import { useSaveAndRunCell } from '@/app/ui/menus/CodeEditor/hooks/useSaveAndRunCell';
import type { CodeRun } from '@/app/web-workers/CodeRun';
import { LanguageState } from '@/app/web-workers/languageTypes';
import { MultiplayerUser } from '@/app/web-workers/multiplayerWebWorker/multiplayerTypes';
import { CloseIcon, SaveAndRunIcon, SaveAndRunStopIcon } from '@/shared/components/Icons';
import { useFileRouteLoaderData } from '@/shared/hooks/useFileRouteLoaderData';
import { Button } from '@/shared/shadcn/ui/button';
import { TooltipPopover } from '@/shared/shadcn/ui/tooltip';
import { cn } from '@/shared/shadcn/utils';
import { CircularProgress } from '@mui/material';
import * as monaco from 'monaco-editor';
import { useEffect, useMemo, useState } from 'react';
import { useRecoilValue } from 'recoil';

interface CodeEditorHeaderProps {
  editorInst: monaco.editor.IStandaloneCodeEditor | null;
}

export const CodeEditorHeader = ({ editorInst }: CodeEditorHeaderProps) => {
  const {
    userMakingRequest: { teamPermissions },
  } = useFileRouteLoaderData();

  const permissions = useRecoilValue(editorInteractionStatePermissionsAtom);
  const [currentSheetId, setCurrentSheetId] = useState<string>(sheets.sheet.id);
  const codeCellState = useRecoilValue(codeEditorCodeCellAtom);
  const unsavedChanges = useRecoilValue(codeEditorUnsavedChangesAtom);
  const showDiffEditor = useRecoilValue(codeEditorShowDiffEditorAtom);
  const codeCell = useMemo(() => getCodeCell(codeCellState.language), [codeCellState.language]);
  const language = useMemo(() => getLanguage(codeCellState.language), [codeCellState.language]);
  const isConnection = useMemo(() => codeCellIsAConnection(codeCellState.language), [codeCellState.language]);
  const hasPermission = useMemo(
    () => hasPermissionToEditFile(permissions) && (isConnection ? teamPermissions?.includes('TEAM_EDIT') : true),
    [permissions, teamPermissions, isConnection]
  );

  const connectionsFetcher = useConnectionsFetcher();

  // Get the connection name (it's possible the user won't have access to it
  // because they're in a file they have access to but not the team — or
  // the connection was deleted)
  const currentConnectionName = useMemo(() => {
    if (connectionsFetcher.data) {
      const connectionUuid = getConnectionUuid(codeCellState.language);
      const foundConnection = connectionsFetcher.data.connections.find(({ uuid }) => uuid === connectionUuid);
      if (foundConnection) {
        return foundConnection.name;
      }
    }
    return '';
  }, [codeCellState.language, connectionsFetcher.data]);

  // Keep track of the current sheet ID so we know whether to show the sheet name or not
  const currentCodeEditorCellIsNotInActiveSheet = useMemo(
    () => currentSheetId !== codeCellState.sheetId,
    [currentSheetId, codeCellState.sheetId]
  );
  const currentSheetNameOfActiveCodeEditorCell = useMemo(
    () => sheets.getById(codeCellState.sheetId)?.name,
    [codeCellState.sheetId]
  );

  const { cancelRun } = useCancelRun();
  const { saveAndRunCell } = useSaveAndRunCell();
  const { closeEditor } = useCloseCodeEditor({ editorInst });

  useEffect(() => {
    const updateSheetName = () => setCurrentSheetId(sheets.sheet.id);
    events.on('changeSheet', updateSheetName);
    return () => {
      events.off('changeSheet', updateSheetName);
    };
  }, []);

  // show when this cell is already in the execution queue
  const [isRunningComputation, setIsRunningComputation] = useState<false | 'multiplayer' | 'player'>(false);
  useEffect(() => {
    // update running computation for player
    const playerState = (_state: LanguageState, current?: CodeRun, awaitingExecution?: CodeRun[]) => {
      if (
        current &&
        current.sheetPos.sheetId === sheets.sheet.id &&
        current.sheetPos.x === codeCellState.pos.x &&
        current.sheetPos.y === codeCellState.pos.y
      ) {
        setIsRunningComputation('player');
      } else if (
        awaitingExecution?.length &&
        awaitingExecution.find(
          (cell) =>
            cell.sheetPos.sheetId === sheets.sheet.id &&
            cell.sheetPos.x === codeCellState.pos.x &&
            cell.sheetPos.y === codeCellState.pos.y
        )
      ) {
        setIsRunningComputation('player');
      } else {
        setIsRunningComputation((current) => {
          if (current === 'player') {
            return false;
          }
          return current;
        });
      }
    };

    // update running computation for multiplayer
    const multiplayerUpdate = (users: MultiplayerUser[]) => {
      if (
        users.find(
          (user) =>
            user.parsedCodeRunning &&
            user.parsedCodeRunning.find(
              (sheetPos) =>
                sheetPos.sheetId === codeCellState.sheetId &&
                sheetPos.x === codeCellState.pos.x &&
                sheetPos.y === codeCellState.pos.y
            )
        )
      ) {
        setIsRunningComputation('multiplayer');
      } else {
        setIsRunningComputation((current) => {
          if (current === 'multiplayer') {
            return false;
          }
          return current;
        });
      }
    };

    events.on('pythonState', playerState);
    events.on('javascriptState', playerState);
    events.on('connectionState', playerState);
    events.on('multiplayerUpdate', multiplayerUpdate);
    return () => {
      events.off('pythonState', playerState);
      events.off('javascriptState', playerState);
      events.off('connectionState', playerState);
      events.off('multiplayerUpdate', multiplayerUpdate);
    };
  }, [codeCellState.pos.x, codeCellState.pos.y, codeCellState.sheetId]);

  return (
    <div className="flex items-center py-1 pl-3 pr-2">
      <div
        className={cn(
          `relative`,
          unsavedChanges &&
            `after:pointer-events-none after:absolute after:-bottom-0.5 after:-right-0.5 after:h-3 after:w-3 after:rounded-full after:border-2 after:border-solid after:border-background after:bg-gray-400 after:content-['']`
        )}
      >
        <TooltipPopover label={`${codeCell?.label}${unsavedChanges ? ' · Unsaved changes' : ''}`} side="bottom">
          <div className="flex items-center">
            <LanguageIcon language={codeCell?.id} fontSize="small" />
          </div>
        </TooltipPopover>
      </div>

      <div className="mx-2 flex flex-col truncate">
        <div className="text-sm font-medium leading-4">
          Cell ({codeCellState.pos.x}, {codeCellState.pos.y})
          {currentCodeEditorCellIsNotInActiveSheet && (
            <span className="ml-1 min-w-0 truncate">- {currentSheetNameOfActiveCodeEditorCell}</span>
          )}
        </div>

        {currentConnectionName && (
          <div className="text-xs leading-4 text-muted-foreground">Connection: {currentConnectionName}</div>
        )}
      </div>

      <div className="ml-auto flex flex-shrink-0 items-center gap-1 py-1">
        {isRunningComputation && (
          <TooltipPopover label={`${language} executing…`} side="bottom">
            <CircularProgress size="1rem" color={'primary'} className={`mr-2`} />
          </TooltipPopover>
        )}

        {hasPermission && (
          <>
<<<<<<< HEAD
            {['Python', 'Javascript', 'Formula', 'Connection'].includes(language as string) && <CodeEditorRefButton />}

            {['Python', 'Javascript'].includes(language as string) && <SnippetsPopover editorInst={editorInst} />}

            {!isRunningComputation ? (
              <TooltipHint title="Save & run" shortcut={`${KeyboardSymbols.Command}↵`} placement="bottom">
                <IconButton id="QuadraticCodeEditorRunButtonID" size="small" color="primary" onClick={saveAndRunCell}>
                  <PlayArrow />
                </IconButton>
              </TooltipHint>
=======
            {showDiffEditor ? (
              <CodeEditorDiffButtons />
>>>>>>> e3dad469
            ) : (
              <>
                {['Python', 'Javascript', 'Formula'].includes(language as string) && <CodeEditorRefButton />}

                {['Python', 'Javascript'].includes(language as string) && <SnippetsPopover editorInst={editorInst} />}

                {!isRunningComputation ? (
                  <TooltipPopover
                    label={`Save & run`}
                    shortcut={`${KeyboardSymbols.Command}${KeyboardSymbols.Enter}`}
                    side="bottom"
                  >
                    <Button
                      id="QuadraticCodeEditorRunButtonID"
                      onClick={saveAndRunCell}
                      size="icon-sm"
                      className="mx-1 rounded-full"
                    >
                      <SaveAndRunIcon />
                    </Button>
                  </TooltipPopover>
                ) : (
                  <TooltipPopover label={`Cancel execution`} shortcut={`${KeyboardSymbols.Command} Esc`} side="bottom">
                    <Button onClick={cancelRun} size="icon-sm" className="mx-1 rounded-full">
                      <SaveAndRunStopIcon />
                    </Button>
                  </TooltipPopover>
                )}
              </>
            )}
          </>
        )}

        <TooltipPopover label={`Close`} shortcut={`Esc`} side="bottom">
          <Button
            variant="ghost"
            id="QuadraticCodeEditorCloseButtonID"
            onClick={() => closeEditor(false)}
            size="icon-sm"
            className="text-muted-foreground hover:text-foreground"
          >
            <CloseIcon />
          </Button>
        </TooltipPopover>
      </div>
    </div>
  );
};<|MERGE_RESOLUTION|>--- conflicted
+++ resolved
@@ -17,15 +17,18 @@
 import { useCancelRun } from '@/app/ui/menus/CodeEditor/hooks/useCancelRun';
 import { useCloseCodeEditor } from '@/app/ui/menus/CodeEditor/hooks/useCloseCodeEditor';
 import { useSaveAndRunCell } from '@/app/ui/menus/CodeEditor/hooks/useSaveAndRunCell';
+import { TooltipContents } from '@/app/ui/menus/Toolbar/FormattingBar';
 import type { CodeRun } from '@/app/web-workers/CodeRun';
 import { LanguageState } from '@/app/web-workers/languageTypes';
 import { MultiplayerUser } from '@/app/web-workers/multiplayerWebWorker/multiplayerTypes';
 import { CloseIcon, SaveAndRunIcon, SaveAndRunStopIcon } from '@/shared/components/Icons';
 import { useFileRouteLoaderData } from '@/shared/hooks/useFileRouteLoaderData';
 import { Button } from '@/shared/shadcn/ui/button';
-import { TooltipPopover } from '@/shared/shadcn/ui/tooltip';
+import { Tooltip, TooltipPopover, TooltipProvider, TooltipTrigger } from '@/shared/shadcn/ui/tooltip';
 import { cn } from '@/shared/shadcn/utils';
-import { CircularProgress } from '@mui/material';
+import { PlayArrow } from '@mui/icons-material';
+import { CircularProgress, IconButton } from '@mui/material';
+import { TooltipContent } from '@radix-ui/react-tooltip';
 import * as monaco from 'monaco-editor';
 import { useEffect, useMemo, useState } from 'react';
 import { useRecoilValue } from 'recoil';
@@ -197,26 +200,34 @@
 
         {hasPermission && (
           <>
-<<<<<<< HEAD
             {['Python', 'Javascript', 'Formula', 'Connection'].includes(language as string) && <CodeEditorRefButton />}
 
             {['Python', 'Javascript'].includes(language as string) && <SnippetsPopover editorInst={editorInst} />}
 
             {!isRunningComputation ? (
-              <TooltipHint title="Save & run" shortcut={`${KeyboardSymbols.Command}↵`} placement="bottom">
-                <IconButton id="QuadraticCodeEditorRunButtonID" size="small" color="primary" onClick={saveAndRunCell}>
-                  <PlayArrow />
-                </IconButton>
-              </TooltipHint>
-=======
+              <TooltipProvider>
+                <Tooltip>
+                  <TooltipTrigger asChild>
+                    <IconButton
+                      id="QuadraticCodeEditorRunButtonID"
+                      size="small"
+                      color="primary"
+                      onClick={saveAndRunCell}
+                    >
+                      <PlayArrow />
+                    </IconButton>
+                  </TooltipTrigger>
+                  <TooltipContent side="bottom">
+                    <TooltipContents label="Save & run" keyboardShortcut={`${KeyboardSymbols.Command}↵`} />
+                  </TooltipContent>
+                </Tooltip>
+              </TooltipProvider>
+            ) : null}
             {showDiffEditor ? (
               <CodeEditorDiffButtons />
->>>>>>> e3dad469
             ) : (
               <>
                 {['Python', 'Javascript', 'Formula'].includes(language as string) && <CodeEditorRefButton />}
-
-                {['Python', 'Javascript'].includes(language as string) && <SnippetsPopover editorInst={editorInst} />}
 
                 {!isRunningComputation ? (
                   <TooltipPopover
