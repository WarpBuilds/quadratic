import { events } from '@/app/events/events';
import { sheets } from '@/app/grid/controller/Sheets';
import { SheetPosTS } from '@/app/gridGL/types/size';
<<<<<<< HEAD
import { LanguageState } from '@/app/web-workers/languageTypes';
=======
import { CodeEditorRefButton } from '@/app/ui/menus/CodeEditor/CodeEditorRefButton';
>>>>>>> 191e60c4
import { MultiplayerUser } from '@/app/web-workers/multiplayerWebWorker/multiplayerTypes';
import { CodeRun } from '@/app/web-workers/pythonWebWorker/pythonClientMessages';
import { cn } from '@/shared/shadcn/utils';
import { Close, PlayArrow, Stop, Subject } from '@mui/icons-material';
import { CircularProgress, IconButton } from '@mui/material';
import { useEffect, useState } from 'react';
import { useRecoilValue } from 'recoil';
import { hasPermissionToEditFile } from '../../../actions';
import { editorInteractionStateAtom } from '../../../atoms/editorInteractionStateAtom';
import { KeyboardSymbols } from '../../../helpers/keyboardSymbols';
import { colors } from '../../../theme/colors';
import { TooltipHint } from '../../components/TooltipHint';
import { Formula, JavaScript, Python } from '../../icons';
import { SnippetsPopover } from './SnippetsPopover';

interface Props {
  cellLocation: SheetPosTS | undefined;
  unsaved: boolean;

  saveAndRunCell: () => void;
  cancelRun: () => void;
  closeEditor: () => void;
}

export const CodeEditorHeader = (props: Props) => {
  const { cellLocation, unsaved, saveAndRunCell, cancelRun, closeEditor } = props;
  const editorInteractionState = useRecoilValue(editorInteractionStateAtom);
  const [currentSheetId, setCurrentSheetId] = useState<string>(sheets.sheet.id);
  const hasPermission = hasPermissionToEditFile(editorInteractionState.permissions);
  const language = editorInteractionState.mode;

  // Keep track of the current sheet ID so we know whether to show the sheet name or not
  const currentCodeEditorCellIsNotInActiveSheet = currentSheetId !== editorInteractionState.selectedCellSheet;
  const currentSheetNameOfActiveCodeEditorCell = sheets.getById(editorInteractionState.selectedCellSheet)?.name;
  useEffect(() => {
    const updateSheetName = () => setCurrentSheetId(sheets.sheet.id);
    events.on('changeSheet', updateSheetName);
    return () => {
      events.off('changeSheet', updateSheetName);
    };
    // eslint-disable-next-line react-hooks/exhaustive-deps
  }, []);

  // show when this cell is already in the execution queue
  const [isRunningComputation, setIsRunningComputation] = useState<false | 'multiplayer' | 'player'>(false);
  useEffect(() => {
    // update running computation for player
    const playerState = (_state: LanguageState, current?: CodeRun, awaitingExecution?: CodeRun[]) => {
      if (!cellLocation) return;
      if (
        current &&
        current.sheetPos.x === cellLocation.x &&
        current.sheetPos.y === cellLocation.y &&
        current.sheetPos.sheetId === sheets.sheet.id
      ) {
        setIsRunningComputation('player');
      } else if (
        awaitingExecution?.length &&
        awaitingExecution.find(
          (cell) =>
            cell.sheetPos.x === cellLocation.x &&
            cell.sheetPos.y === cellLocation.y &&
            cell.sheetPos.sheetId === sheets.sheet.id
        )
      ) {
        setIsRunningComputation('player');
      } else {
        setIsRunningComputation((current) => {
          if (current === 'player') {
            return false;
          }
          return current;
        });
      }
    };

    // update running computation for multiplayer
    const multiplayerUpdate = (users: MultiplayerUser[]) => {
      if (!cellLocation) return;
      if (
        users.find(
          (user) =>
            user.parsedCodeRunning &&
            user.parsedCodeRunning.find(
              (sheetPos) =>
                sheetPos.sheetId === cellLocation.sheetId &&
                sheetPos.x === cellLocation.x &&
                sheetPos.y === cellLocation.y
            )
        )
      ) {
        setIsRunningComputation('multiplayer');
      } else {
        setIsRunningComputation((current) => {
          if (current === 'multiplayer') {
            return false;
          }
          return current;
        });
      }
    };

    events.on('pythonState', playerState);
    events.on('javascriptState', playerState);
    events.on('multiplayerUpdate', multiplayerUpdate);
    return () => {
      events.off('pythonState', playerState);
      events.off('javascriptState', playerState);
      events.off('multiplayerUpdate', multiplayerUpdate);
    };
  }, [cellLocation]);

  if (!cellLocation) return null;

  return (
    <div className="flex items-center px-3 py-1">
      <div
        className={cn(
          `relative`,
          unsaved &&
            `after:pointer-events-none after:absolute after:-bottom-0.5 after:-right-0.5 after:h-3 after:w-3 after:rounded-full after:border-2 after:border-solid after:border-background after:bg-warning after:content-['']`
        )}
      >
        <TooltipHint title={`${language}${unsaved ? ' · Unsaved changes' : ''}`} placement="bottom">
          <div className="flex items-center">
            {language === 'Python' ? (
              <Python sx={{ color: colors.languagePython }} fontSize="small" />
            ) : language === 'Formula' ? (
              <Formula sx={{ color: colors.languageFormula }} fontSize="small" />
            ) : language === 'Javascript' ? (
              <JavaScript sx={{ color: colors.languageJavascript }} fontSize="small" />
            ) : (
              <Subject fontSize="small" />
            )}
          </div>
        </TooltipHint>
      </div>
      <div className="mx-2 flex truncate text-sm font-medium">
        Cell ({cellLocation.x}, {cellLocation.y})
        {currentCodeEditorCellIsNotInActiveSheet && (
          <span className="ml-1 min-w-0 truncate">- {currentSheetNameOfActiveCodeEditorCell}</span>
        )}
      </div>

      <div className="ml-auto flex flex-shrink-0 items-center gap-2">
        {isRunningComputation && (
          <TooltipHint title={'Python executing…'} placement="bottom">
            <CircularProgress size="1rem" color={'primary'} className={`mr-2`} />
          </TooltipHint>
        )}
<<<<<<< HEAD
        {hasPermission && ['Python', 'Javascript'].includes(language as string) && <SnippetsPopover />}
        {hasPermission && (
          <TooltipHint title="Cancel execution" shortcut={`${KeyboardSymbols.Command}␛`} placement="bottom">
            <span>
              <IconButton size="small" color="primary" onClick={cancelRun} disabled={!isRunningComputation}>
                <Stop />
              </IconButton>
            </span>
          </TooltipHint>
        )}
        {hasPermission && (
          <TooltipHint title="Save & run" shortcut={`${KeyboardSymbols.Command}↵`} placement="bottom">
            <span>
              <IconButton
                id="QuadraticCodeEditorRunButtonID"
                size="small"
                color="primary"
                onClick={saveAndRunCell}
                disabled={!!isRunningComputation}
              >
                <PlayArrow />
              </IconButton>
            </span>
          </TooltipHint>
        )}
=======
        {hasPermission && <CodeEditorRefButton />}
        {hasPermission && language === 'Python' && <SnippetsPopover />}
        {hasPermission &&
          (!isRunningComputation ? (
            <TooltipHint title="Save & run" shortcut={`${KeyboardSymbols.Command}↵`} placement="bottom">
              <span>
                <IconButton id="QuadraticCodeEditorRunButtonID" size="small" color="primary" onClick={saveAndRunCell}>
                  <PlayArrow />
                </IconButton>
              </span>
            </TooltipHint>
          ) : (
            <TooltipHint title="Cancel execution" shortcut={`${KeyboardSymbols.Command}␛`} placement="bottom">
              <span>
                <IconButton size="small" color="primary" onClick={cancelPython} disabled={!isRunningComputation}>
                  <Stop />
                </IconButton>
              </span>
            </TooltipHint>
          ))}
>>>>>>> 191e60c4
        <TooltipHint title="Close" shortcut="ESC" placement="bottom">
          <IconButton id="QuadraticCodeEditorCloseButtonID" size="small" onClick={closeEditor}>
            <Close />
          </IconButton>
        </TooltipHint>
      </div>
    </div>
  );
};<|MERGE_RESOLUTION|>--- conflicted
+++ resolved
@@ -1,11 +1,8 @@
 import { events } from '@/app/events/events';
 import { sheets } from '@/app/grid/controller/Sheets';
 import { SheetPosTS } from '@/app/gridGL/types/size';
-<<<<<<< HEAD
+import { CodeEditorRefButton } from '@/app/ui/menus/CodeEditor/CodeEditorRefButton';
 import { LanguageState } from '@/app/web-workers/languageTypes';
-=======
-import { CodeEditorRefButton } from '@/app/ui/menus/CodeEditor/CodeEditorRefButton';
->>>>>>> 191e60c4
 import { MultiplayerUser } from '@/app/web-workers/multiplayerWebWorker/multiplayerTypes';
 import { CodeRun } from '@/app/web-workers/pythonWebWorker/pythonClientMessages';
 import { cn } from '@/shared/shadcn/utils';
@@ -156,35 +153,8 @@
             <CircularProgress size="1rem" color={'primary'} className={`mr-2`} />
           </TooltipHint>
         )}
-<<<<<<< HEAD
+        {hasPermission && <CodeEditorRefButton />}
         {hasPermission && ['Python', 'Javascript'].includes(language as string) && <SnippetsPopover />}
-        {hasPermission && (
-          <TooltipHint title="Cancel execution" shortcut={`${KeyboardSymbols.Command}␛`} placement="bottom">
-            <span>
-              <IconButton size="small" color="primary" onClick={cancelRun} disabled={!isRunningComputation}>
-                <Stop />
-              </IconButton>
-            </span>
-          </TooltipHint>
-        )}
-        {hasPermission && (
-          <TooltipHint title="Save & run" shortcut={`${KeyboardSymbols.Command}↵`} placement="bottom">
-            <span>
-              <IconButton
-                id="QuadraticCodeEditorRunButtonID"
-                size="small"
-                color="primary"
-                onClick={saveAndRunCell}
-                disabled={!!isRunningComputation}
-              >
-                <PlayArrow />
-              </IconButton>
-            </span>
-          </TooltipHint>
-        )}
-=======
-        {hasPermission && <CodeEditorRefButton />}
-        {hasPermission && language === 'Python' && <SnippetsPopover />}
         {hasPermission &&
           (!isRunningComputation ? (
             <TooltipHint title="Save & run" shortcut={`${KeyboardSymbols.Command}↵`} placement="bottom">
@@ -197,13 +167,12 @@
           ) : (
             <TooltipHint title="Cancel execution" shortcut={`${KeyboardSymbols.Command}␛`} placement="bottom">
               <span>
-                <IconButton size="small" color="primary" onClick={cancelPython} disabled={!isRunningComputation}>
+                <IconButton size="small" color="primary" onClick={cancelRun} disabled={!isRunningComputation}>
                   <Stop />
                 </IconButton>
               </span>
             </TooltipHint>
           ))}
->>>>>>> 191e60c4
         <TooltipHint title="Close" shortcut="ESC" placement="bottom">
           <IconButton id="QuadraticCodeEditorCloseButtonID" size="small" onClick={closeEditor}>
             <Close />
