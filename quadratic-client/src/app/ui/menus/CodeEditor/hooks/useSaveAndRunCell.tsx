--- conflicted
+++ resolved
@@ -1,25 +1,15 @@
-<<<<<<< HEAD
 import {
+  codeEditorCodeCellAtom,
   codeEditorEditorContentAtom,
-  codeEditorLanguageAtom,
-  codeEditorLocationAtom,
   codeEditorModifiedEditorContentAtom,
 } from '@/app/atoms/codeEditorAtom';
-=======
-import { codeEditorCodeCellAtom, codeEditorEditorContentAtom } from '@/app/atoms/codeEditorAtom';
->>>>>>> 9ccb5fba
 import { sheets } from '@/app/grid/controller/Sheets';
 import { getLanguage } from '@/app/helpers/codeCellLanguage';
 import { quadraticCore } from '@/app/web-workers/quadraticCore/quadraticCore';
 import { googleAnalyticsAvailable } from '@/shared/utils/analytics';
 import mixpanel from 'mixpanel-browser';
-<<<<<<< HEAD
-import { useCallback, useMemo } from 'react';
+import { useCallback } from 'react';
 import { useRecoilValue, useSetRecoilState } from 'recoil';
-=======
-import { useCallback } from 'react';
-import { useRecoilValue } from 'recoil';
->>>>>>> 9ccb5fba
 
 export const useSaveAndRunCell = () => {
   const codeCell = useRecoilValue(codeEditorCodeCellAtom);
@@ -52,11 +42,7 @@
         send_to: 'AW-11007319783/C-yfCJOe6JkZEOe92YAp',
       });
     }
-<<<<<<< HEAD
-  }, [editorContent, language, location, mode, setModifiedEditorContent]);
-=======
-  }, [codeCell, editorContent]);
->>>>>>> 9ccb5fba
+  }, [codeCell, editorContent, setModifiedEditorContent]);
 
   return { saveAndRunCell };
 };