import { codeEditorAtom } from '@/app/atoms/codeEditorAtom';
import { Coordinate } from '@/app/gridGL/types/size';
import { JsCodeCell, Pos } from '@/app/quadratic-core-types';
import { useRecoilCallback } from 'recoil';

export const useUpdateCodeEditor = () => {
  const updateCodeEditor = useRecoilCallback(
    ({ set }) =>
<<<<<<< HEAD
      async (sheetId: string, x: number, y: number, codeCell?: JsCodeCell, initialCode?: string) => {
=======
      (sheetId: string, x: number, y: number, codeCell?: JsCodeCell, initialCode?: string) => {
>>>>>>> de513959
        if (!sheetId) return;

        if (codeCell) {
          const newEvaluationResult = codeCell.evaluation_result ? JSON.parse(codeCell.evaluation_result) : {};
          set(codeEditorAtom, (prev) => ({
            ...prev,
            showCodeEditor: true,
            loading: false,
            codeCell: {
              sheetId,
              pos: { x, y },
              language: codeCell.language,
            },
            codeString: codeCell.code_string,
            editorContent: initialCode ? initialCode : codeCell.code_string,
            evaluationResult: { ...newEvaluationResult, ...codeCell.return_info },
            cellsAccessed: codeCell.cells_accessed,
            consoleOutput: { stdOut: codeCell.std_out ?? undefined, stdErr: codeCell.std_err ?? undefined },
            spillError: codeCell.spill_error?.map((c: Pos) => ({ x: Number(c.x), y: Number(c.y) } as Coordinate)),
            initialCode: undefined,
          }));
        } else {
          set(codeEditorAtom, (prev) => ({
            ...prev,
            loading: false,
            codeCell: {
              sheetId,
              pos: { x, y },
              language: prev.codeCell.language,
            },
            codeString: '',
            editorContent: initialCode ?? '',
            evaluationResult: undefined,
            cellsAccessed: undefined,
            consoleOutput: undefined,
            spillError: undefined,
            initialCode: undefined,
          }));
        }
      },
    []
  );

  return { updateCodeEditor };
};<|MERGE_RESOLUTION|>--- conflicted
+++ resolved
@@ -6,11 +6,7 @@
 export const useUpdateCodeEditor = () => {
   const updateCodeEditor = useRecoilCallback(
     ({ set }) =>
-<<<<<<< HEAD
-      async (sheetId: string, x: number, y: number, codeCell?: JsCodeCell, initialCode?: string) => {
-=======
       (sheetId: string, x: number, y: number, codeCell?: JsCodeCell, initialCode?: string) => {
->>>>>>> de513959
         if (!sheetId) return;
 
         if (codeCell) {
