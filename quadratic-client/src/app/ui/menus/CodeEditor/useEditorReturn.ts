--- conflicted
+++ resolved
@@ -15,11 +15,7 @@
 ) => {
   const language = useRecoilValue(editorInteractionStateModeAtom);
   const evaluationResult = useRecoilValue(codeEditorEvaluationResultAtom);
-<<<<<<< HEAD
-  let decorations = useRef<monaco.editor.IEditorDecorationsCollection | undefined>(undefined);
-=======
   const decorations = useRef<monaco.editor.IEditorDecorationsCollection | undefined>(undefined);
->>>>>>> b53e628c
   const codeCell = getCodeCell(language);
 
   useEffect(() => {
