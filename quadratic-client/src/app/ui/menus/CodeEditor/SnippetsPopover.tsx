--- conflicted
+++ resolved
@@ -28,14 +28,10 @@
 
 export function SnippetsPopover() {
   const { editorRef } = useCodeEditor();
-<<<<<<< HEAD
   const {
     showSnippetsPopover: [showSnippetsPopover, setShowSnippetsPopover],
   } = useCodeEditor();
-=======
   const editorInteractionState = useRecoilValue(editorInteractionStateAtom);
-  const { showSnippetsPopover, setShowSnippetsPopover } = useCodeEditor();
->>>>>>> f3aa6ab3
   const theme = useTheme();
 
   useEffect(() => {
