--- conflicted
+++ resolved
@@ -3,21 +3,12 @@
 import { KeyboardSymbols } from '@/app/helpers/keyboardSymbols';
 import { colors } from '@/app/theme/colors';
 import ConditionalWrapper from '@/app/ui/components/ConditionalWrapper';
-<<<<<<< HEAD
-import { TooltipHint } from '@/app/ui/components/TooltipHint';
-import { AI } from '@/app/ui/icons';
+import { useAI } from '@/app/ui/hooks/useAI';
+import { Anthropic, OpenAI } from '@/app/ui/icons';
 import { CodeBlockParser } from '@/app/ui/menus/CodeEditor/AICodeBlockParser';
 import { useCodeEditor } from '@/app/ui/menus/CodeEditor/CodeEditorContext';
 import { ResizeControl } from '@/app/ui/menus/CodeEditor/panels/ResizeControl';
 import { QuadraticDocs } from '@/app/ui/menus/CodeEditor/QuadraticDocs';
-import { authClient } from '@/auth';
-=======
-import { useAI } from '@/app/ui/hooks/useAI';
-import { Anthropic, OpenAI } from '@/app/ui/icons';
-import { CodeBlockParser } from '@/app/ui/menus/CodeEditor/AICodeBlockParser';
-import { useCodeEditor } from '@/app/ui/menus/CodeEditor/CodeEditorContext';
-import { QuadraticDocs } from '@/app/ui/menus/CodeEditor/QuadraticDocs';
->>>>>>> e3d89305
 import { useRootRouteLoaderData } from '@/routes/_root';
 import { Avatar } from '@/shared/components/Avatar';
 import { useConnectionSchemaBrowser } from '@/shared/hooks/useConnectionSchemaBrowser';
@@ -34,16 +25,6 @@
 import { CircularProgress } from '@mui/material';
 import { CaretDownIcon } from '@radix-ui/react-icons';
 import mixpanel from 'mixpanel-browser';
-<<<<<<< HEAD
-import { useEffect, useRef, useState } from 'react';
-import { useRecoilValue } from 'recoil';
-import './AiAssistant.css';
-
-export type AiMessage = {
-  role: 'user' | 'system' | 'assistant';
-  content: string;
-};
-=======
 import {
   AIMessage,
   AnthropicMessage,
@@ -52,10 +33,10 @@
   OpenAIModel,
   UserMessage,
 } from 'quadratic-shared/typesAndSchemasAI';
-import { useCallback, useEffect, useMemo, useRef } from 'react';
+import { useCallback, useEffect, useMemo, useRef, useState } from 'react';
 import { useRecoilValue } from 'recoil';
 import './AiAssistant.css';
->>>>>>> e3d89305
+
 
 const MIN_CONTAINER_WIDTH = 350;
 
@@ -66,19 +47,10 @@
   const aiResponseRef = useRef<HTMLDivElement>(null);
   const abortControllerRef = useRef<AbortController | null>(null);
   const [loading, setLoading] = useState(false);
-  const [messages, setMessages] = useState<AiMessage[]>([]);
+  const [messages, setMessages] = useState<(UserMessage | AIMessage)[]>([]);
+  const [model, setModel] = useState<AnthropicModel | OpenAIModel>('claude-3-5-sonnet-20240620');
   const [prompt, setPrompt] = useState('');
   const {
-<<<<<<< HEAD
-=======
-    aiAssistant: {
-      controllerRef,
-      loading: [loading, setLoading],
-      messages: [messages, setMessages],
-      prompt: [prompt, setPrompt],
-      model: [model, setModel],
-    },
->>>>>>> e3d89305
     consoleOutput: [consoleOutput],
     editorContent: [editorContent],
   } = useCodeEditor();
@@ -165,29 +137,16 @@
 
   const submitPrompt = useCallback(async () => {
     if (loading) return;
-<<<<<<< HEAD
+    setLoading(true);
     abortControllerRef.current = new AbortController();
-=======
->>>>>>> e3d89305
-    setLoading(true);
-    controllerRef.current = new AbortController();
     const updatedMessages: (UserMessage | AIMessage)[] = [...messages, { role: 'user', content: prompt }];
     setMessages(updatedMessages);
     setPrompt('');
 
-<<<<<<< HEAD
-    await fetch(`${apiClient.getApiUrl()}/ai/chat/stream`, {
-      method: 'POST',
-      signal: abortControllerRef.current.signal,
-      headers: {
-        Authorization: `Bearer ${token}`,
-        'Content-Type': 'application/json',
-=======
     const messagesToSend = [
       {
         role: cellContext.role,
         content: cellContext.content,
->>>>>>> e3d89305
       },
       ...updatedMessages.map((message) => ({
         role: message.role,
@@ -209,7 +168,7 @@
         model,
         messages: aiMessages,
         setMessages,
-        signal: controllerRef.current.signal,
+        signal: abortControllerRef.current.signal,
       });
     } else {
       const aiMessages: OpenAIMessage[] = [
@@ -224,36 +183,15 @@
         model,
         messages: aiMessages,
         setMessages,
-        signal: controllerRef.current.signal,
+        signal: abortControllerRef.current.signal,
       });
     }
 
     setLoading(false);
-<<<<<<< HEAD
-  };
-
-  const displayMessages = messages.filter((message) => message.role !== 'system');
-
-  // Designed to live in a box that takes up the full height of its container
-  return (
-    <div
-      ref={containerRef}
-      className="relative h-full shrink-0 overflow-hidden"
-      style={{ width: `${containerWidth + 1}px` }}
-    >
-      <ResizeControl
-        position="VERTICAL"
-        style={{ left: `${containerWidth}px` }}
-        setState={(e) => {
-          const container = containerRef.current;
-          if (!container) return;
-
-          e.stopPropagation();
-=======
   }, [
+    abortControllerRef,
     cellContext.content,
     cellContext.role,
-    controllerRef,
     handleAIStream,
     isAnthropicModel,
     loading,
@@ -267,8 +205,27 @@
   ]);
 
   // Designed to live in a box that takes up the full height of its container
-  return (
-    <div className="grid h-full grid-rows-[1fr_auto]">
+  return (<div
+    ref={containerRef}
+    className="relative h-full shrink-0 overflow-hidden"
+    style={{ width: `${containerWidth + 1}px` }}
+  >
+    <ResizeControl
+      position="VERTICAL"
+      style={{ left: `${containerWidth}px` }}
+      setState={(e) => {
+        const container = containerRef.current;
+        if (!container) return;
+
+        e.stopPropagation();
+        e.preventDefault();
+
+          const containerRect = container.getBoundingClientRect();
+          const newContainerWidth = Math.max(MIN_CONTAINER_WIDTH, e.x - containerRect.left);
+          setContainerWidth(newContainerWidth);
+        }}
+      />
+    <div className="grid h-full w-full grid-rows-[1fr_auto]">
       <div
         ref={aiResponseRef}
         className="select-text overflow-y-auto whitespace-pre-wrap pl-3 pr-3 text-sm outline-none"
@@ -332,27 +289,8 @@
       <form
         className="z-10 m-3 rounded-lg bg-slate-100"
         onSubmit={(e) => {
->>>>>>> e3d89305
           e.preventDefault();
-
-          const containerRect = container.getBoundingClientRect();
-          const newContainerWidth = Math.max(MIN_CONTAINER_WIDTH, e.x - containerRect.left);
-          setContainerWidth(newContainerWidth);
         }}
-<<<<<<< HEAD
-      />
-      <div className="grid h-full w-full grid-rows-[1fr_auto]">
-        <div
-          ref={aiResponseRef}
-          className="select-text overflow-y-auto whitespace-pre-wrap pl-3 pr-4 text-sm outline-none"
-          spellCheck={false}
-          onKeyDown={(e) => {
-            if (((e.metaKey || e.ctrlKey) && e.key === 'a') || ((e.metaKey || e.ctrlKey) && e.key === 'c')) {
-              // Allow a few commands, but nothing else
-            } else {
-              e.preventDefault();
-            }
-=======
       >
         <Textarea
           ref={textareaRef}
@@ -361,124 +299,20 @@
           className="min-h-14 rounded-none border-none p-2 pb-0 shadow-none focus-visible:ring-0"
           onChange={(event) => {
             setPrompt(event.target.value);
->>>>>>> e3d89305
           }}
-          // Disable Grammarly
-          data-gramm="false"
-          data-gramm_editor="false"
-          data-enable-grammarly="false"
-        >
-          <div id="ai-streaming-output" className="pb-2">
-            {displayMessages.map((message, index) => (
-              <div
-                key={index}
-                style={{
-                  borderTop: index !== 0 ? `1px solid ${colors.lightGray}` : 'none',
-                  marginTop: '1rem',
-                  paddingTop: index !== 0 ? '1rem' : '0',
-                }}
-              >
-                {message.role === 'user' ? (
-                  <>
-                    <Avatar
-                      src={user?.picture}
-                      alt={user?.name}
-                      style={{
-                        backgroundColor: colors.quadraticSecondary,
-                      }}
-                    >
-                      {user?.name}
-                    </Avatar>
-                    {message.content}
-                  </>
-                ) : (
-                  <>
-                    <Avatar
-                      alt="AI Assistant"
-                      style={{
-                        backgroundColor: 'white',
-                        marginBottom: '0.5rem',
-                      }}
-                    >
-                      <AI sx={{ color: colors.languageAI }}></AI>
-                    </Avatar>
-                    <CodeBlockParser input={message.content} />
-                  </>
-                )}
-              </div>
-            ))}
-            <div id="ai-streaming-output-anchor" key="ai-streaming-output-anchor" />
-          </div>
-        </div>
-        <form
-          className="z-10 flex gap-2 px-3 pb-2"
-          onSubmit={(e) => {
-            e.preventDefault();
-          }}
-        >
-          <Textarea
-            ref={textareaRef}
-            id="prompt-input"
-            value={prompt}
-            onChange={(event) => {
-              setPrompt(event.target.value);
-            }}
-            onKeyDown={(event) => {
-              if (event.key === 'Enter') {
-                if (event.ctrlKey || event.shiftKey) {
-                  return;
-                }
-
-                event.preventDefault();
-                if (prompt.trim().length === 0) {
-                  return;
-                }
-
-                mixpanel.track('[AI].prompt.send', { language: getConnectionKind(mode) });
-
-<<<<<<< HEAD
-                submitPrompt();
-                event.currentTarget.focus();
+          onKeyDown={(event) => {
+            if (event.key === 'Enter') {
+              if (event.ctrlKey || event.shiftKey) {
+                return;
               }
-            }}
-            autoComplete="off"
-            placeholder="Ask a question"
-            autoHeight={true}
-            maxHeight="120px"
-          />
-
-          <div className="relative flex items-end">
-            {loading && <CircularProgress size="1rem" className="absolute bottom-2.5 right-14" />}
-            {loading ? (
-              <TooltipHint title="Stop generating">
-                <IconButton size="small" color="primary" onClick={abortPrompt} edge="end">
-                  <Stop />
-                </IconButton>
-              </TooltipHint>
-            ) : (
-              <ConditionalWrapper
-                condition={prompt.length !== 0}
-                Wrapper={({ children }) => (
-                  <TooltipHint title="Send" shortcut={`${KeyboardSymbols.Command}↵`}>
-                    {children as React.ReactElement}
-                  </TooltipHint>
-                )}
-              >
-                <IconButton
-                  size="small"
-                  color="primary"
-                  onClick={submitPrompt}
-                  edge="end"
-                  {...(prompt.length === 0 ? { disabled: true } : {})}
-                >
-                  <Send />
-                </IconButton>
-              </ConditionalWrapper>
-            )}
-          </div>
-        </form>
-      </div>
-=======
+
+              event.preventDefault();
+              if (prompt.trim().length === 0) {
+                return;
+              }
+
+              mixpanel.track('[AI].prompt.send', { language: getConnectionKind(mode) });
+
               submitPrompt();
               event.currentTarget.focus();
             }
@@ -542,8 +376,8 @@
           )}
         </div>
       </form>
->>>>>>> e3d89305
     </div>
+  </div>
   );
 };
 
@@ -591,5 +425,6 @@
         </DropdownMenuCheckboxItem>
       </DropdownMenuContent>
     </DropdownMenu>
+   
   );
 }