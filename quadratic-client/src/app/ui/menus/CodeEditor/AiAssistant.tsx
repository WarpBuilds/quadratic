--- conflicted
+++ resolved
@@ -37,14 +37,8 @@
     consoleOutput: [consoleOutput],
     editorContent: [editorContent],
   } = useCodeEditor();
-<<<<<<< HEAD
   const { isAuthenticated, loggedInUser: user } = useRootRouteLoaderData();
   const { mode, selectedCell } = useRecoilValue(editorInteractionStateAtom);
-=======
-  const { loggedInUser: user } = useRootRouteLoaderData();
-  const { mode } = useRecoilValue(editorInteractionStateAtom);
-  const cellType = getCodeCell(mode);
->>>>>>> 1c7274e6
 
   const { loadState, data } = useSchemaData();
   const isLoadedConnection = getLanguage(mode) === 'Connection' && loadState.current === 'loaded';
