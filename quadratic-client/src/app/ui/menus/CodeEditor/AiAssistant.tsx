import { editorInteractionStateAtom } from '@/app/atoms/editorInteractionStateAtom';
import { getConnectionInfo, getConnectionKind } from '@/app/helpers/codeCellLanguage';
import { KeyboardSymbols } from '@/app/helpers/keyboardSymbols';
import { colors } from '@/app/theme/colors';
import ConditionalWrapper from '@/app/ui/components/ConditionalWrapper';
import { TooltipHint } from '@/app/ui/components/TooltipHint';
import { AI } from '@/app/ui/icons';
import { useCodeEditor } from '@/app/ui/menus/CodeEditor/CodeEditorContext';
<<<<<<< HEAD
import { useConnectionSchemaFetcher } from '@/app/ui/menus/CodeEditor/useConnectionSchemaFetcher';
import { authClient } from '@/auth/auth';
=======
import { authClient } from '@/auth';
>>>>>>> 6fd0312b
import { useRootRouteLoaderData } from '@/routes/_root';
import { apiClient } from '@/shared/api/apiClient';
import { Avatar } from '@/shared/components/Avatar';
import { useConnectionSchemaBrowser } from '@/shared/hooks/useConnectionSchemaBrowser';
import { Textarea } from '@/shared/shadcn/ui/textarea';
import { Send, Stop } from '@mui/icons-material';
import { CircularProgress, IconButton } from '@mui/material';
import mixpanel from 'mixpanel-browser';
import { useEffect, useRef } from 'react';
import { useRecoilValue } from 'recoil';
import { CodeBlockParser } from './AICodeBlockParser';
import './AiAssistant.css';
import { QuadraticDocs } from './QuadraticDocs';

export type AiMessage = {
  role: 'user' | 'system' | 'assistant';
  content: string;
};

export const AiAssistant = ({ autoFocus }: { autoFocus?: boolean }) => {
  const textareaRef = useRef<HTMLTextAreaElement>(null);
  const aiResponseRef = useRef<HTMLDivElement>(null);
  const {
    aiAssistant: {
      prompt: [prompt, setPrompt],
      loading: [loading, setLoading],
      messages: [messages, setMessages],
      controllerRef,
    },
    consoleOutput: [consoleOutput],
    editorContent: [editorContent],
  } = useCodeEditor();
  const { loggedInUser: user } = useRootRouteLoaderData();
  const { mode, selectedCell } = useRecoilValue(editorInteractionStateAtom);
  const connection = getConnectionInfo(mode);

  const { data: schemaData } = useConnectionSchemaBrowser({ uuid: connection?.id, type: connection?.kind });
  const schemaJsonForAi = schemaData ? JSON.stringify(schemaData) : '';

  // TODO: This is only sent with the first message, we should refresh the content with each message.
  const systemMessages = [
    {
      role: 'system',
      content: `
You are a helpful assistant inside of a spreadsheet application called Quadratic. 
Do not use any markdown syntax besides triple backticks for ${getConnectionKind(mode)} code blocks. 
Do not reply with plain text code blocks.
The cell type is ${getConnectionKind(mode)}.
The cell is located at ${selectedCell.x}, ${selectedCell.y}.
${schemaJsonForAi ? `The schema for the database is:\`\`\`json\n${schemaJsonForAi}\n\`\`\`` : ``}
Currently, you are in a cell that is being edited. The code in the cell is:
\`\`\`${getConnectionKind(mode)}
${editorContent}\`\`\`
If the code was recently run here is the result: 
\`\`\`
${JSON.stringify(consoleOutput)}\`\`\`
This is the documentation for Quadratic: 
${QuadraticDocs}`,
    },
  ] as AiMessage[];

  // Focus the input when relevant & the tab comes into focus
  useEffect(() => {
    if (autoFocus) {
      window.requestAnimationFrame(() => {
        textareaRef.current?.focus();
      });
    }
  }, [autoFocus]);

  // Scroll to the bottom of the AI content when component mounts
  useEffect(() => {
    if (aiResponseRef.current) {
      aiResponseRef.current.scrollTop = aiResponseRef.current.scrollHeight;
    }
  }, []);

  const abortPrompt = () => {
    mixpanel.track('[AI].prompt.cancel', { language: getConnectionKind(mode) });
    controllerRef.current?.abort();
    setLoading(false);
  };

  const submitPrompt = async () => {
    if (loading) return;
    controllerRef.current = new AbortController();
    setLoading(true);
    const token = await authClient.getTokenOrRedirect();
    const updatedMessages = [...messages, { role: 'user', content: prompt }] as AiMessage[];
    const request_body = {
      model: 'gpt-4o',
      messages: [...systemMessages, ...updatedMessages],
    };
    setMessages(updatedMessages);
    setPrompt('');

    await fetch(`${apiClient.getApiUrl()}/ai/chat/stream`, {
      method: 'POST',
      signal: controllerRef.current.signal,
      headers: {
        Authorization: `Bearer ${token}`,
        'Content-Type': 'application/json',
      },
      body: JSON.stringify(request_body),
    })
      .then((response) => {
        if (response.status !== 200) {
          if (response.status === 429) {
            setMessages((old) => [
              ...old,
              {
                role: 'assistant',
                content: 'You have exceeded the maximum number of requests. Please try again later.',
              },
            ]);
          } else {
            setMessages((old) => [
              ...old,
              {
                role: 'assistant',
                content: 'Looks like there was a problem. Status Code: ' + response.status,
              },
            ]);
            console.error(`error retrieving data from AI API: ${response.status}`);
          }
          return;
        }

        const reader = response.body?.getReader();
        const decoder = new TextDecoder();
        let buffer = '';

        let responseMessage = {
          role: 'assistant',
          content: '',
        } as AiMessage;
        setMessages((old) => [...old, responseMessage]);

        return reader?.read().then(function processResult(result): any {
          buffer += decoder.decode(result.value || new Uint8Array(), { stream: !result.done });
          const parts = buffer.split('\n');
          buffer = parts.pop() || '';
          for (const part of parts) {
            const message = part.replace(/^data: /, '');
            try {
              const data = JSON.parse(message);

              // Do something with the JSON data here
              if (data.choices[0].delta.content !== undefined) {
                responseMessage.content += data.choices[0].delta.content;
                setMessages((old) => {
                  old.pop();
                  old.push(responseMessage);
                  return [...old];
                });
              }
            } catch (err) {
              // Not JSON, nothing to do.
            }
          }
          if (result.done) {
            // stream complete
            return;
          }
          return reader.read().then(processResult);
        });
      })
      .catch((err) => {
        // not sure what would cause this to happen
        if (err.name !== 'AbortError') {
          console.log(err);
          return;
        }
      });
    // eslint-disable-next-line no-unreachable

    setLoading(false);
  };

  const displayMessages = messages.filter((message, index) => message.role !== 'system');

  // Designed to live in a box that takes up the full height of its container
  return (
    <div className="grid h-full grid-rows-[1fr_auto]">
      <div
        ref={aiResponseRef}
        className="select-text overflow-y-auto whitespace-pre-wrap pl-3 pr-4 text-sm outline-none"
        spellCheck={false}
        onKeyDown={(e) => {
          if (((e.metaKey || e.ctrlKey) && e.key === 'a') || ((e.metaKey || e.ctrlKey) && e.key === 'c')) {
            // Allow a few commands, but nothing else
          } else {
            e.preventDefault();
          }
        }}
        // Disable Grammarly
        data-gramm="false"
        data-gramm_editor="false"
        data-enable-grammarly="false"
      >
        <div id="ai-streaming-output" className="pb-2">
          {displayMessages.map((message, index) => (
            <div
              key={index}
              style={{
                borderTop: index !== 0 ? `1px solid ${colors.lightGray}` : 'none',
                marginTop: '1rem',
                paddingTop: index !== 0 ? '1rem' : '0',
              }}
            >
              {message.role === 'user' ? (
                <>
                  <Avatar
                    src={user?.picture}
                    alt={user?.name}
                    style={{
                      backgroundColor: colors.quadraticSecondary,
                    }}
                  >
                    {user?.name}
                  </Avatar>
                  {message.content}
                </>
              ) : (
                <>
                  <Avatar
                    alt="AI Assistant"
                    style={{
                      backgroundColor: 'white',
                      marginBottom: '0.5rem',
                    }}
                  >
                    <AI sx={{ color: colors.languageAI }}></AI>
                  </Avatar>
                  <CodeBlockParser input={message.content} />
                </>
              )}
            </div>
          ))}
          <div id="ai-streaming-output-anchor" key="ai-streaming-output-anchor" />
        </div>
      </div>
      <form
        className="z-10 flex gap-2 px-3 pb-2"
        onSubmit={(e) => {
          e.preventDefault();
        }}
      >
        <Textarea
          ref={textareaRef}
          id="prompt-input"
          value={prompt}
          onChange={(event) => {
            setPrompt(event.target.value);
          }}
          onKeyDown={(event) => {
            if (event.key === 'Enter') {
              if (event.ctrlKey || event.shiftKey) {
                return;
              }

              event.preventDefault();
              if (prompt.trim().length === 0) {
                return;
              }

              mixpanel.track('[AI].prompt.send', { language: getConnectionKind(mode) });

              submitPrompt();
              event.currentTarget.focus();
            }
          }}
          autoComplete="off"
          placeholder="Ask a question"
          autoHeight={true}
          maxHeight="120px"
        />

        <div className="relative flex items-end">
          {loading && <CircularProgress size="1rem" className="absolute bottom-2.5 right-14" />}
          {loading ? (
            <TooltipHint title="Stop generating">
              <IconButton size="small" color="primary" onClick={abortPrompt} edge="end">
                <Stop />
              </IconButton>
            </TooltipHint>
          ) : (
            <ConditionalWrapper
              condition={prompt.length !== 0}
              Wrapper={({ children }) => (
                <TooltipHint title="Send" shortcut={`${KeyboardSymbols.Command}↵`}>
                  {children as React.ReactElement}
                </TooltipHint>
              )}
            >
              <IconButton
                size="small"
                color="primary"
                onClick={submitPrompt}
                edge="end"
                {...(prompt.length === 0 ? { disabled: true } : {})}
              >
                <Send />
              </IconButton>
            </ConditionalWrapper>
          )}
        </div>
      </form>
    </div>
  );
};<|MERGE_RESOLUTION|>--- conflicted
+++ resolved
@@ -6,12 +6,7 @@
 import { TooltipHint } from '@/app/ui/components/TooltipHint';
 import { AI } from '@/app/ui/icons';
 import { useCodeEditor } from '@/app/ui/menus/CodeEditor/CodeEditorContext';
-<<<<<<< HEAD
-import { useConnectionSchemaFetcher } from '@/app/ui/menus/CodeEditor/useConnectionSchemaFetcher';
 import { authClient } from '@/auth/auth';
-=======
-import { authClient } from '@/auth';
->>>>>>> 6fd0312b
 import { useRootRouteLoaderData } from '@/routes/_root';
 import { apiClient } from '@/shared/api/apiClient';
 import { Avatar } from '@/shared/components/Avatar';
