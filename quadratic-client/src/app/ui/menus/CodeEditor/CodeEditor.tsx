--- conflicted
+++ resolved
@@ -36,19 +36,7 @@
       <CodeEditorEscapeEffect editorInst={editorInst} />
 
       {showCodeEditor && (
-<<<<<<< HEAD
-        <div
-          className="relative flex h-full flex-col"
-          style={{
-            width: `${
-              codeEditorPanelData.editorWidth +
-              (codeEditorPanelData.panelPosition === 'left' ? codeEditorPanelData.panelWidth : 0)
-            }px`,
-          }}
-        >
-=======
         <div className="relative flex h-full flex-col">
->>>>>>> 0f345449
           {/* hack required for correct height calculation */}
           {codeEditorPanelData.panelPosition === 'left' && <CodeEditorHeader editorInst={editorInst} />}
 
@@ -58,6 +46,12 @@
               'relative -mt-[1px] flex h-full flex-col overflow-visible border-t border-transparent bg-background',
               codeEditorPanelData.panelPosition === 'left' ? 'flex-row border-t border-border' : 'flex-col'
             )}
+            style={{
+              width: `${
+                codeEditorPanelData.editorWidth +
+                (codeEditorPanelData.panelPosition === 'left' ? codeEditorPanelData.panelWidth : 0)
+              }px`,
+            }}
             onCopy={(e) => e.stopPropagation()}
             onCut={(e) => e.stopPropagation()}
             onPaste={(e) => e.stopPropagation()}
