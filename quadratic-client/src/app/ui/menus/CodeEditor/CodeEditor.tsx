import { usePythonState } from '@/app/atoms/usePythonState';
import { events } from '@/app/events/events';
import { sheets } from '@/app/grid/controller/Sheets';
import { Coordinate, SheetPosTS } from '@/app/gridGL/types/size';
import { JsCodeCell, JsRenderCodeCell, Pos, SheetRect } from '@/app/quadratic-core-types';
import { multiplayer } from '@/app/web-workers/multiplayerWebWorker/multiplayer';
import { EvaluationResult } from '@/app/web-workers/pythonWebWorker/pythonTypes';
import { quadraticCore } from '@/app/web-workers/quadraticCore/quadraticCore';
import mixpanel from 'mixpanel-browser';
import React, { useCallback, useEffect, useMemo, useRef, useState } from 'react';
import { useRecoilState } from 'recoil';
// TODO(ddimaria): leave this as we're looking to add this back in once improved
// import { Diagnostic } from 'vscode-languageserver-types';
<<<<<<< HEAD
import { useJavascriptState } from '@/app/atoms/useJavascriptState';
import { javascriptWebWorker } from '@/app/web-workers/javascriptWebWorker/javascriptWebWorker';
import useLocalStorage from '@/shared/hooks/useLocalStorage';
=======
import { pixiAppSettings } from '@/app/gridGL/pixiApp/PixiAppSettings';
import { CodeEditorPanels } from '@/app/ui/menus/CodeEditor/CodeEditorPanels';
import { useCodeEditorPanelData } from '@/app/ui/menus/CodeEditor/useCodeEditorPanelData';
>>>>>>> 0f8cfb61
import { cn } from '@/shared/shadcn/utils';
import { googleAnalyticsAvailable } from '@/shared/utils/analytics';
import { hasPermissionToEditFile } from '../../../actions';
import { editorInteractionStateAtom } from '../../../atoms/editorInteractionStateAtom';
import { pixiApp } from '../../../gridGL/pixiApp/PixiApp';
import { focusGrid } from '../../../helpers/focusGrid';
import { pythonWebWorker } from '../../../web-workers/pythonWebWorker/pythonWebWorker';
import './CodeEditor.css';
import { CodeEditorBody } from './CodeEditorBody';
import { CodeEditorProvider } from './CodeEditorContext';
import { CodeEditorHeader } from './CodeEditorHeader';
import { Console } from './Console';
import { ReturnTypeInspector } from './ReturnTypeInspector';
import { SaveChangesAlert } from './SaveChangesAlert';

export const dispatchEditorAction = (name: string) => {
  window.dispatchEvent(new CustomEvent('run-editor-action', { detail: name }));
};

export const CodeEditor = () => {
  const [editorInteractionState, setEditorInteractionState] = useRecoilState(editorInteractionStateAtom);
  const { showCodeEditor, mode: editorMode } = editorInteractionState;

  const { pythonState } = usePythonState();
<<<<<<< HEAD
  const javascriptState = useJavascriptState();

  const [editorWidth, setEditorWidth] = useLocalStorage<number>(
    'codeEditorWidth',
    window.innerWidth * 0.35 // default to 35% of the window width
  );
  const [editorHeightPercentage, setEditorHeightPercentage] = useLocalStorage<number>('codeEditorHeightPercentage', 75);
  const [panelWidth, setPanelWidth] = useLocalStorage('codeEditorPanelWidth', MIN_WIDTH_PANEL);
  const [panelHeightPercentage, setPanelHeightPercentage] = useLocalStorage<number>(
    'codeEditorPanelHeightPercentage',
    50
  );
  const [panelPosition, setPanelPosition] = useLocalStorage<PanelPosition>('codeEditorPanelPosition', 'bottom');
=======
>>>>>>> 0f8cfb61
  const containerRef = useRef<HTMLDivElement>(null);

  // update code cell
  const [codeString, setCodeString] = useState('');

  // code info
  const [out, setOut] = useState<{ stdOut?: string; stdErr?: string } | undefined>(undefined);
  const [evaluationResult, setEvaluationResult] = useState<EvaluationResult | undefined>(undefined);
  const [spillError, setSpillError] = useState<Coordinate[] | undefined>();
  const [cellsAccessed, setCellsAccessed] = useState<SheetRect[] | undefined | null>();

  const [showSaveChangesAlert, setShowSaveChangesAlert] = useState(false);
  const [editorContent, setEditorContent] = useState<string | undefined>(codeString);
  // TODO(ddimaria): leave this as we're looking to add this back in once improved
  // const [diagnostics, setDiagnostics] = useState<Diagnostic[]>([]);

  // used to trigger vanilla changes to code editor
  useEffect(() => {
    events.emit('codeEditor');
  }, [
    showCodeEditor,
    editorInteractionState.selectedCell.x,
    editorInteractionState.selectedCell.y,
    editorInteractionState.mode,
  ]);

  const cellLocation: SheetPosTS = useMemo(() => {
    return {
      x: editorInteractionState.selectedCell.x,
      y: editorInteractionState.selectedCell.y,
      sheetId: editorInteractionState.selectedCellSheet,
    };
  }, [editorInteractionState]);

  const unsaved = useMemo(() => {
    return editorContent !== codeString;
  }, [codeString, editorContent]);

  // handle someone trying to open a different code editor
  useEffect(() => {
    if (editorInteractionState.waitingForEditorClose) {
      // if unsaved then show save dialog and wait for that to complete
      if (unsaved) {
        setShowSaveChangesAlert(true);
      }

      // otherwise either open the new editor or show the cell type menu (if type is not selected)
      else {
        const waitingForEditorClose = editorInteractionState.waitingForEditorClose;
        if (waitingForEditorClose) {
          if (waitingForEditorClose.inlineEditor) {
            pixiAppSettings.changeInput(true);
            setEditorInteractionState((oldState) => ({
              ...oldState,
              waitingForEditorClose: undefined,
              showCodeEditor: false,
            }));
          } else {
            setEditorInteractionState((oldState) => ({
              ...oldState,
              selectedCell: waitingForEditorClose.selectedCell,
              selectedCellSheet: waitingForEditorClose.selectedCellSheet,
              mode: waitingForEditorClose.mode,
              showCodeEditor: !waitingForEditorClose.showCellTypeMenu && !waitingForEditorClose.inlineEditor,
              showCellTypeMenu: waitingForEditorClose.showCellTypeMenu,
              waitingForEditorClose: undefined,
              initialCode: waitingForEditorClose.initialCode,
            }));
          }
        }
      }
    }
  }, [editorInteractionState.waitingForEditorClose, setEditorInteractionState, unsaved]);

  // ensure codeCell is created w/content and updated when it receives a change request from Rust
  useEffect(() => {
    const updateCodeCell = async (pushCodeCell?: JsCodeCell) => {
      // selectedCellSheet may be undefined if code editor was activated from within the CellInput
      if (!editorInteractionState.selectedCellSheet) return;
      const codeCell =
        pushCodeCell ??
        (await quadraticCore.getCodeCell(
          editorInteractionState.selectedCellSheet,
          editorInteractionState.selectedCell.x,
          editorInteractionState.selectedCell.y
        ));

      const initialCode = editorInteractionState.initialCode;
      if (codeCell) {
        setCodeString(codeCell.code_string);
        setCellsAccessed(codeCell.cells_accessed);
        setOut({ stdOut: codeCell.std_out ?? undefined, stdErr: codeCell.std_err ?? undefined });
        if (!pushCodeCell) setEditorContent(initialCode ?? codeCell.code_string);
        const evaluationResult = codeCell.evaluation_result ? JSON.parse(codeCell.evaluation_result) : {};
        setEvaluationResult({ ...evaluationResult, ...codeCell.return_info });
        setSpillError(codeCell.spill_error?.map((c: Pos) => ({ x: Number(c.x), y: Number(c.y) } as Coordinate)));
      } else {
        setCodeString('');
        if (!pushCodeCell) setEditorContent(initialCode ?? '');
        setEvaluationResult(undefined);
        setOut(undefined);
      }
    };

    updateCodeCell();

    const update = (options: {
      sheetId: string;
      x: number;
      y: number;
      codeCell?: JsCodeCell;
      renderCodeCell?: JsRenderCodeCell;
    }) => {
      if (options.sheetId === cellLocation.sheetId && options.x === cellLocation.x && options.y === cellLocation.y) {
        updateCodeCell(options.codeCell);
      }
    };

    events.on('updateCodeCell', update);

    return () => {
      events.off('updateCodeCell', update);
    };
  }, [
    cellLocation.sheetId,
    cellLocation.x,
    cellLocation.y,
    editorInteractionState.initialCode,
    editorInteractionState.selectedCell.x,
    editorInteractionState.selectedCell.y,
    editorInteractionState.selectedCellSheet,
    setEditorInteractionState,
  ]);

  // TODO(ddimaria): leave this as we're looking to add this back in once improved
  // useEffect(() => {
  //   const updateDiagnostics = (e: Event) => setDiagnostics((e as CustomEvent).detail.diagnostics);
  //   window.addEventListener('python-diagnostics', updateDiagnostics);
  //   return () => {
  //     window.removeEventListener('python-diagnostics', updateDiagnostics);
  //   };
  // }, [updateCodeCell]);

  useEffect(() => {
    mixpanel.track('[CodeEditor].opened', { type: editorMode });
    multiplayer.sendCellEdit({ text: '', cursor: 0, codeEditor: true, inlineCodeEditor: false });
  }, [editorMode]);

  const closeEditor = useCallback(
    (skipSaveCheck: boolean) => {
      if (!skipSaveCheck && unsaved) {
        setShowSaveChangesAlert(true);
      } else {
        setEditorInteractionState((oldState) => ({
          ...oldState,
          editorEscapePressed: false,
          showCodeEditor: false,
          initialCode: undefined,
        }));
        pixiApp.cellHighlights.clear();
        focusGrid();
        multiplayer.sendEndCellEdit();
      }
    },
    [setEditorInteractionState, unsaved]
  );

  // handle when escape is pressed when escape does not have focus
  useEffect(() => {
    if (editorInteractionState.editorEscapePressed) {
      if (unsaved) {
        setShowSaveChangesAlert(true);
      } else {
        closeEditor(true);
      }
    }
  }, [closeEditor, editorInteractionState.editorEscapePressed, unsaved]);

  const saveAndRunCell = async () => {
    const language = editorInteractionState.mode;

    if (language === undefined)
      throw new Error(`Language ${editorInteractionState.mode} not supported in CodeEditor#saveAndRunCell`);
    quadraticCore.setCodeCellValue({
      sheetId: cellLocation.sheetId,
      x: cellLocation.x,
      y: cellLocation.y,
      codeString: editorContent ?? '',
      language,
      cursor: sheets.getCursorPosition(),
    });
    setCodeString(editorContent ?? '');

    mixpanel.track('[CodeEditor].cellRun', {
      type: editorMode,
    });
    // Google Ads Conversion for running a cell
    if (googleAnalyticsAvailable()) {
      //@ts-expect-error
      gtag('event', 'conversion', {
        send_to: 'AW-11007319783/C-yfCJOe6JkZEOe92YAp',
      });
    }
  };

  const cancelRun = () => {
    if (editorInteractionState.mode === 'Python') {
      if (pythonState === 'running') {
        pythonWebWorker.cancelExecution();
      }
    } else if (editorInteractionState.mode === 'Javascript') {
      if (javascriptState === 'running') {
        javascriptWebWorker.cancelExecution();
      }
    }
  };

  const onKeyDownEditor = (event: React.KeyboardEvent<HTMLDivElement>) => {
    // Don't allow the shortcuts below for certain users
    if (!hasPermissionToEditFile(editorInteractionState.permissions)) {
      return;
    }

    // Command + S
    if ((event.metaKey || event.ctrlKey) && event.key === 's') {
      event.preventDefault();
      saveAndRunCell();
    }

    // Command + Enter
    if ((event.metaKey || event.ctrlKey) && event.key === 'Enter') {
      event.preventDefault();
      event.stopPropagation();
      saveAndRunCell();
    }

    // Command + Escape
    if ((event.metaKey || event.ctrlKey) && event.key === 'Escape') {
      event.preventDefault();
      event.stopPropagation();
      cancelRun();
    }

    // Command + Plus
    if ((event.metaKey || event.ctrlKey) && event.key === '=') {
      event.preventDefault();
      event.stopPropagation();
      dispatchEditorAction('editor.action.fontZoomIn');
    }

    // Command + Minus
    if ((event.metaKey || event.ctrlKey) && event.key === '-') {
      event.preventDefault();
      event.stopPropagation();
      dispatchEditorAction('editor.action.fontZoomOut');
    }

    // Command + 0
    if ((event.metaKey || event.ctrlKey) && event.key === '0') {
      event.preventDefault();
      event.stopPropagation();
      dispatchEditorAction('editor.action.fontZoomReset');
    }
  };

  const afterDialog = () => {
    setShowSaveChangesAlert(false);
    if (editorInteractionState.editorEscapePressed) {
      closeEditor(true);
    }
    const waitingForEditorClose = editorInteractionState.waitingForEditorClose;
    if (waitingForEditorClose) {
      setEditorInteractionState((oldState) => ({
        ...oldState,
        selectedCell: waitingForEditorClose.selectedCell,
        selectedCellSheet: waitingForEditorClose.selectedCellSheet,
        mode: waitingForEditorClose.mode,
        showCodeEditor: !waitingForEditorClose.showCellTypeMenu && !waitingForEditorClose.inlineEditor,
        showCellTypeMenu: waitingForEditorClose.showCellTypeMenu,
        waitingForEditorClose: undefined,
        initialCode: waitingForEditorClose.initialCode,
      }));
      if (waitingForEditorClose.inlineEditor) {
        pixiAppSettings.changeInput(true);
      }
    } else {
      closeEditor(true);
    }
  };

  const codeEditorPanelData = useCodeEditorPanelData();

  if (!showCodeEditor) {
    return null;
  }

  return (
    <CodeEditorProvider>
      <div
        ref={containerRef}
        className={cn('relative flex bg-background', codeEditorPanelData.panelPosition === 'left' ? '' : 'flex-col')}
        style={{
          width: `${
            codeEditorPanelData.editorWidth +
            (codeEditorPanelData.panelPosition === 'left' ? codeEditorPanelData.panelWidth : 0)
          }px`,
          borderLeft: '1px solid black',
        }}
      >
        <div
          id="QuadraticCodeEditorID"
          className={cn('flex flex-col', codeEditorPanelData.panelPosition === 'left' ? 'order-2' : 'order-1')}
          style={{
            width: `${codeEditorPanelData.editorWidth}px`,
            height:
              codeEditorPanelData.panelPosition === 'left' ? '100%' : `${codeEditorPanelData.editorHeightPercentage}%`,
          }}
          onKeyDownCapture={onKeyDownEditor}
          onPointerEnter={() => {
            // todo: handle multiplayer code editor here
            multiplayer.sendMouseMove();
          }}
        >
          {showSaveChangesAlert && (
            <SaveChangesAlert
              onCancel={() => {
                setShowSaveChangesAlert(!showSaveChangesAlert);
                setEditorInteractionState((old) => ({
                  ...old,
                  editorEscapePressed: false,
                  waitingForEditorClose: undefined,
                }));
              }}
              onSave={() => {
                saveAndRunCell();
                afterDialog();
              }}
              onDiscard={() => {
                afterDialog();
              }}
            />
          )}

          <CodeEditorHeader
            cellLocation={cellLocation}
            unsaved={unsaved}
            saveAndRunCell={saveAndRunCell}
            cancelRun={cancelRun}
            closeEditor={() => closeEditor(false)}
          />
          <CodeEditorBody
            editorContent={editorContent}
            setEditorContent={setEditorContent}
            closeEditor={closeEditor}
            evaluationResult={evaluationResult}
            cellsAccessed={!unsaved ? cellsAccessed : []}
            cellLocation={cellLocation}
          />
          {['Javascript', 'Python'].includes(editorInteractionState.mode as string) && (
            <ReturnTypeInspector
              evaluationResult={evaluationResult}
              show={Boolean(evaluationResult?.line_number && !out?.stdErr && !unsaved)}
              language={editorInteractionState.mode}
            />
          )}
        </div>

        <div
          className={cn(
            codeEditorPanelData.panelPosition === 'left' ? 'order-1' : 'order-2',
            'relative flex flex-col bg-background'
          )}
          style={{
            width: codeEditorPanelData.panelPosition === 'left' ? `${codeEditorPanelData.panelWidth}px` : '100%',
            height:
              codeEditorPanelData.panelPosition === 'left'
                ? '100%'
                : `${100 - codeEditorPanelData.editorHeightPercentage}%`,
          }}
        >
          <Console
            consoleOutput={out}
            editorMode={editorMode}
            editorContent={editorContent}
            evaluationResult={evaluationResult}
            spillError={spillError}
            codeEditorPanelData={codeEditorPanelData}
          />
        </div>
        <CodeEditorPanels containerRef={containerRef} codeEditorPanelData={codeEditorPanelData} />
      </div>
    </CodeEditorProvider>
  );
};<|MERGE_RESOLUTION|>--- conflicted
+++ resolved
@@ -11,15 +11,11 @@
 import { useRecoilState } from 'recoil';
 // TODO(ddimaria): leave this as we're looking to add this back in once improved
 // import { Diagnostic } from 'vscode-languageserver-types';
-<<<<<<< HEAD
 import { useJavascriptState } from '@/app/atoms/useJavascriptState';
-import { javascriptWebWorker } from '@/app/web-workers/javascriptWebWorker/javascriptWebWorker';
-import useLocalStorage from '@/shared/hooks/useLocalStorage';
-=======
 import { pixiAppSettings } from '@/app/gridGL/pixiApp/PixiAppSettings';
 import { CodeEditorPanels } from '@/app/ui/menus/CodeEditor/CodeEditorPanels';
 import { useCodeEditorPanelData } from '@/app/ui/menus/CodeEditor/useCodeEditorPanelData';
->>>>>>> 0f8cfb61
+import { javascriptWebWorker } from '@/app/web-workers/javascriptWebWorker/javascriptWebWorker';
 import { cn } from '@/shared/shadcn/utils';
 import { googleAnalyticsAvailable } from '@/shared/utils/analytics';
 import { hasPermissionToEditFile } from '../../../actions';
@@ -44,22 +40,8 @@
   const { showCodeEditor, mode: editorMode } = editorInteractionState;
 
   const { pythonState } = usePythonState();
-<<<<<<< HEAD
   const javascriptState = useJavascriptState();
 
-  const [editorWidth, setEditorWidth] = useLocalStorage<number>(
-    'codeEditorWidth',
-    window.innerWidth * 0.35 // default to 35% of the window width
-  );
-  const [editorHeightPercentage, setEditorHeightPercentage] = useLocalStorage<number>('codeEditorHeightPercentage', 75);
-  const [panelWidth, setPanelWidth] = useLocalStorage('codeEditorPanelWidth', MIN_WIDTH_PANEL);
-  const [panelHeightPercentage, setPanelHeightPercentage] = useLocalStorage<number>(
-    'codeEditorPanelHeightPercentage',
-    50
-  );
-  const [panelPosition, setPanelPosition] = useLocalStorage<PanelPosition>('codeEditorPanelPosition', 'bottom');
-=======
->>>>>>> 0f8cfb61
   const containerRef = useRef<HTMLDivElement>(null);
 
   // update code cell
