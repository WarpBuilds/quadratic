--- conflicted
+++ resolved
@@ -3,12 +3,8 @@
 import { AIUserMessageForm } from '@/app/ui/components/AIUserMessageForm';
 import { useSubmitAIAssistantPrompt } from '@/app/ui/menus/CodeEditor/hooks/useSubmitAIAssistantPrompt';
 import mixpanel from 'mixpanel-browser';
-<<<<<<< HEAD
 import { isSupportedImageMimeType } from 'quadratic-shared/ai/helpers/files.helper';
-import { forwardRef, memo } from 'react';
-=======
 import { forwardRef, memo, useCallback } from 'react';
->>>>>>> 7937e12f
 import { useRecoilState, useRecoilValue } from 'recoil';
 
 export const AIAssistantUserMessageForm = memo(
@@ -32,15 +28,8 @@
         abortController={abortController}
         loading={loading}
         setLoading={setLoading}
-<<<<<<< HEAD
-        submitPrompt={(content) => {
-          mixpanel.track('[AIAssistant].submitPrompt');
-          submitPrompt({ content, messageIndex: props.messageIndex });
-        }}
         isFileSupported={isSupportedImageMimeType}
-=======
         submitPrompt={handleSubmit}
->>>>>>> 7937e12f
       />
     );
   })
