--- conflicted
+++ resolved
@@ -1,13 +1,7 @@
 import { Coordinate } from '@/app/gridGL/types/size';
-<<<<<<< HEAD
 import { parsePython as parseCellsAccessed } from '@/app/helpers/parseEditorPythonCell';
-import { CodeCellLanguage } from '@/app/quadratic-core-types';
-import { SheetRect, parseFormula } from '@/app/quadratic-rust-client/quadratic_rust_client';
-=======
-import { parsePython } from '@/app/helpers/parseEditorPythonCell';
 import { CodeCellLanguage, SheetRect } from '@/app/quadratic-core-types';
 import { parseFormula } from '@/app/quadratic-rust-client/quadratic_rust_client';
->>>>>>> 0f8cfb61
 import monaco, { editor } from 'monaco-editor';
 import { useEffect, useRef } from 'react';
 import { useRecoilValue } from 'recoil';
@@ -98,13 +92,8 @@
       const modelValue = editor.getValue();
       let parsed;
 
-<<<<<<< HEAD
       if (language === 'Python' || language === 'Javascript') {
         parsed = parseCellsAccessed(cellsAccessed) as ParseFormulaReturnType;
-=======
-      if (language === 'Python') {
-        parsed = parsePython(cellsAccessed);
->>>>>>> 0f8cfb61
       }
 
       if (language === 'Formula') {
