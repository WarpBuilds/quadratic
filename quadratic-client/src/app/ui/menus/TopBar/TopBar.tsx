--- conflicted
+++ resolved
@@ -53,11 +53,7 @@
           </div>
         )}
         <DropdownMenu>
-<<<<<<< HEAD
-          <DropdownMenuTrigger className="flex items-center gap-0 self-stretch px-2 lg:hidden">
-=======
           <DropdownMenuTrigger className="flex items-center gap-0 self-stretch px-2 md:hidden">
->>>>>>> a9649386
             <QuadraticLogo />
           </DropdownMenuTrigger>
           <DropdownMenuContent>
