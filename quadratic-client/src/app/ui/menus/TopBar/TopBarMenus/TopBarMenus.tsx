import { Action } from '@/app/actions/actions';
import { defaultActionSpec } from '@/app/actions/defaultActionsSpec';
import { editorInteractionStatePermissionsAtom } from '@/app/atoms/editorInteractionStateAtom';
import { EditMenubarMenu } from '@/app/ui/menus/TopBar/TopBarMenus/EditMenubarMenu';
import { FileMenubarMenu } from '@/app/ui/menus/TopBar/TopBarMenus/FileMenubarMenu';
import { FormatMenubarMenu } from '@/app/ui/menus/TopBar/TopBarMenus/FormatMenubarMenu';
import { HelpMenubarMenu } from '@/app/ui/menus/TopBar/TopBarMenus/HelpMenubarMenu';
import { InsertMenubarMenu } from '@/app/ui/menus/TopBar/TopBarMenus/InsertMenubarMenu';
import { ViewMenubarMenu } from '@/app/ui/menus/TopBar/TopBarMenus/ViewMenubarMenu';
import { Button } from '@/shared/shadcn/ui/button';
import { Menubar } from '@/shared/shadcn/ui/menubar';
import { useMemo } from 'react';
import { useRecoilValue } from 'recoil';
import './styles.css';

const feedbackAction = defaultActionSpec[Action.HelpFeedback];

export const TopBarMenus = () => {
  const permissions = useRecoilValue(editorInteractionStatePermissionsAtom);
  const canEdit = useMemo(() => permissions.includes('FILE_EDIT'), [permissions]);

<<<<<<< HEAD
=======
  // This ref is used to prevent the focus grid when menu closes
  const disableFocusGridRef = useRef(false);
  const label = feedbackAction.label();

>>>>>>> 20a76571
  return (
    <div className="flex items-center">
      <Menubar className="p-0 pr-1">
        <FileMenubarMenu />
        <EditMenubarMenu />
        <ViewMenubarMenu />
        {canEdit && <InsertMenubarMenu />}
        {canEdit && <FormatMenubarMenu />}
        <HelpMenubarMenu />
      </Menubar>
      <Button
        variant="secondary"
        className="h-auto px-2 py-1"
        onClick={() => {
          feedbackAction.run();
        }}
      >
        {label}
      </Button>
    </div>
  );
};<|MERGE_RESOLUTION|>--- conflicted
+++ resolved
@@ -18,14 +18,8 @@
 export const TopBarMenus = () => {
   const permissions = useRecoilValue(editorInteractionStatePermissionsAtom);
   const canEdit = useMemo(() => permissions.includes('FILE_EDIT'), [permissions]);
-
-<<<<<<< HEAD
-=======
-  // This ref is used to prevent the focus grid when menu closes
-  const disableFocusGridRef = useRef(false);
   const label = feedbackAction.label();
 
->>>>>>> 20a76571
   return (
     <div className="flex items-center">
       <Menubar className="p-0 pr-1">
