import { createNewFileAction, deleteFile, duplicateFileAction } from '@/app/actions';
import { Action } from '@/app/actions/actions';
<<<<<<< HEAD
=======
import {
  editorInteractionStateAtom,
  editorInteractionStateUserAtom,
  editorInteractionStateUuidAtom,
} from '@/app/atoms/editorInteractionStateAtom';
>>>>>>> e3dad469
import { useFileContext } from '@/app/ui/components/FileProvider';
import { useIsAvailableArgs } from '@/app/ui/hooks/useIsAvailableArgs';
import { MenubarItemAction } from '@/app/ui/menus/TopBar/TopBarMenus/MenubarItemAction';
import { useRootRouteLoaderData } from '@/routes/_root';
import { useGlobalSnackbar } from '@/shared/components/GlobalSnackbarProvider';
import { DeleteIcon, DraftIcon, FileCopyIcon } from '@/shared/components/Icons';
<<<<<<< HEAD
import { ROUTES } from '@/shared/constants/routes';
import { useFileRouteLoaderData } from '@/shared/hooks/useFileRouteLoaderData';
import { MenubarContent, MenubarItem, MenubarMenu, MenubarSeparator, MenubarTrigger } from '@/shared/shadcn/ui/menubar';
import { Link, useSubmit } from 'react-router-dom';
=======
import { MenubarContent, MenubarItem, MenubarMenu, MenubarSeparator, MenubarTrigger } from '@/shared/shadcn/ui/menubar';
import { useSubmit } from 'react-router-dom';
import { useRecoilValue, useSetRecoilState } from 'recoil';
>>>>>>> e3dad469

// TODO: (enhancement) move these into `fileActionsSpec` by making the `.run()`
// function of each accessible from outside of react

export const FileMenubarMenu = () => {
  const { name } = useFileContext();
  const submit = useSubmit();

  const { isAuthenticated } = useRootRouteLoaderData();
<<<<<<< HEAD
  const {
    file: { uuid: fileUuid },
    team: { uuid: teamUuid },
  } = useFileRouteLoaderData();
=======
  const uuid = useRecoilValue(editorInteractionStateUuidAtom);
  const user = useRecoilValue(editorInteractionStateUserAtom);
>>>>>>> e3dad469
  const { addGlobalSnackbar } = useGlobalSnackbar();
  const isAvailableArgs = useIsAvailableArgs();

  if (!isAuthenticated) return null;

  return (
    <MenubarMenu>
      <MenubarTrigger>File</MenubarTrigger>
      <MenubarContent className="pointer-move-ignore">
        {createNewFileAction.isAvailable(isAvailableArgs) && (
          <MenubarItem asChild>
            <Link to={ROUTES.CREATE_FILE_PRIVATE(teamUuid)} reloadDocument>
              <DraftIcon />
              {createNewFileAction.label}
            </Link>
          </MenubarItem>
        )}
        {duplicateFileAction.isAvailable(isAvailableArgs) && (
          <MenubarItem onClick={() => duplicateFileAction.run({ uuid, submit })}>
            <FileCopyIcon />
            Duplicate
          </MenubarItem>
        )}

        <MenubarSeparator />

        <MenubarItemAction action={Action.FileShare} actionArgs={undefined} />
        <MenubarItemAction action={Action.FileRename} actionArgs={undefined} />
        <MenubarItemAction action={Action.FileDownload} actionArgs={{ name }} />

        <MenubarSeparator />

        {deleteFile.isAvailable(isAvailableArgs) && (
          <MenubarItem
            onClick={() =>
              deleteFile.run({ uuid, userEmail: user?.email ?? '', redirect: true, submit, addGlobalSnackbar })
            }
          >
            <DeleteIcon />
            Delete
          </MenubarItem>
        )}
      </MenubarContent>
    </MenubarMenu>
  );
};<|MERGE_RESOLUTION|>--- conflicted
+++ resolved
@@ -1,29 +1,17 @@
 import { createNewFileAction, deleteFile, duplicateFileAction } from '@/app/actions';
 import { Action } from '@/app/actions/actions';
-<<<<<<< HEAD
-=======
-import {
-  editorInteractionStateAtom,
-  editorInteractionStateUserAtom,
-  editorInteractionStateUuidAtom,
-} from '@/app/atoms/editorInteractionStateAtom';
->>>>>>> e3dad469
+import { editorInteractionStateUserAtom, editorInteractionStateUuidAtom } from '@/app/atoms/editorInteractionStateAtom';
 import { useFileContext } from '@/app/ui/components/FileProvider';
 import { useIsAvailableArgs } from '@/app/ui/hooks/useIsAvailableArgs';
 import { MenubarItemAction } from '@/app/ui/menus/TopBar/TopBarMenus/MenubarItemAction';
 import { useRootRouteLoaderData } from '@/routes/_root';
 import { useGlobalSnackbar } from '@/shared/components/GlobalSnackbarProvider';
 import { DeleteIcon, DraftIcon, FileCopyIcon } from '@/shared/components/Icons';
-<<<<<<< HEAD
 import { ROUTES } from '@/shared/constants/routes';
 import { useFileRouteLoaderData } from '@/shared/hooks/useFileRouteLoaderData';
 import { MenubarContent, MenubarItem, MenubarMenu, MenubarSeparator, MenubarTrigger } from '@/shared/shadcn/ui/menubar';
 import { Link, useSubmit } from 'react-router-dom';
-=======
-import { MenubarContent, MenubarItem, MenubarMenu, MenubarSeparator, MenubarTrigger } from '@/shared/shadcn/ui/menubar';
-import { useSubmit } from 'react-router-dom';
-import { useRecoilValue, useSetRecoilState } from 'recoil';
->>>>>>> e3dad469
+import { useRecoilValue } from 'recoil';
 
 // TODO: (enhancement) move these into `fileActionsSpec` by making the `.run()`
 // function of each accessible from outside of react
@@ -33,15 +21,11 @@
   const submit = useSubmit();
 
   const { isAuthenticated } = useRootRouteLoaderData();
-<<<<<<< HEAD
   const {
-    file: { uuid: fileUuid },
     team: { uuid: teamUuid },
   } = useFileRouteLoaderData();
-=======
   const uuid = useRecoilValue(editorInteractionStateUuidAtom);
   const user = useRecoilValue(editorInteractionStateUserAtom);
->>>>>>> e3dad469
   const { addGlobalSnackbar } = useGlobalSnackbar();
   const isAvailableArgs = useIsAvailableArgs();
 
