import { createNewFileAction, deleteFile, duplicateFileAction } from '@/app/actions';
import { Action } from '@/app/actions/actions';
import {
  editorInteractionStateAtom,
  editorInteractionStateUserAtom,
  editorInteractionStateUuidAtom,
} from '@/app/atoms/editorInteractionStateAtom';
import { useFileContext } from '@/app/ui/components/FileProvider';
import { useIsAvailableArgs } from '@/app/ui/hooks/useIsAvailableArgs';
import { MenubarItemAction } from '@/app/ui/menus/TopBar/TopBarMenus/MenubarItemAction';
import { clearRecentFiles, RECENT_FILES_KEY, RecentFile } from '@/app/ui/menus/TopBar/TopBarMenus/updateRecentFiles';
import { useRootRouteLoaderData } from '@/routes/_root';
import { useGlobalSnackbar } from '@/shared/components/GlobalSnackbarProvider';
<<<<<<< HEAD
import { DeleteIcon, DraftIcon, FileCopyIcon, FileOpenIcon } from '@/shared/components/Icons';
import { useFileRouteLoaderData } from '@/shared/hooks/useFileRouteLoaderData';
import useLocalStorage from '@/shared/hooks/useLocalStorage';
import {
  MenubarContent,
  MenubarItem,
  MenubarMenu,
  MenubarSeparator,
  MenubarSub,
  MenubarSubContent,
  MenubarSubTrigger,
  MenubarTrigger,
} from '@/shared/shadcn/ui/menubar';
import { useMemo } from 'react';
=======
import { DeleteIcon, DraftIcon, FileCopyIcon } from '@/shared/components/Icons';
import { MenubarContent, MenubarItem, MenubarMenu, MenubarSeparator, MenubarTrigger } from '@/shared/shadcn/ui/menubar';
>>>>>>> e3dad469
import { useSubmit } from 'react-router-dom';
import { useRecoilValue, useSetRecoilState } from 'recoil';

// TODO: (enhancement) move these into `fileActionsSpec` by making the `.run()`
// function of each accessible from outside of react

export const FileMenubarMenu = () => {
  const { name } = useFileContext();
  const submit = useSubmit();
  const setEditorInteractionState = useSetRecoilState(editorInteractionStateAtom);
  const { isAuthenticated } = useRootRouteLoaderData();
  const uuid = useRecoilValue(editorInteractionStateUuidAtom);
  const user = useRecoilValue(editorInteractionStateUserAtom);
  const { addGlobalSnackbar } = useGlobalSnackbar();
  const isAvailableArgs = useIsAvailableArgs();

  const [recentFiles] = useLocalStorage<RecentFile[]>(RECENT_FILES_KEY, []);
  const recentFilesMenuItems = useMemo(() => {
    if (recentFiles.length <= 1) return null;

    return (
      <>
        <MenubarSeparator />
        <MenubarSub>
          <MenubarSubTrigger>
            <FileOpenIcon /> Open recent
          </MenubarSubTrigger>
          <MenubarSubContent>
            {recentFiles
              .filter((file) => file.uuid !== fileUuid && file.name.trim().length > 0)
              .map((file) => (
                <MenubarItem
                  onClick={() => {
                    window.location.href = `/file/${file.uuid}`;
                  }}
                  key={file.uuid}
                >
                  {file.name}
                </MenubarItem>
              ))}
            <MenubarSeparator />
            <MenubarItem onClick={clearRecentFiles}>Clear recently open</MenubarItem>
          </MenubarSubContent>
        </MenubarSub>
      </>
    );
  }, [fileUuid, recentFiles]);

  if (!isAuthenticated) return null;

  return (
    <MenubarMenu>
      <MenubarTrigger>File</MenubarTrigger>
      <MenubarContent className="pointer-move-ignore">
        {createNewFileAction.isAvailable(isAvailableArgs) && (
          <MenubarItem onClick={() => createNewFileAction.run({ setEditorInteractionState })}>
            <DraftIcon /> {createNewFileAction.label}
          </MenubarItem>
        )}
        {duplicateFileAction.isAvailable(isAvailableArgs) && (
          <MenubarItem onClick={() => duplicateFileAction.run({ uuid, submit })}>
            <FileCopyIcon />
            Duplicate
          </MenubarItem>
        )}

        {recentFilesMenuItems}

        <MenubarSeparator />

        <MenubarItemAction action={Action.FileShare} actionArgs={undefined} />
        <MenubarItemAction action={Action.FileRename} actionArgs={undefined} />
        <MenubarItemAction action={Action.FileDownload} actionArgs={{ name }} />

        <MenubarSeparator />

        {deleteFile.isAvailable(isAvailableArgs) && (
          <MenubarItem
            onClick={() =>
              deleteFile.run({ uuid, userEmail: user?.email ?? '', redirect: true, submit, addGlobalSnackbar })
            }
          >
            <DeleteIcon />
            Delete
          </MenubarItem>
        )}
      </MenubarContent>
    </MenubarMenu>
  );
};<|MERGE_RESOLUTION|>--- conflicted
+++ resolved
@@ -11,9 +11,7 @@
 import { clearRecentFiles, RECENT_FILES_KEY, RecentFile } from '@/app/ui/menus/TopBar/TopBarMenus/updateRecentFiles';
 import { useRootRouteLoaderData } from '@/routes/_root';
 import { useGlobalSnackbar } from '@/shared/components/GlobalSnackbarProvider';
-<<<<<<< HEAD
 import { DeleteIcon, DraftIcon, FileCopyIcon, FileOpenIcon } from '@/shared/components/Icons';
-import { useFileRouteLoaderData } from '@/shared/hooks/useFileRouteLoaderData';
 import useLocalStorage from '@/shared/hooks/useLocalStorage';
 import {
   MenubarContent,
@@ -26,10 +24,6 @@
   MenubarTrigger,
 } from '@/shared/shadcn/ui/menubar';
 import { useMemo } from 'react';
-=======
-import { DeleteIcon, DraftIcon, FileCopyIcon } from '@/shared/components/Icons';
-import { MenubarContent, MenubarItem, MenubarMenu, MenubarSeparator, MenubarTrigger } from '@/shared/shadcn/ui/menubar';
->>>>>>> e3dad469
 import { useSubmit } from 'react-router-dom';
 import { useRecoilValue, useSetRecoilState } from 'recoil';
 
@@ -59,7 +53,7 @@
           </MenubarSubTrigger>
           <MenubarSubContent>
             {recentFiles
-              .filter((file) => file.uuid !== fileUuid && file.name.trim().length > 0)
+              .filter((file) => file.uuid !== uuid && file.name.trim().length > 0)
               .map((file) => (
                 <MenubarItem
                   onClick={() => {
@@ -76,7 +70,7 @@
         </MenubarSub>
       </>
     );
-  }, [fileUuid, recentFiles]);
+  }, [uuid, recentFiles]);
 
   if (!isAuthenticated) return null;
 
