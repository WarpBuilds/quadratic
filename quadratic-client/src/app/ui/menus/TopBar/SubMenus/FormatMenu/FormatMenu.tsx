import {
  BorderNoneIcon,
  FontBoldIcon,
  FontItalicIcon,
  PaintBucketIcon,
  PaletteOutlined,
  TextAlignCenterIcon,
  TextAlignLeftIcon,
  TextAlignRightIcon,
  TextClipIcon,
  TextColorIcon,
  TextNoneIcon,
  TextOverflowIcon,
  TextVerticalAlignBottomIcon,
  TextVerticalAlignMiddleIcon,
  TextVerticalAlignTopIcon,
  WrapTextIcon,
} from '@/app/ui/icons';
import { Menu, MenuChangeEvent, MenuDivider, MenuItem, SubMenu } from '@szhsin/react-menu';
import { useCallback } from 'react';
import { focusGrid } from '../../../../../helpers/focusGrid';
import { KeyboardSymbols } from '../../../../../helpers/keyboardSymbols';
import { QColorPicker } from '../../../../components/qColorPicker';
import { MenuLineItem } from '../../MenuLineItem';
import { TopBarMenuItem } from '../../TopBarMenuItem';
import {
  clearFillColor,
  clearFormattingAndBorders,
  setAlign,
  setBold,
  setFillColor,
  setItalic,
  setTextColor,
  setVerticalAlign,
  setWrap
} from '../formatCells';
import './formatMenuStyles.scss';
import { useGetBorderMenu } from './useGetBorderMenu';

export const FormatMenu = () => {
  // focus canvas after the format menu closes
  const onMenuChange = useCallback((event: MenuChangeEvent) => {
    if (!event.open) focusGrid();
  }, []);

  const borders = useGetBorderMenu();

  return (
    <Menu
      onMenuChange={onMenuChange}
      menuButton={({ open }) => (
        <TopBarMenuItem title="Cell format" open={open}>
          <PaletteOutlined fontSize="small" />
        </TopBarMenuItem>
      )}
    >
      <MenuItem onClick={() => setBold()}>
        <MenuLineItem primary="Bold" secondary={KeyboardSymbols.Command + 'B'} icon={FontBoldIcon} />
      </MenuItem>
      <MenuItem onClick={() => setItalic()}>
        <MenuLineItem primary="Italic" secondary={KeyboardSymbols.Command + 'I'} icon={FontItalicIcon} />
      </MenuItem>
      <SubMenu
        className="color-picker-submenu"
        id="TextColorMenuID"
        label={<MenuLineItem primary="Text color" icon={TextColorIcon} />}
      >
        <QColorPicker onChangeComplete={setTextColor} onClear={() => setTextColor()} />
      </SubMenu>

      <MenuDivider />
<<<<<<< HEAD
      <MenuItem onClick={() => setAlign('left')}>
        <MenuLineItem primary="Left" Icon={TextAlignLeftIcon} secondary="" />
      </MenuItem>
      <MenuItem onClick={() => setAlign('center')}>
        <MenuLineItem primary="Center" Icon={TextAlignCenterIcon} />
      </MenuItem>
      <MenuItem onClick={() => setAlign('right')}>
        <MenuLineItem primary="Right" Icon={TextAlignRightIcon} />
      </MenuItem>

      <MenuDivider />
      <MenuItem onClick={() => setVerticalAlign('top')}>
        <MenuLineItem primary="Top" Icon={TextVerticalAlignTopIcon} secondary="" />
      </MenuItem>
      <MenuItem onClick={() => setVerticalAlign('middle')}>
        <MenuLineItem primary="Middle" Icon={TextVerticalAlignMiddleIcon} />
      </MenuItem>
      <MenuItem onClick={() => setVerticalAlign('bottom')}>
        <MenuLineItem primary="Bottom" Icon={TextVerticalAlignBottomIcon} />
      </MenuItem>

      <MenuDivider />
      <MenuItem onClick={() => setWrap('overflow')}>
        <MenuLineItem primary="Overflow" Icon={TextOverflowIcon} secondary="" />
      </MenuItem>
      <MenuItem onClick={() => setWrap('wrap')}>
        <MenuLineItem primary="Wrap" Icon={WrapTextIcon} />
      </MenuItem>
      <MenuItem onClick={() => setWrap('clip')}>
        <MenuLineItem primary="Clip" Icon={TextClipIcon} />
=======
      <MenuItem onClick={() => setAlignment('left')}>
        <MenuLineItem primary="Left" icon={TextAlignLeftIcon} secondary="" />
      </MenuItem>
      <MenuItem onClick={() => setAlignment('center')}>
        <MenuLineItem primary="Center" icon={TextAlignRightIcon} />
      </MenuItem>
      <MenuItem onClick={() => setAlignment('right')}>
        <MenuLineItem primary="Right" icon={TextAlignCenterIcon} />
>>>>>>> f3aa6ab3
      </MenuItem>

      <MenuDivider />
      <SubMenu
        className="color-picker-submenu"
        id="FillColorMenuID"
        label={<MenuLineItem primary="Fill color" icon={PaintBucketIcon} />}
      >
        <QColorPicker onChangeComplete={setFillColor} onClear={clearFillColor} />
      </SubMenu>

      <SubMenu label={<MenuLineItem primary="Border" icon={BorderNoneIcon} />}>{borders}</SubMenu>

      <MenuDivider />
      <MenuItem onClick={clearFormattingAndBorders}>
        <MenuLineItem primary="Clear formatting" secondary={KeyboardSymbols.Command + '\\'} icon={TextNoneIcon} />
      </MenuItem>
    </Menu>
  );
};<|MERGE_RESOLUTION|>--- conflicted
+++ resolved
@@ -69,47 +69,36 @@
       </SubMenu>
 
       <MenuDivider />
-<<<<<<< HEAD
       <MenuItem onClick={() => setAlign('left')}>
-        <MenuLineItem primary="Left" Icon={TextAlignLeftIcon} secondary="" />
+        <MenuLineItem primary="Left" icon={TextAlignLeftIcon} secondary="" />
       </MenuItem>
       <MenuItem onClick={() => setAlign('center')}>
-        <MenuLineItem primary="Center" Icon={TextAlignCenterIcon} />
+        <MenuLineItem primary="Center" icon={TextAlignCenterIcon} />
       </MenuItem>
       <MenuItem onClick={() => setAlign('right')}>
-        <MenuLineItem primary="Right" Icon={TextAlignRightIcon} />
+        <MenuLineItem primary="Right" icon={TextAlignRightIcon} />
       </MenuItem>
 
       <MenuDivider />
       <MenuItem onClick={() => setVerticalAlign('top')}>
-        <MenuLineItem primary="Top" Icon={TextVerticalAlignTopIcon} secondary="" />
+        <MenuLineItem primary="Top" icon={TextVerticalAlignTopIcon} secondary="" />
       </MenuItem>
       <MenuItem onClick={() => setVerticalAlign('middle')}>
-        <MenuLineItem primary="Middle" Icon={TextVerticalAlignMiddleIcon} />
+        <MenuLineItem primary="Middle" icon={TextVerticalAlignMiddleIcon} />
       </MenuItem>
       <MenuItem onClick={() => setVerticalAlign('bottom')}>
-        <MenuLineItem primary="Bottom" Icon={TextVerticalAlignBottomIcon} />
+        <MenuLineItem primary="Bottom" icon={TextVerticalAlignBottomIcon} />
       </MenuItem>
 
       <MenuDivider />
       <MenuItem onClick={() => setWrap('overflow')}>
-        <MenuLineItem primary="Overflow" Icon={TextOverflowIcon} secondary="" />
+        <MenuLineItem primary="Overflow" icon={TextOverflowIcon} secondary="" />
       </MenuItem>
       <MenuItem onClick={() => setWrap('wrap')}>
-        <MenuLineItem primary="Wrap" Icon={WrapTextIcon} />
+        <MenuLineItem primary="Wrap" icon={WrapTextIcon} />
       </MenuItem>
       <MenuItem onClick={() => setWrap('clip')}>
-        <MenuLineItem primary="Clip" Icon={TextClipIcon} />
-=======
-      <MenuItem onClick={() => setAlignment('left')}>
-        <MenuLineItem primary="Left" icon={TextAlignLeftIcon} secondary="" />
-      </MenuItem>
-      <MenuItem onClick={() => setAlignment('center')}>
-        <MenuLineItem primary="Center" icon={TextAlignRightIcon} />
-      </MenuItem>
-      <MenuItem onClick={() => setAlignment('right')}>
-        <MenuLineItem primary="Right" icon={TextAlignCenterIcon} />
->>>>>>> f3aa6ab3
+        <MenuLineItem primary="Clip" icon={TextClipIcon} />
       </MenuItem>
 
       <MenuDivider />
