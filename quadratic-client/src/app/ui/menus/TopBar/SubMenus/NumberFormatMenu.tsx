--- conflicted
+++ resolved
@@ -27,10 +27,6 @@
 import '@szhsin/react-menu/dist/index.css';
 import { useRef, useState } from 'react';
 import { TopBarMenuItem } from '../TopBarMenuItem';
-import CalendarMonthIcon from '@mui/icons-material/CalendarMonth';
-import { useRef, useState } from 'react';
-import { focusGrid } from '@/app/helpers/focusGrid';
-import { DateFormat } from '@/app/ui/components/DateFormat';
 
 export const NumberFormatMenu = () => {
   const menuRef = useRef<MenuInstance | null>(null);
@@ -95,13 +91,6 @@
 
       <SubMenu
         label={
-<<<<<<< HEAD
-          <MenuLineItem primary="Date and Time Format" secondary="3/4/2024" icon={CalendarMonthIcon}></MenuLineItem>
-        }
-        onMenuChange={(e) => setOpenDateFormatMenu(e.open)}
-      >
-        <DateFormat status={openDateFormatMenu} closeMenu={closeMenu} />
-=======
           <MenuLineItem
             primary="Date and time format"
             secondary={`3/4/${new Date().getFullYear()}`}
@@ -111,7 +100,6 @@
         onMenuChange={(e) => setOpenDateFormatMenu(e.open)}
       >
         <DateFormat status={openDateFormatMenu} closeMenu={closeMenu} className="block min-w-80 px-4 py-2" />
->>>>>>> e1e9cdc2
       </SubMenu>
     </Menu>
   );
