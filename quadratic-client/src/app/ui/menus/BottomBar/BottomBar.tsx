<<<<<<< HEAD
=======
import { VERSION } from '@/shared/constants/appConstants';
>>>>>>> a301bdcd
import { debugShowFPS } from '../../../debugFlags';
import BottomBarItem from './BottomBarItem';
import { SelectionSummary } from './SelectionSummary';
import SyncState from './SyncState';

export const BottomBar = () => {
  return (
    <div
      onContextMenu={(event) => {
        // Disable right-click
        event.preventDefault();
      }}
      className="flex h-6 w-full flex-shrink-0 select-none justify-between border-t border-border bg-background text-xs text-muted-foreground"
    >
      <div className="flex items-center">
        {/* {showOnDesktop && selectedCell?.last_modified && (
          <BottomBarItem>
            You, {formatDistance(Date.parse(selectedCell.last_modified), new Date(), { addSuffix: true })}
          </BottomBarItem>
        )} */}

        {debugShowFPS && (
          <BottomBarItem>
            <div
              className="debug-show-renderer"
              style={{
                width: '0.5rem',
                height: '0.5rem',
                borderRadius: '50%',
                marginRight: 3,
              }}
            >
              &nbsp;
            </div>
            <span className="debug-show-FPS">--</span> FPS
          </BottomBarItem>
        )}
      </div>
      <div className="flex items-center">
        <SelectionSummary />
        <SyncState />
        {/* {showOnDesktop && <PythonStateItem />} */}
        <div className="hidden lg:block">
<<<<<<< HEAD
          <BottomBarItem>Quadratic {import.meta.env.VITE_VERSION?.slice(0, 7)} (BETA)</BottomBarItem>
=======
          <BottomBarItem>{VERSION}</BottomBarItem>
>>>>>>> a301bdcd
        </div>
      </div>
    </div>
  );
};<|MERGE_RESOLUTION|>--- conflicted
+++ resolved
@@ -1,7 +1,4 @@
-<<<<<<< HEAD
-=======
 import { VERSION } from '@/shared/constants/appConstants';
->>>>>>> a301bdcd
 import { debugShowFPS } from '../../../debugFlags';
 import BottomBarItem from './BottomBarItem';
 import { SelectionSummary } from './SelectionSummary';
@@ -45,11 +42,7 @@
         <SyncState />
         {/* {showOnDesktop && <PythonStateItem />} */}
         <div className="hidden lg:block">
-<<<<<<< HEAD
-          <BottomBarItem>Quadratic {import.meta.env.VITE_VERSION?.slice(0, 7)} (BETA)</BottomBarItem>
-=======
           <BottomBarItem>{VERSION}</BottomBarItem>
->>>>>>> a301bdcd
         </div>
       </div>
     </div>
