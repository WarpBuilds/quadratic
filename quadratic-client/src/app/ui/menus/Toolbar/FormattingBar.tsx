import { Action } from '@/app/actions/actions';
import { defaultActionSpec } from '@/app/actions/defaultActionsSpec';
import { focusGrid } from '@/app/helpers/focusGrid';
import { keyboardShortcutEnumToDisplay } from '@/app/helpers/keyboardShortcutsDisplay';
import { QColorPicker } from '@/app/ui/components/qColorPicker';
import {
  ArrowDropDownIcon,
  BorderAllIcon,
  FormatAlignLeftIcon,
  FormatTextWrapIcon,
  Number123Icon,
  VerticalAlignTopIcon,
} from '@/shared/components/Icons';
import {
  DropdownMenu,
  DropdownMenuContent,
  DropdownMenuItem,
  DropdownMenuTrigger,
} from '@/shared/shadcn/ui/dropdown-menu';
import { Tooltip, TooltipContent, TooltipProvider, TooltipTrigger } from '@/shared/shadcn/ui/tooltip';
import * as ToggleGroup from '@radix-ui/react-toggle-group';
import mixpanel from 'mixpanel-browser';
import { ReactNode } from 'react';

export const FormattingBar = () => {
  return (
    <TooltipProvider>
      <ToggleGroup.Root
        type="multiple"
        className="flex text-sm"
        onValueChange={() => {
          console.log('fired value change');
          focusGrid();
        }}
      >
        <FormatButton action={Action.FormatNumberCurrency} />
        <FormatButton action={Action.FormatNumberPercent} />
        <FormatButtonDropdown showDropdownArrow tooltipLabel="More number formats" Icon={Number123Icon}>
          <FormatButtonDropdownActions actions={[Action.FormatNumberAutomatic, Action.FormatNumberScientific]} />
        </FormatButtonDropdown>
        <Separator />
        <FormatButton action={Action.FormatNumberToggleCommas} />
        <FormatButton action={Action.FormatNumberDecimalDecrease} />
        <FormatButton action={Action.FormatNumberDecimalIncrease} />

        <Separator />

        <FormatButton action={Action.ToggleBold} />
        <FormatButton action={Action.ToggleItalic} />

        <FormatColorPickerButton action={Action.FormatTextColor} />

        <Separator />

        <FormatColorPickerButton action={Action.FormatFillColor} />
        <FormatButtonDropdown tooltipLabel="Borders" Icon={BorderAllIcon}>
          <DropdownMenuItem>TODO border picker</DropdownMenuItem>
        </FormatButtonDropdown>

        <Separator />

        {/* TODO: (jimniels) make these icons match the current selection */}
        <FormatButtonDropdown showDropdownArrow tooltipLabel="Horizontal align" Icon={FormatAlignLeftIcon}>
          <FormatButtonDropdownActions
            actions={[
              Action.FormatAlignHorizontalLeft,
              Action.FormatAlignHorizontalCenter,
              Action.FormatAlignHorizontalRight,
            ]}
          />
        </FormatButtonDropdown>
        <FormatButtonDropdown showDropdownArrow tooltipLabel="Vertical align" Icon={VerticalAlignTopIcon}>
          <FormatButtonDropdownActions
            actions={[
              Action.FormatAlignVerticalTop,
              Action.FormatAlignVerticalMiddle,
              Action.FormatAlignVerticalBottom,
            ]}
          />
        </FormatButtonDropdown>
        <FormatButtonDropdown showDropdownArrow tooltipLabel="Text wrap" Icon={FormatTextWrapIcon}>
          <FormatButtonDropdownActions
            actions={[Action.FormatTextWrapWrap, Action.FormatTextWrapOverflow, Action.FormatTextWrapClip]}
          />
        </FormatButtonDropdown>

        <Separator />

        <FormatButton action={Action.ClearFormattingBorders} />
      </ToggleGroup.Root>
    </TooltipProvider>
  );
};

function Separator() {
  return <hr className="relative mx-1.5 mt-1.5 h-2/3 w-[1px] bg-border" />;
}

function FormatButtonDropdown({
  Icon,
  tooltipLabel,
  children,
  showDropdownArrow,
}: {
  Icon: any;
  children: ReactNode;
  tooltipLabel: string;
  showDropdownArrow?: boolean;
}) {
  return (
    <DropdownMenu>
      <Tooltip>
        <TooltipTrigger asChild>
          <ToggleGroup.Item value={tooltipLabel} asChild aria-label={tooltipLabel}>
            <DropdownMenuTrigger className="flex h-full items-center px-2 text-muted-foreground hover:bg-accent hover:text-foreground focus:bg-accent focus:text-foreground focus:outline-none aria-expanded:bg-accent aria-expanded:text-foreground">
              <Icon />
              {showDropdownArrow && <ArrowDropDownIcon className="-ml-1 -mr-2" />}
            </DropdownMenuTrigger>
          </ToggleGroup.Item>
        </TooltipTrigger>
        <TooltipContent side="bottom">
          <TooltipLabel label={tooltipLabel} />
        </TooltipContent>
      </Tooltip>
      <DropdownMenuContent
        onCloseAutoFocus={(e) => {
          e.preventDefault();
          focusGrid();
        }}
      >
        {children}
      </DropdownMenuContent>
    </DropdownMenu>
  );
}

<<<<<<< HEAD
type FormatButtonDropdownProps = {
  actions: (
    | Action.FormatNumberAutomatic
    | Action.FormatNumberScientific
    | Action.FormatAlignHorizontalLeft
    | Action.FormatAlignHorizontalCenter
    | Action.FormatAlignHorizontalRight
    | Action.FormatAlignVerticalTop
    | Action.FormatAlignVerticalMiddle
    | Action.FormatAlignVerticalBottom
    | Action.FormatTextWrapWrap
    | Action.FormatTextWrapOverflow
    | Action.FormatTextWrapClip
  )[];
};

function FormatButtonDropdownActions({ actions }: FormatButtonDropdownProps) {
  return actions.map((action) => {
=======
function FormatButtonDropdownActions({ actions }: { actions: (keyof typeof defaultActionSpec)[] }) {
  return actions.map((action, key) => {
>>>>>>> d5fc9a04
    const actionSpec = defaultActionSpec[action];
    if (!actionSpec) {
      throw new Error(`Action ${action} not found in defaultActionSpec`);
    }
    const { label, run } = actionSpec;
    const Icon = 'Icon' in actionSpec ? actionSpec.Icon : undefined;
    return (
      <DropdownMenuItem
        key={key}
        onClick={() => {
          mixpanel.track('[FormattingBar].button', { label });
          run();
        }}
      >
        {Icon && <Icon className="mr-2" />}
        {label}
      </DropdownMenuItem>
    );
  });
}

type FormatButtonProps = {
  action:
    | Action.FormatNumberCurrency
    | Action.FormatNumberPercent
    | Action.FormatNumberToggleCommas
    | Action.FormatNumberDecimalDecrease
    | Action.FormatNumberDecimalIncrease
    | Action.ToggleBold
    | Action.ToggleItalic
    | Action.ClearFormattingBorders;
};

function FormatButton({ action }: FormatButtonProps) {
  const actionSpec = defaultActionSpec[action];
  if (!actionSpec) {
    throw new Error(`Action ${action} not found in defaultActionSpec`);
  }

  const { label, run } = actionSpec;
  const Icon = 'Icon' in actionSpec ? actionSpec.Icon : undefined;
  const keyboardShortcut = keyboardShortcutEnumToDisplay(action);

  // TODO: (jimniels) make a style, like primary color, when the format is applied
  return (
    <Tooltip>
      <TooltipTrigger asChild>
        <ToggleGroup.Item
          aria-label={label}
          value={label}
          className="flex h-full items-center px-2 text-muted-foreground hover:bg-accent hover:text-foreground focus:bg-accent focus:text-foreground focus:outline-none"
          onClick={() => {
            mixpanel.track('[FormattingBar].button', { label });
            run();
          }}
        >
          {Icon && <Icon />}
        </ToggleGroup.Item>
      </TooltipTrigger>
      <TooltipContent side="bottom">
        <TooltipLabel label={label} keyboardShortcut={keyboardShortcut} />
      </TooltipContent>
    </Tooltip>
  );
}

type FormatColorPickerButtonProps = {
  action: Action.FormatTextColor | Action.FormatFillColor;
};

function FormatColorPickerButton({ action }: FormatColorPickerButtonProps) {
  const actionSpec = defaultActionSpec[action];
  if (!actionSpec) {
    throw new Error(`Action ${action} not found in defaultActionSpec`);
  }
  const { label, run } = actionSpec;
  const Icon = 'Icon' in actionSpec ? actionSpec.Icon : undefined;

  return (
    <FormatButtonDropdown tooltipLabel={label} Icon={Icon}>
      <DropdownMenuItem>
        <QColorPicker
          onChangeComplete={(color) => {
            run(color);
            focusGrid();
          }}
          onClear={() => {
            run(undefined);
            focusGrid();
          }}
        />
      </DropdownMenuItem>
    </FormatButtonDropdown>
  );
}

function TooltipLabel({ label, keyboardShortcut }: { label: string; keyboardShortcut?: string }) {
  return (
    <p>
      {label}{' '}
      {keyboardShortcut && (
        <span className="opacity-50 before:content-['('] after:content-[')']">{keyboardShortcut}</span>
      )}
    </p>
  );
}<|MERGE_RESOLUTION|>--- conflicted
+++ resolved
@@ -134,7 +134,6 @@
   );
 }
 
-<<<<<<< HEAD
 type FormatButtonDropdownProps = {
   actions: (
     | Action.FormatNumberAutomatic
@@ -152,11 +151,7 @@
 };
 
 function FormatButtonDropdownActions({ actions }: FormatButtonDropdownProps) {
-  return actions.map((action) => {
-=======
-function FormatButtonDropdownActions({ actions }: { actions: (keyof typeof defaultActionSpec)[] }) {
   return actions.map((action, key) => {
->>>>>>> d5fc9a04
     const actionSpec = defaultActionSpec[action];
     if (!actionSpec) {
       throw new Error(`Action ${action} not found in defaultActionSpec`);
