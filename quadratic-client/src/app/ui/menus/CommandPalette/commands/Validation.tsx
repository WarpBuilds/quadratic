<<<<<<< HEAD
import { validationAction } from '@/app/actions';
import { editorInteractionStateShowValidationAtom } from '@/app/atoms/editorInteractionStateAtom';
import { CommandGroup, CommandPaletteListItem } from '@/app/ui/menus/CommandPalette/CommandPaletteListItem';
import { useSetRecoilState } from 'recoil';

const validationCommandGroup: CommandGroup = {
  heading: 'Data validations',
  commands: [
    {
      label: validationAction.label,
      isAvailable: validationAction.isAvailable,
      Component: (props) => {
        const setShowValidation = useSetRecoilState(editorInteractionStateShowValidationAtom);
        return <CommandPaletteListItem {...props} action={() => setShowValidation(true)} />;
      },
    },
  ],
};

export default validationCommandGroup;
=======
import { Action } from '@/app/actions/actions';
import { CommandGroup } from '../CommandPaletteListItem';

export const validationCommandGroup: CommandGroup = {
  heading: 'Data validation',
  commands: [Action.InsertCheckbox, Action.InsertDropdown, Action.ToggleDataValidation],
};
>>>>>>> ce88255e
<|MERGE_RESOLUTION|>--- conflicted
+++ resolved
@@ -1,25 +1,3 @@
-<<<<<<< HEAD
-import { validationAction } from '@/app/actions';
-import { editorInteractionStateShowValidationAtom } from '@/app/atoms/editorInteractionStateAtom';
-import { CommandGroup, CommandPaletteListItem } from '@/app/ui/menus/CommandPalette/CommandPaletteListItem';
-import { useSetRecoilState } from 'recoil';
-
-const validationCommandGroup: CommandGroup = {
-  heading: 'Data validations',
-  commands: [
-    {
-      label: validationAction.label,
-      isAvailable: validationAction.isAvailable,
-      Component: (props) => {
-        const setShowValidation = useSetRecoilState(editorInteractionStateShowValidationAtom);
-        return <CommandPaletteListItem {...props} action={() => setShowValidation(true)} />;
-      },
-    },
-  ],
-};
-
-export default validationCommandGroup;
-=======
 import { Action } from '@/app/actions/actions';
 import { CommandGroup } from '../CommandPaletteListItem';
 
@@ -27,4 +5,5 @@
   heading: 'Data validation',
   commands: [Action.InsertCheckbox, Action.InsertDropdown, Action.ToggleDataValidation],
 };
->>>>>>> ce88255e
+
+export default validationCommandGroup;