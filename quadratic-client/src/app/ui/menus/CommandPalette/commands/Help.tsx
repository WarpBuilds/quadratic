--- conflicted
+++ resolved
@@ -1,12 +1,5 @@
-<<<<<<< HEAD
-import { DocumentationIcon, FeedbackIcon, MailIcon } from '@/shared/components/Icons';
-import { useSetRecoilState } from 'recoil';
-import { provideFeedbackAction, viewDocsAction } from '../../../../actions';
-import { editorInteractionStateAtom } from '../../../../atoms/editorInteractionStateAtom';
-=======
 import { Action } from '@/app/actions/actions';
 import { defaultActionSpec } from '@/app/actions/defaultActionsSpec';
->>>>>>> a301bdcd
 import { CommandGroup, CommandPaletteListItem } from '../CommandPaletteListItem';
 
 const docsAction = defaultActionSpec[Action.HelpDocs];
@@ -21,11 +14,7 @@
       Component: (props) => (
         <CommandPaletteListItem
           {...props}
-<<<<<<< HEAD
-          icon={<DocumentationIcon />}
-=======
           icon={docsAction.Icon ? <docsAction.Icon /> : undefined}
->>>>>>> a301bdcd
           action={() => {
             docsAction.run();
           }}
@@ -48,16 +37,6 @@
       },
     },
     {
-<<<<<<< HEAD
-      label: 'Contact us',
-      Component: (props) => (
-        <CommandPaletteListItem
-          {...props}
-          icon={<MailIcon />}
-          action={() => {
-            // TODO: (jimniels) implement
-            // actionSpecContactUs.run();
-=======
       label: contactAction.label,
       Component: (props) => (
         <CommandPaletteListItem
@@ -65,7 +44,6 @@
           icon={contactAction.Icon ? <contactAction.Icon /> : undefined}
           action={() => {
             contactAction.run();
->>>>>>> a301bdcd
           }}
         />
       ),
