--- conflicted
+++ resolved
@@ -87,13 +87,8 @@
     return (
       <div
         className={cn(
-<<<<<<< HEAD
-          `z-10 flex select-none flex-wrap items-center gap-1 px-2 text-xs`,
-          disabled && 'select-none',
-=======
           `z-10 ml-2 flex select-none flex-wrap items-center gap-1 text-xs`,
           disabled && 'select-none opacity-60',
->>>>>>> 7937e12f
           loading && 'select-none opacity-60'
         )}
       >
