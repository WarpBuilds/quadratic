import { useAIModel } from '@/app/ai/hooks/useAIModel';
import { useAIRequestToAPI } from '@/app/ai/hooks/useAIRequestToAPI';
import { useCurrentSheetContextMessages } from '@/app/ai/hooks/useCurrentSheetContextMessages';
import { useFilesContextMessages } from '@/app/ai/hooks/useFilesContextMessages';
import { useOtherSheetsContextMessages } from '@/app/ai/hooks/useOtherSheetsContextMessages';
import { useSelectionContextMessages } from '@/app/ai/hooks/useSelectionContextMessages';
import { useTablesContextMessages } from '@/app/ai/hooks/useTablesContextMessages';
import { useVisibleContextMessages } from '@/app/ai/hooks/useVisibleContextMessages';
import { aiToolsActions } from '@/app/ai/tools/aiToolsActions';
import {
  aiAnalystAbortControllerAtom,
  aiAnalystCurrentChatAtom,
  aiAnalystCurrentChatMessagesAtom,
  aiAnalystCurrentChatMessagesCountAtom,
  aiAnalystDelaySecondsAtom,
  aiAnalystLoadingAtom,
  aiAnalystPromptSuggestionsAtom,
  aiAnalystShowChatHistoryAtom,
  aiAnalystWaitingOnMessageIndexAtom,
  showAIAnalystAtom,
} from '@/app/atoms/aiAnalystAtom';
import { editorInteractionStateTeamUuidAtom } from '@/app/atoms/editorInteractionStateAtom';
import { sheets } from '@/app/grid/controller/Sheets';
<<<<<<< HEAD
import { useAnalystPDFImport } from '@/app/ui/menus/AIAnalyst/hooks/useAnalystPDFImport';
import { getPromptMessagesWithoutPDF } from 'quadratic-shared/ai/helpers/message.helper';
=======
import { FREE_TIER_WAIT_TIME_SECONDS } from '@/app/ui/components/AIUserMessageForm';
import { apiClient } from '@/shared/api/apiClient';
import mixpanel from 'mixpanel-browser';
import { getPromptMessages } from 'quadratic-shared/ai/helpers/message.helper';
>>>>>>> 7937e12f
import { getModelFromModelKey } from 'quadratic-shared/ai/helpers/model.helper';
import { AITool, aiToolsSpec, type AIToolsArgsSchema } from 'quadratic-shared/ai/specs/aiToolsSpec';
import type { AIMessage, ChatMessage, Content, Context, ToolResultMessage } from 'quadratic-shared/typesAndSchemasAI';
import { useRef } from 'react';
import { useRecoilCallback } from 'recoil';
import { v4 } from 'uuid';
import type { z } from 'zod';

// Simulate API check - will be replaced with actual API call later
const hasHitBillableLimit = async (teamUuid: string) => {
  const data = await apiClient.teams.billing.aiUsage(teamUuid);

  // Send to mixpanel
  if (data.exceededBillingLimit) {
    mixpanel.track('[AIAnalyst].hasHitBillableLimit', {
      exceededBillingLimit: data.exceededBillingLimit,
      billingLimit: data.billingLimit,
      currentPeriodUsage: data.currentPeriodUsage,
    });
  }

  return data;
};

const USE_STREAM = true;
const MAX_TOOL_CALL_ITERATIONS = 25;

export type SubmitAIAnalystPromptArgs = {
  content: Content;
  context: Context;
  messageIndex?: number;
  clearMessages?: boolean;
  onSubmit?: () => void;
};

export function useSubmitAIAnalystPrompt() {
  const { handleAIRequestToAPI } = useAIRequestToAPI();
  const { getOtherSheetsContext } = useOtherSheetsContextMessages();
  const { getTablesContext } = useTablesContextMessages();
  const { getCurrentSheetContext } = useCurrentSheetContextMessages();
  const { getVisibleContext } = useVisibleContextMessages();
  const { getSelectionContext } = useSelectionContextMessages();
  const { getFilesContext } = useFilesContextMessages();
  const { importPDF } = useAnalystPDFImport();
  const [modelKey] = useAIModel();

  const updateInternalContext = useRecoilCallback(
    () =>
      async ({ context, chatMessages }: { context: Context; chatMessages: ChatMessage[] }): Promise<ChatMessage[]> => {
        const [otherSheetsContext, tablesContext, currentSheetContext, visibleContext, selectionContext, filesContext] =
          await Promise.all([
            getOtherSheetsContext({ sheetNames: context.sheets.filter((sheet) => sheet !== context.currentSheet) }),
            getTablesContext(),
            getCurrentSheetContext({ currentSheetName: context.currentSheet }),
            getVisibleContext(),
            getSelectionContext({ selection: context.selection }),
            getFilesContext({ chatMessages }),
          ]);

        const messagesWithContext: ChatMessage[] = [
          ...otherSheetsContext,
          ...tablesContext,
          ...currentSheetContext,
          ...visibleContext,
          ...selectionContext,
          ...filesContext,
          ...getPromptMessagesWithoutPDF(chatMessages),
        ];

        return messagesWithContext;
      },
    [
      getOtherSheetsContext,
      getTablesContext,
      getCurrentSheetContext,
      getVisibleContext,
      getSelectionContext,
      getFilesContext,
    ]
  );

  const delayTimerRef = useRef<NodeJS.Timeout | undefined>(undefined);

  const submitPrompt = useRecoilCallback(
    ({ set, snapshot }) =>
      async ({ content, context, messageIndex, clearMessages, onSubmit }: SubmitAIAnalystPromptArgs) => {
        set(showAIAnalystAtom, true);
        set(aiAnalystShowChatHistoryAtom, false);

        // abort and clear prompt suggestions
        set(aiAnalystPromptSuggestionsAtom, (prev) => {
          prev.abortController?.abort();
          return {
            abortController: undefined,
            suggestions: [],
          };
        });

        const previousLoading = await snapshot.getPromise(aiAnalystLoadingAtom);
        if (previousLoading) return;

        if (clearMessages) {
          set(aiAnalystCurrentChatAtom, {
            id: v4(),
            name: '',
            lastUpdated: Date.now(),
            messages: [],
          });
        }

        // fork chat, if we are editing an existing chat
        if (messageIndex !== undefined) {
          set(aiAnalystCurrentChatAtom, (prev) => {
            return {
              id: v4(),
              name: '',
              lastUpdated: Date.now(),
              messages: prev.messages.slice(0, messageIndex),
            };
          });
        } else {
          messageIndex = await snapshot.getPromise(aiAnalystCurrentChatMessagesCountAtom);
        }

        if (!onSubmit) {
          set(aiAnalystCurrentChatMessagesAtom, (prevMessages) => [
            ...prevMessages,
            {
              role: 'user' as const,
              content,
              contextType: 'userPrompt' as const,
              context: {
                ...context,
                selection: context.selection ?? sheets.sheet.cursor.save(),
              },
            },
          ]);
        }

        const abortController = new AbortController();
        abortController.signal.addEventListener('abort', () => {
          let prevWaitingOnMessageIndex: number | undefined = undefined;
          clearTimeout(delayTimerRef.current);
          set(aiAnalystWaitingOnMessageIndexAtom, (prev) => {
            prevWaitingOnMessageIndex = prev;
            return undefined;
          });

          set(aiAnalystCurrentChatMessagesAtom, (prevMessages) => {
            const lastMessage = prevMessages.at(-1);
            if (lastMessage?.role === 'assistant' && lastMessage?.contextType === 'userPrompt') {
              const newLastMessage = { ...lastMessage };
              let currentContent = { ...(newLastMessage.content.at(-1) ?? { type: 'text', text: '' }) };
              if (currentContent?.type !== 'text') {
                currentContent = { type: 'text', text: '' };
              }
              currentContent.text += '\n\nRequest aborted by the user.';
              currentContent.text = currentContent.text.trim();
              newLastMessage.toolCalls = [];
              newLastMessage.content = [...newLastMessage.content.slice(0, -1), currentContent];
              return [...prevMessages.slice(0, -1), newLastMessage];
            } else if (lastMessage?.role === 'user') {
              if (prevWaitingOnMessageIndex !== undefined) {
                return prevMessages;
              }

              const newLastMessage: AIMessage = {
                role: 'assistant',
                content: [{ type: 'text', text: 'Request aborted by the user.' }],
                contextType: 'userPrompt',
                toolCalls: [],
                model: getModelFromModelKey(modelKey),
              };
              return [...prevMessages, newLastMessage];
            }
            return prevMessages;
          });

          clearTimeout(delayTimerRef.current);
          set(aiAnalystWaitingOnMessageIndexAtom, undefined);
        });
        set(aiAnalystAbortControllerAtom, abortController);

        const teamUuid = await snapshot.getPromise(editorInteractionStateTeamUuidAtom);
        const { exceededBillingLimit, currentPeriodUsage } = await hasHitBillableLimit(teamUuid);
        if (exceededBillingLimit) {
          set(aiAnalystWaitingOnMessageIndexAtom, messageIndex);

          let localDelaySeconds = FREE_TIER_WAIT_TIME_SECONDS + Math.ceil(currentPeriodUsage * 0.25);
          set(aiAnalystDelaySecondsAtom, localDelaySeconds);

          await new Promise<void>((resolve) => {
            const resolveAfterDelay = () => {
              if (localDelaySeconds <= 0) {
                resolve();
              } else {
                localDelaySeconds -= 1;
                set(aiAnalystDelaySecondsAtom, localDelaySeconds);
                clearTimeout(delayTimerRef.current);
                delayTimerRef.current = setTimeout(resolveAfterDelay, 1000);
              }
            };

            resolveAfterDelay();
          });
        }
        set(aiAnalystWaitingOnMessageIndexAtom, undefined);

        if (abortController.signal.aborted) {
          set(aiAnalystAbortControllerAtom, undefined);
          set(aiAnalystLoadingAtom, false);
          return;
        }

<<<<<<< HEAD
        let chatMessages: ChatMessage[] = [];
        set(aiAnalystCurrentChatMessagesAtom, (prevMessages) => {
          chatMessages = [
=======
        if (onSubmit) {
          onSubmit();
          set(aiAnalystCurrentChatMessagesAtom, (prevMessages) => [
>>>>>>> 7937e12f
            ...prevMessages,
            {
              role: 'user' as const,
              content,
              contextType: 'userPrompt' as const,
              context: {
                ...context,
                selection: context.selection ?? sheets.sheet.cursor.save(),
              },
            },
<<<<<<< HEAD
          ];
          return chatMessages;
        });
=======
          ]);
        }

        set(aiAnalystLoadingAtom, true);
>>>>>>> 7937e12f

        let chatId = '';
        set(aiAnalystCurrentChatAtom, (prev) => {
          chatId = prev.id ? prev.id : v4();
          return {
            ...prev,
            id: chatId,
            lastUpdated: Date.now(),
          };
        });

        try {
          // Handle tool calls
          let toolCallIterations = 0;
          while (toolCallIterations < MAX_TOOL_CALL_ITERATIONS) {
            // Send tool call results to API
            const messagesWithContext = await updateInternalContext({ context, chatMessages });
            const response = await handleAIRequestToAPI({
              chatId,
              source: 'AIAnalyst',
              modelKey,
              messages: messagesWithContext,
              useStream: USE_STREAM,
              toolName: undefined,
              useToolsPrompt: false,
              language: undefined,
              useQuadraticContext: true,
              setMessages: (updater) => set(aiAnalystCurrentChatMessagesAtom, updater),
              signal: abortController.signal,
            });

            if (response.toolCalls.length === 0) {
              break;
            }

            toolCallIterations++;

            // Message containing tool call results
            const toolResultMessage: ToolResultMessage = {
              role: 'user',
              content: [],
              contextType: 'toolResult',
            };

            let promptSuggestions: z.infer<
              (typeof AIToolsArgsSchema)[AITool.UserPromptSuggestions]
            >['prompt_suggestions'] = [];

            for (const toolCall of response.toolCalls) {
              if (toolCall.name === AITool.PDFImport) {
                continue;
              }

              if (Object.values(AITool).includes(toolCall.name as AITool)) {
                try {
                  const aiTool = toolCall.name as AITool;
                  const argsObject = JSON.parse(toolCall.arguments);
                  const args = aiToolsSpec[aiTool].responseSchema.parse(argsObject);
                  const result = await aiToolsActions[aiTool](args as any);
                  toolResultMessage.content.push({
                    id: toolCall.id,
                    text: result,
                  });

                  if (aiTool === AITool.UserPromptSuggestions) {
                    promptSuggestions = (args as any).prompt_suggestions;
                  }
                } catch (error) {
                  toolResultMessage.content.push({
                    id: toolCall.id,
                    text: `Error parsing ${toolCall.name} tool's arguments: ${error}`,
                  });
                }
              } else {
                toolResultMessage.content.push({
                  id: toolCall.id,
                  text: 'Unknown tool',
                });
              }
            }

            const importPDFToolCalls = response.toolCalls.filter((toolCall) => toolCall.name === AITool.PDFImport);
            for (const toolCall of importPDFToolCalls) {
              const argsObject = JSON.parse(toolCall.arguments);
              const pdfImportArgs = aiToolsSpec[AITool.PDFImport].responseSchema.parse(argsObject);
              const result = await importPDF({ pdfImportArgs, context, chatMessages });
              toolResultMessage.content.push({
                id: toolCall.id,
                text: result,
              });
            }

            set(aiAnalystCurrentChatMessagesAtom, (prev) => [...prev, toolResultMessage]);

            // prompt suggestion requires user input, break the loop
            if (promptSuggestions.length > 0) {
              set(aiAnalystPromptSuggestionsAtom, {
                abortController: undefined,
                suggestions: promptSuggestions,
              });
              break;
            }
          }
        } catch (error) {
          set(aiAnalystCurrentChatMessagesAtom, (prevMessages) => {
            const lastMessage = prevMessages.at(-1);
            if (lastMessage?.role === 'assistant' && lastMessage?.contextType === 'userPrompt') {
              const newLastMessage = { ...lastMessage };
              let currentContent = { ...(newLastMessage.content.at(-1) ?? { type: 'text', text: '' }) };
              if (currentContent?.type !== 'text') {
                currentContent = { type: 'text', text: '' };
              }
              currentContent.text += '\n\nLooks like there was a problem. Please try again.';
              currentContent.text = currentContent.text.trim();
              newLastMessage.toolCalls = [];
              newLastMessage.content = [...newLastMessage.content.slice(0, -1), currentContent];
              return [...prevMessages.slice(0, -1), newLastMessage];
            } else if (lastMessage?.role === 'user') {
              const newLastMessage: AIMessage = {
                role: 'assistant',
                content: [{ type: 'text', text: 'Looks like there was a problem. Please try again.' }],
                contextType: 'userPrompt',
                toolCalls: [],
                model: getModelFromModelKey(modelKey),
              };
              return [...prevMessages, newLastMessage];
            }
            return prevMessages;
          });

          console.error(error);
        }

        set(aiAnalystAbortControllerAtom, undefined);
        set(aiAnalystLoadingAtom, false);
      },
    [handleAIRequestToAPI, updateInternalContext, modelKey, importPDF]
  );

  return { submitPrompt };
}<|MERGE_RESOLUTION|>--- conflicted
+++ resolved
@@ -21,15 +21,11 @@
 } from '@/app/atoms/aiAnalystAtom';
 import { editorInteractionStateTeamUuidAtom } from '@/app/atoms/editorInteractionStateAtom';
 import { sheets } from '@/app/grid/controller/Sheets';
-<<<<<<< HEAD
+import { FREE_TIER_WAIT_TIME_SECONDS } from '@/app/ui/components/AIUserMessageForm';
 import { useAnalystPDFImport } from '@/app/ui/menus/AIAnalyst/hooks/useAnalystPDFImport';
-import { getPromptMessagesWithoutPDF } from 'quadratic-shared/ai/helpers/message.helper';
-=======
-import { FREE_TIER_WAIT_TIME_SECONDS } from '@/app/ui/components/AIUserMessageForm';
 import { apiClient } from '@/shared/api/apiClient';
 import mixpanel from 'mixpanel-browser';
-import { getPromptMessages } from 'quadratic-shared/ai/helpers/message.helper';
->>>>>>> 7937e12f
+import { getPromptMessagesWithoutPDF } from 'quadratic-shared/ai/helpers/message.helper';
 import { getModelFromModelKey } from 'quadratic-shared/ai/helpers/model.helper';
 import { AITool, aiToolsSpec, type AIToolsArgsSchema } from 'quadratic-shared/ai/specs/aiToolsSpec';
 import type { AIMessage, ChatMessage, Content, Context, ToolResultMessage } from 'quadratic-shared/typesAndSchemasAI';
@@ -154,19 +150,23 @@
           messageIndex = await snapshot.getPromise(aiAnalystCurrentChatMessagesCountAtom);
         }
 
+        let chatMessages: ChatMessage[] = [];
         if (!onSubmit) {
-          set(aiAnalystCurrentChatMessagesAtom, (prevMessages) => [
-            ...prevMessages,
-            {
-              role: 'user' as const,
-              content,
-              contextType: 'userPrompt' as const,
-              context: {
-                ...context,
-                selection: context.selection ?? sheets.sheet.cursor.save(),
+          set(aiAnalystCurrentChatMessagesAtom, (prevMessages) => {
+            chatMessages = [
+              ...prevMessages,
+              {
+                role: 'user' as const,
+                content,
+                contextType: 'userPrompt' as const,
+                context: {
+                  ...context,
+                  selection: context.selection ?? sheets.sheet.cursor.save(),
+                },
               },
-            },
-          ]);
+            ];
+            return chatMessages;
+          });
         }
 
         const abortController = new AbortController();
@@ -244,35 +244,26 @@
           return;
         }
 
-<<<<<<< HEAD
-        let chatMessages: ChatMessage[] = [];
-        set(aiAnalystCurrentChatMessagesAtom, (prevMessages) => {
-          chatMessages = [
-=======
         if (onSubmit) {
           onSubmit();
-          set(aiAnalystCurrentChatMessagesAtom, (prevMessages) => [
->>>>>>> 7937e12f
-            ...prevMessages,
-            {
-              role: 'user' as const,
-              content,
-              contextType: 'userPrompt' as const,
-              context: {
-                ...context,
-                selection: context.selection ?? sheets.sheet.cursor.save(),
+          set(aiAnalystCurrentChatMessagesAtom, (prevMessages) => {
+            chatMessages = [
+              ...prevMessages,
+              {
+                role: 'user' as const,
+                content,
+                contextType: 'userPrompt' as const,
+                context: {
+                  ...context,
+                  selection: context.selection ?? sheets.sheet.cursor.save(),
+                },
               },
-            },
-<<<<<<< HEAD
-          ];
-          return chatMessages;
-        });
-=======
-          ]);
+            ];
+            return chatMessages;
+          });
         }
 
         set(aiAnalystLoadingAtom, true);
->>>>>>> 7937e12f
 
         let chatId = '';
         set(aiAnalystCurrentChatAtom, (prev) => {
