import { useAIModel } from '@/app/ai/hooks/useAIModel';
import { AI_FREE_TIER_WAIT_TIME_SECONDS, useAIRequestToAPI } from '@/app/ai/hooks/useAIRequestToAPI';
import { useCurrentSheetContextMessages } from '@/app/ai/hooks/useCurrentSheetContextMessages';
import { useFilesContextMessages } from '@/app/ai/hooks/useFilesContextMessages';
import { useOtherSheetsContextMessages } from '@/app/ai/hooks/useOtherSheetsContextMessages';
import { useSelectionContextMessages } from '@/app/ai/hooks/useSelectionContextMessages';
import { useTablesContextMessages } from '@/app/ai/hooks/useTablesContextMessages';
import { useVisibleContextMessages } from '@/app/ai/hooks/useVisibleContextMessages';
import { aiToolsActions } from '@/app/ai/tools/aiToolsActions';
import {
  aiAnalystAbortControllerAtom,
  aiAnalystCurrentChatAtom,
  aiAnalystCurrentChatMessagesAtom,
  aiAnalystCurrentChatMessagesCountAtom,
  aiAnalystDelaySecondsAtom,
  aiAnalystLoadingAtom,
  aiAnalystPDFImportAtom,
  aiAnalystPromptSuggestionsAtom,
  aiAnalystShowChatHistoryAtom,
  aiAnalystWaitingOnMessageIndexAtom,
  showAIAnalystAtom,
} from '@/app/atoms/aiAnalystAtom';
import { editorInteractionStateTeamUuidAtom } from '@/app/atoms/editorInteractionStateAtom';
import { sheets } from '@/app/grid/controller/Sheets';
<<<<<<< HEAD
import { getLastAIPromptMessageIndex, getPromptMessages } from 'quadratic-shared/ai/helpers/message.helper';
=======
import { useAnalystPDFImport } from '@/app/ui/menus/AIAnalyst/hooks/useAnalystPDFImport';
import { apiClient } from '@/shared/api/apiClient';
import mixpanel from 'mixpanel-browser';
import { getPromptMessagesWithoutPDF } from 'quadratic-shared/ai/helpers/message.helper';
>>>>>>> 15ebe972
import { getModelFromModelKey } from 'quadratic-shared/ai/helpers/model.helper';
import { AITool, aiToolsSpec, type AIToolsArgsSchema } from 'quadratic-shared/ai/specs/aiToolsSpec';
import type { AIMessage, ChatMessage, Content, Context, ToolResultMessage } from 'quadratic-shared/typesAndSchemasAI';
import { useRef } from 'react';
import { useRecoilCallback } from 'recoil';
import { v4 } from 'uuid';
import type { z } from 'zod';

const USE_STREAM = true;
const MAX_TOOL_CALL_ITERATIONS = 25;

export type SubmitAIAnalystPromptArgs = {
  content: Content;
  context: Context;
  messageIndex?: number;
  clearMessages?: boolean;
  onSubmit?: () => void;
};

export function useSubmitAIAnalystPrompt() {
  const { handleAIRequestToAPI } = useAIRequestToAPI();
  const { getOtherSheetsContext } = useOtherSheetsContextMessages();
  const { getTablesContext } = useTablesContextMessages();
  const { getCurrentSheetContext } = useCurrentSheetContextMessages();
  const { getVisibleContext } = useVisibleContextMessages();
  const { getSelectionContext } = useSelectionContextMessages();
  const { getFilesContext } = useFilesContextMessages();
  const { importPDF } = useAnalystPDFImport();
  const [modelKey] = useAIModel();

  const updateInternalContext = useRecoilCallback(
    () =>
      async ({ context, chatMessages }: { context: Context; chatMessages: ChatMessage[] }): Promise<ChatMessage[]> => {
        const [otherSheetsContext, tablesContext, currentSheetContext, visibleContext, selectionContext, filesContext] =
          await Promise.all([
            getOtherSheetsContext({ sheetNames: context.sheets.filter((sheet) => sheet !== context.currentSheet) }),
            getTablesContext(),
            getCurrentSheetContext({ currentSheetName: context.currentSheet }),
            getVisibleContext(),
            getSelectionContext({ selection: context.selection }),
            getFilesContext({ chatMessages }),
          ]);

        const messagesWithContext: ChatMessage[] = [
          ...otherSheetsContext,
          ...tablesContext,
          ...currentSheetContext,
          ...visibleContext,
          ...selectionContext,
          ...filesContext,
          ...getPromptMessagesWithoutPDF(chatMessages),
        ];

        return messagesWithContext;
      },
    [
      getOtherSheetsContext,
      getTablesContext,
      getCurrentSheetContext,
      getVisibleContext,
      getSelectionContext,
      getFilesContext,
    ]
  );

  const delayTimerRef = useRef<NodeJS.Timeout | undefined>(undefined);

  const submitPrompt = useRecoilCallback(
    ({ set, snapshot }) =>
      async ({ content, context, messageIndex, clearMessages, onSubmit }: SubmitAIAnalystPromptArgs) => {
        set(showAIAnalystAtom, true);
        set(aiAnalystShowChatHistoryAtom, false);

        // abort and clear prompt suggestions
        set(aiAnalystPromptSuggestionsAtom, (prev) => {
          prev.abortController?.abort();
          return {
            abortController: undefined,
            suggestions: [],
          };
        });

        const previousLoading = await snapshot.getPromise(aiAnalystLoadingAtom);
        if (previousLoading) return;

        if (clearMessages) {
          set(aiAnalystCurrentChatAtom, {
            id: v4(),
            name: '',
            lastUpdated: Date.now(),
            messages: [],
          });
        }

        // fork chat, if we are editing an existing chat
        if (messageIndex !== undefined) {
          set(aiAnalystCurrentChatAtom, (prev) => {
            return {
              id: v4(),
              name: '',
              lastUpdated: Date.now(),
              messages: prev.messages.slice(0, messageIndex),
            };
          });
        } else {
          messageIndex = await snapshot.getPromise(aiAnalystCurrentChatMessagesCountAtom);
        }

        let chatMessages: ChatMessage[] = [];
        if (!onSubmit) {
          set(aiAnalystCurrentChatMessagesAtom, (prevMessages) => {
            chatMessages = [
              ...prevMessages,
              {
                role: 'user' as const,
                content,
                contextType: 'userPrompt' as const,
                context: {
                  ...context,
                  selection: context.selection ?? sheets.sheet.cursor.save(),
                },
              },
            ];
            return chatMessages;
          });
        }

        const abortController = new AbortController();
        abortController.signal.addEventListener('abort', () => {
          let prevWaitingOnMessageIndex: number | undefined = undefined;
          clearTimeout(delayTimerRef.current);
          set(aiAnalystWaitingOnMessageIndexAtom, (prev) => {
            prevWaitingOnMessageIndex = prev;
            return undefined;
          });
          set(aiAnalystPDFImportAtom, (prev) => {
            prev.abortController?.abort();
            return { abortController: undefined, loading: false };
          });

          set(aiAnalystCurrentChatMessagesAtom, (prevMessages) => {
            const lastMessage = prevMessages.at(-1);
            if (lastMessage?.role === 'assistant' && lastMessage?.contextType === 'userPrompt') {
              const newLastMessage = { ...lastMessage };
              let currentContent = { ...(newLastMessage.content.at(-1) ?? { type: 'text', text: '' }) };
              if (currentContent?.type !== 'text') {
                currentContent = { type: 'text', text: '' };
              }
              currentContent.text += '\n\nRequest aborted by the user.';
              currentContent.text = currentContent.text.trim();
              newLastMessage.toolCalls = [];
              newLastMessage.content = [...newLastMessage.content.slice(0, -1), currentContent];
              return [...prevMessages.slice(0, -1), newLastMessage];
            } else if (lastMessage?.role === 'user') {
              if (prevWaitingOnMessageIndex !== undefined) {
                return prevMessages;
              }

              const newLastMessage: AIMessage = {
                role: 'assistant',
                content: [{ type: 'text', text: 'Request aborted by the user.' }],
                contextType: 'userPrompt',
                toolCalls: [],
                model: getModelFromModelKey(modelKey),
              };
              return [...prevMessages, newLastMessage];
            }
            return prevMessages;
          });

          clearTimeout(delayTimerRef.current);
          set(aiAnalystWaitingOnMessageIndexAtom, undefined);
        });
        set(aiAnalystAbortControllerAtom, abortController);

        const teamUuid = await snapshot.getPromise(editorInteractionStateTeamUuidAtom);
        const { exceededBillingLimit, currentPeriodUsage, billingLimit } =
          await apiClient.teams.billing.aiUsage(teamUuid);
        if (exceededBillingLimit) {
          let localDelaySeconds = AI_FREE_TIER_WAIT_TIME_SECONDS + Math.ceil((currentPeriodUsage ?? 0) * 0.25);
          set(aiAnalystDelaySecondsAtom, localDelaySeconds);
          set(aiAnalystWaitingOnMessageIndexAtom, messageIndex);

          mixpanel.track('[Billing].ai.exceededBillingLimit', {
            exceededBillingLimit: exceededBillingLimit,
            billingLimit: billingLimit,
            currentPeriodUsage: currentPeriodUsage,
            localDelaySeconds: localDelaySeconds,
            location: 'AIAnalyst',
          });

          await new Promise<void>((resolve) => {
            const resolveAfterDelay = () => {
              localDelaySeconds -= 1;
              if (localDelaySeconds <= 0) {
                resolve();
              } else {
                set(aiAnalystDelaySecondsAtom, localDelaySeconds);
                clearTimeout(delayTimerRef.current);
                delayTimerRef.current = setTimeout(resolveAfterDelay, 1000);
              }
            };

            resolveAfterDelay();
          });
        }
        set(aiAnalystWaitingOnMessageIndexAtom, undefined);

        if (abortController.signal.aborted) {
          set(aiAnalystAbortControllerAtom, undefined);
          set(aiAnalystLoadingAtom, false);
          return;
        }

        if (onSubmit) {
          onSubmit();
          set(aiAnalystCurrentChatMessagesAtom, (prevMessages) => {
            chatMessages = [
              ...prevMessages,
              {
                role: 'user' as const,
                content,
                contextType: 'userPrompt' as const,
                context: {
                  ...context,
                  selection: context.selection ?? sheets.sheet.cursor.save(),
                },
              },
            ];
            return chatMessages;
          });
        }

        set(aiAnalystLoadingAtom, true);

        let lastMessageIndex = -1;
        let chatId = '';
        set(aiAnalystCurrentChatAtom, (prev) => {
          chatId = prev.id ? prev.id : v4();
          return {
            ...prev,
            id: chatId,
            lastUpdated: Date.now(),
          };
        });

        try {
          // Handle tool calls
          let toolCallIterations = 0;
          while (toolCallIterations < MAX_TOOL_CALL_ITERATIONS) {
            // Send tool call results to API
<<<<<<< HEAD
            const updatedMessages = await updateInternalContext({ context });
            lastMessageIndex = getLastAIPromptMessageIndex(updatedMessages);
=======
            const messagesWithContext = await updateInternalContext({ context, chatMessages });
>>>>>>> 15ebe972
            const response = await handleAIRequestToAPI({
              chatId,
              source: 'AIAnalyst',
              modelKey,
              messages: messagesWithContext,
              useStream: USE_STREAM,
              toolName: undefined,
              useToolsPrompt: false,
              language: undefined,
              useQuadraticContext: true,
              setMessages: (updater) => set(aiAnalystCurrentChatMessagesAtom, updater),
              signal: abortController.signal,
            });

            if (response.toolCalls.length === 0) {
              break;
            }

            toolCallIterations++;

            // Message containing tool call results
            const toolResultMessage: ToolResultMessage = {
              role: 'user',
              content: [],
              contextType: 'toolResult',
            };

            let promptSuggestions: z.infer<
              (typeof AIToolsArgsSchema)[AITool.UserPromptSuggestions]
            >['prompt_suggestions'] = [];

            for (const toolCall of response.toolCalls) {
              if (toolCall.name === AITool.PDFImport) {
                continue;
              }

              if (Object.values(AITool).includes(toolCall.name as AITool)) {
<<<<<<< HEAD
                const aiTool = toolCall.name as AITool;
                const argsObject = JSON.parse(toolCall.arguments);
                const args = aiToolsSpec[aiTool].responseSchema.parse(argsObject);
                const result = await aiToolsActions[aiTool](args as any, {
                  source: 'AIAnalyst',
                  chatId,
                  messageIndex: lastMessageIndex + 1,
                });
                toolResultMessage.content.push({
                  id: toolCall.id,
                  text: result,
                });
=======
                try {
                  const aiTool = toolCall.name as AITool;
                  const argsObject = JSON.parse(toolCall.arguments);
                  const args = aiToolsSpec[aiTool].responseSchema.parse(argsObject);
                  const result = await aiToolsActions[aiTool](args as any);
                  toolResultMessage.content.push({
                    id: toolCall.id,
                    text: result,
                  });
>>>>>>> 15ebe972

                  if (aiTool === AITool.UserPromptSuggestions) {
                    promptSuggestions = (args as any).prompt_suggestions;
                  }
                } catch (error) {
                  toolResultMessage.content.push({
                    id: toolCall.id,
                    text: `Error parsing ${toolCall.name} tool's arguments: ${error}`,
                  });
                }
              } else {
                toolResultMessage.content.push({
                  id: toolCall.id,
                  text: 'Unknown tool',
                });
              }
            }

            const importPDFToolCalls = response.toolCalls.filter((toolCall) => toolCall.name === AITool.PDFImport);
            for (const toolCall of importPDFToolCalls) {
              const argsObject = JSON.parse(toolCall.arguments);
              const pdfImportArgs = aiToolsSpec[AITool.PDFImport].responseSchema.parse(argsObject);
              const result = await importPDF({ pdfImportArgs, context, chatMessages });
              toolResultMessage.content.push({
                id: toolCall.id,
                text: result,
              });
            }

            let nextChatMessages: ChatMessage[] = [];
            set(aiAnalystCurrentChatMessagesAtom, (prev) => {
              nextChatMessages = [...prev, toolResultMessage];
              return nextChatMessages;
            });
            chatMessages = nextChatMessages;

            // prompt suggestion requires user input, break the loop
            if (promptSuggestions.length > 0) {
              set(aiAnalystPromptSuggestionsAtom, {
                abortController: undefined,
                suggestions: promptSuggestions,
              });
              break;
            }
          }
        } catch (error) {
          set(aiAnalystCurrentChatMessagesAtom, (prevMessages) => {
            const lastMessage = prevMessages.at(-1);
            if (lastMessage?.role === 'assistant' && lastMessage?.contextType === 'userPrompt') {
              const newLastMessage = { ...lastMessage };
              let currentContent = { ...(newLastMessage.content.at(-1) ?? { type: 'text', text: '' }) };
              if (currentContent?.type !== 'text') {
                currentContent = { type: 'text', text: '' };
              }
              currentContent.text += '\n\nLooks like there was a problem. Please try again.';
              currentContent.text = currentContent.text.trim();
              newLastMessage.toolCalls = [];
              newLastMessage.content = [...newLastMessage.content.slice(0, -1), currentContent];
              return [...prevMessages.slice(0, -1), newLastMessage];
            } else if (lastMessage?.role === 'user') {
              const newLastMessage: AIMessage = {
                role: 'assistant',
                content: [{ type: 'text', text: 'Looks like there was a problem. Please try again.' }],
                contextType: 'userPrompt',
                toolCalls: [],
                model: getModelFromModelKey(modelKey),
              };
              return [...prevMessages, newLastMessage];
            }
            return prevMessages;
          });

          console.error(error);
        }

        set(aiAnalystAbortControllerAtom, undefined);
        set(aiAnalystLoadingAtom, false);
      },
    [handleAIRequestToAPI, updateInternalContext, modelKey, importPDF]
  );

  return { submitPrompt };
}<|MERGE_RESOLUTION|>--- conflicted
+++ resolved
@@ -22,14 +22,10 @@
 } from '@/app/atoms/aiAnalystAtom';
 import { editorInteractionStateTeamUuidAtom } from '@/app/atoms/editorInteractionStateAtom';
 import { sheets } from '@/app/grid/controller/Sheets';
-<<<<<<< HEAD
-import { getLastAIPromptMessageIndex, getPromptMessages } from 'quadratic-shared/ai/helpers/message.helper';
-=======
 import { useAnalystPDFImport } from '@/app/ui/menus/AIAnalyst/hooks/useAnalystPDFImport';
 import { apiClient } from '@/shared/api/apiClient';
 import mixpanel from 'mixpanel-browser';
-import { getPromptMessagesWithoutPDF } from 'quadratic-shared/ai/helpers/message.helper';
->>>>>>> 15ebe972
+import { getLastAIPromptMessageIndex, getPromptMessagesWithoutPDF } from 'quadratic-shared/ai/helpers/message.helper';
 import { getModelFromModelKey } from 'quadratic-shared/ai/helpers/model.helper';
 import { AITool, aiToolsSpec, type AIToolsArgsSchema } from 'quadratic-shared/ai/specs/aiToolsSpec';
 import type { AIMessage, ChatMessage, Content, Context, ToolResultMessage } from 'quadratic-shared/typesAndSchemasAI';
@@ -281,12 +277,8 @@
           let toolCallIterations = 0;
           while (toolCallIterations < MAX_TOOL_CALL_ITERATIONS) {
             // Send tool call results to API
-<<<<<<< HEAD
-            const updatedMessages = await updateInternalContext({ context });
-            lastMessageIndex = getLastAIPromptMessageIndex(updatedMessages);
-=======
             const messagesWithContext = await updateInternalContext({ context, chatMessages });
->>>>>>> 15ebe972
+            lastMessageIndex = getLastAIPromptMessageIndex(messagesWithContext);
             const response = await handleAIRequestToAPI({
               chatId,
               source: 'AIAnalyst',
@@ -324,30 +316,19 @@
               }
 
               if (Object.values(AITool).includes(toolCall.name as AITool)) {
-<<<<<<< HEAD
-                const aiTool = toolCall.name as AITool;
-                const argsObject = JSON.parse(toolCall.arguments);
-                const args = aiToolsSpec[aiTool].responseSchema.parse(argsObject);
-                const result = await aiToolsActions[aiTool](args as any, {
-                  source: 'AIAnalyst',
-                  chatId,
-                  messageIndex: lastMessageIndex + 1,
-                });
-                toolResultMessage.content.push({
-                  id: toolCall.id,
-                  text: result,
-                });
-=======
                 try {
                   const aiTool = toolCall.name as AITool;
                   const argsObject = JSON.parse(toolCall.arguments);
                   const args = aiToolsSpec[aiTool].responseSchema.parse(argsObject);
-                  const result = await aiToolsActions[aiTool](args as any);
+                  const result = await aiToolsActions[aiTool](args as any, {
+                    source: 'AIAnalyst',
+                    chatId,
+                    messageIndex: lastMessageIndex + 1,
+                  });
                   toolResultMessage.content.push({
                     id: toolCall.id,
                     text: result,
                   });
->>>>>>> 15ebe972
 
                   if (aiTool === AITool.UserPromptSuggestions) {
                     promptSuggestions = (args as any).prompt_suggestions;
