--- conflicted
+++ resolved
@@ -15,10 +15,7 @@
 import { Button } from '@/shared/shadcn/ui/button';
 import { TooltipPopover } from '@/shared/shadcn/ui/tooltip';
 import { cn } from '@/shared/shadcn/utils';
-<<<<<<< HEAD
-=======
 import mixpanel from 'mixpanel-browser';
->>>>>>> 9b164a71
 import { getLastUserPromptMessageIndex } from 'quadratic-shared/ai/helpers/message.helper';
 import { useCallback, useEffect, useRef, useState } from 'react';
 import { useRecoilCallback, useRecoilValue } from 'recoil';
@@ -31,7 +28,6 @@
   const messages = useRecoilValue(aiAnalystCurrentChatMessagesAtom);
   const messagesCount = useRecoilValue(aiAnalystCurrentChatMessagesCountAtom);
   const loading = useRecoilValue(aiAnalystLoadingAtom);
-  const settings = useRecoilValue(editorInteractionStateSettingsAtom);
 
   const [div, setDiv] = useState<HTMLDivElement | null>(null);
   const ref = useCallback((div: HTMLDivElement | null) => {
@@ -154,11 +150,7 @@
         );
       })}
 
-<<<<<<< HEAD
-      {settings.analyticsAi && messages.length > 0 && !loading && <FeedbackButtons />}
-=======
       {messages.length > 0 && !loading && <FeedbackButtons />}
->>>>>>> 9b164a71
 
       <div className={cn('flex flex-row gap-1 px-2 transition-opacity', !loading && 'opacity-0')}>
         <span className="h-2 w-2 animate-bounce bg-primary" />
@@ -170,13 +162,6 @@
 }
 
 function FeedbackButtons() {
-<<<<<<< HEAD
-  const [like, setLike] = useState<boolean | null>(null);
-
-  const handleFeedback = useRecoilCallback(
-    ({ snapshot }) =>
-      (like: boolean | null) => {
-=======
   // true=positive, false=negative, null=neutral
   const [like, setLike] = useState<boolean | null>(null);
   const settings = useRecoilValue(editorInteractionStateSettingsAtom);
@@ -193,7 +178,6 @@
         }
 
         // Otherwise, log it to our DB
->>>>>>> 9b164a71
         const messages = snapshot.getLoadable(aiAnalystCurrentChatMessagesAtom).getValue();
         const messageIndex = getLastUserPromptMessageIndex(messages);
         if (messageIndex < 0) return;
@@ -202,11 +186,7 @@
         apiClient.ai.feedback({
           chatId,
           messageIndex,
-<<<<<<< HEAD
-          like,
-=======
           like: newLike,
->>>>>>> 9b164a71
         });
       },
     [apiClient]
@@ -219,21 +199,13 @@
           onClick={() => {
             setLike((prev) => {
               const newLike = prev === true ? null : true;
-<<<<<<< HEAD
-              handleFeedback(newLike);
-=======
               logFeedback(newLike);
->>>>>>> 9b164a71
               return newLike;
             });
           }}
           variant="ghost"
           size="icon-sm"
-<<<<<<< HEAD
-          className={cn('hover:text-success', like === true ? 'text-success' : 'text-muted-foreground')}
-=======
           className={cn('select-none hover:text-success', like === true ? 'text-success' : 'text-muted-foreground')}
->>>>>>> 9b164a71
           disabled={like === false}
         >
           <ThumbUpIcon className="scale-75" />
@@ -245,24 +217,16 @@
           onClick={() => {
             setLike((prev) => {
               const newLike = prev === false ? null : false;
-<<<<<<< HEAD
-              handleFeedback(newLike);
-=======
               logFeedback(newLike);
->>>>>>> 9b164a71
               return newLike;
             });
           }}
           variant="ghost"
           size="icon-sm"
-<<<<<<< HEAD
-          className={cn('hover:text-destructive', like === false ? 'text-destructive' : 'text-muted-foreground')}
-=======
           className={cn(
             'select-none hover:text-destructive',
             like === false ? 'text-destructive' : 'text-muted-foreground'
           )}
->>>>>>> 9b164a71
           disabled={like === true}
         >
           <ThumbDownIcon className="scale-75" />
