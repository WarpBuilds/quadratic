import { editorInteractionStateAtom } from '@/app/atoms/editorInteractionStateAtom';
import { sheets } from '@/app/grid/controller/Sheets';
import { SheetRange } from '@/app/ui/components/SheetRange';
import { quadraticCore } from '@/app/web-workers/quadraticCore/quadraticCore';
import { Button } from '@/shared/shadcn/ui/button';
import { useCallback, useEffect, useState } from 'react';
import { useSetRecoilState } from 'recoil';
import { useValidationData } from './useValidationData';
import { ValidationDateTime } from './ValidationDateTime/ValidationDateTime';
import { ValidationHeader } from './ValidationHeader';
import { ValidationList } from './ValidationList';
import { ValidationLogical } from './ValidationLogical';
import { ValidationMessage } from './ValidationMessage';
import { ValidationNone } from './ValidationNone';
import { ValidationNumber } from './ValidationNumber';
import { ValidationText } from './ValidationText';
import { ValidationRuleSimple } from './validationType';
import { ValidationDropdown } from './ValidationUI/ValidationUI';

const CRITERIA_OPTIONS: { value: ValidationRuleSimple; label: string }[] = [
  { value: 'none', label: 'Message only' },
  { value: 'text', label: 'Text' },
  { value: 'number', label: 'Number' },
  { value: 'list', label: 'Values from user list (dropdown)' },
  { value: 'list-range', label: 'Values from sheet (dropdown)' },
  { value: 'logical', label: 'Logical (checkbox)' },
<<<<<<< HEAD
  { value: 'date', label: 'Date and Time' },
=======
  { value: 'date', label: 'Date and time' },
>>>>>>> e1e9cdc2
];

export const Validation = () => {
  const setEditorInteractionState = useSetRecoilState(editorInteractionStateAtom);

  const validationData = useValidationData();
  const { rule, changeRule, moreOptions, validation, triggerError, setSelection, sheetId, readOnly, applyValidation } =
    validationData;

  const removeValidation = () => {
    if (validation) {
      quadraticCore.removeValidation(sheetId, validation.id, sheets.getCursorPosition());
    }
    setEditorInteractionState((old) => ({
      ...old,
      showValidation: true,
    }));
  };

  const [enterTrigger, setEnterTrigger] = useState(false);
  useEffect(() => {
    if (enterTrigger) {
      applyValidation();
      setEnterTrigger(false);
    }
  }, [applyValidation, enterTrigger]);
  const onEnter = useCallback(() => setEnterTrigger(true), []);

  return (
    <div
      className="border-gray relative flex h-full flex-col border-l bg-background px-3 py-1 text-sm"
      style={{ width: '30rem' }}
    >
      <ValidationHeader validationData={validationData} />

      <div className="flex flex-grow flex-col gap-5 overflow-y-auto p-1">
        <SheetRange
          label="Apply to range"
          initial={validation?.selection}
          onChangeSelection={setSelection}
          triggerError={triggerError}
          changeCursor={true}
          readOnly={readOnly}
          onEnter={onEnter}
          requireSheetId={sheetId}
        />
        <ValidationDropdown
          label="Criteria"
          value={rule}
          onChange={(value) => changeRule(value as ValidationRuleSimple)}
          options={CRITERIA_OPTIONS}
          readOnly={readOnly}
        />
        {rule === 'none' && <ValidationNone validationData={validationData} onEnter={onEnter} />}
        {(rule === 'list-range' || rule === 'list') && (
          <ValidationList validationData={validationData} onEnter={onEnter} />
        )}
        {rule === 'logical' && <ValidationLogical validationData={validationData} />}
        {rule === 'text' && <ValidationText validationData={validationData} onEnter={onEnter} />}
        {rule === 'number' && <ValidationNumber validationData={validationData} onEnter={onEnter} />}
        {rule === 'date' && <ValidationDateTime validationData={validationData} onEnter={onEnter} />}
        {moreOptions && validationData.rule !== 'none' && (
          <ValidationMessage validationData={validationData} onEnter={onEnter} />
        )}
      </div>

      <div className="mt-3 flex w-full border-t border-t-gray-100 pt-2">
        <div className="mx-auto my-1 flex gap-3">
          {!readOnly && (
            <Button variant="secondary" onClick={removeValidation}>
              Remove Rule
            </Button>
          )}
          <Button onClick={() => applyValidation()}>Done</Button>
        </div>
      </div>
    </div>
  );
};<|MERGE_RESOLUTION|>--- conflicted
+++ resolved
@@ -24,11 +24,7 @@
   { value: 'list', label: 'Values from user list (dropdown)' },
   { value: 'list-range', label: 'Values from sheet (dropdown)' },
   { value: 'logical', label: 'Logical (checkbox)' },
-<<<<<<< HEAD
-  { value: 'date', label: 'Date and Time' },
-=======
   { value: 'date', label: 'Date and time' },
->>>>>>> e1e9cdc2
 ];
 
 export const Validation = () => {
