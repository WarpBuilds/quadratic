import { Validation } from '@/app/quadratic-core-types';

<<<<<<< HEAD
export type ValidationRuleSimple = 'text' | 'number' | 'list' | 'list-range' | 'logical' | 'date' | 'none' | '';
=======
export const ValidationRuleSimpleValues = ['text', 'number', 'list', 'list-range', 'logical', 'none'];
export type ValidationRuleSimple = 'text' | 'number' | 'list' | 'list-range' | 'logical' | 'none' | '';
>>>>>>> e00b2154
export type ValidationUndefined = Validation | Omit<Validation, 'rule'> | undefined;
export type ValidationUIType = 'checkbox' | 'dropdown';

// Converts a Validation to a ValidationRuleSimple (to make it easier to work with)
export const validationRuleSimple = (validation?: ValidationUndefined): ValidationRuleSimple => {
  if (!validation || !('rule' in validation) || !validation.rule) return '';
  const rule = validation.rule;
  if (rule === 'None') return 'none';
  if ('List' in rule) {
    if ('source' in rule.List) {
      if ('List' in rule.List.source) return 'list';
      if ('Selection' in rule.List.source) return 'list-range';
    }
    return 'list';
  } else if ('Logical' in rule) {
    return 'logical';
  } else if ('Text' in rule) {
    return 'text';
  } else if ('Number' in rule) {
    return 'number';
  } else if ('DateTime' in rule) {
    return 'date';
  }
  throw new Error('Invalid rule in useValidationData');
};

export const validationUIType = (validation?: ValidationUndefined): ValidationUIType | undefined => {
  if (!validation || !('rule' in validation) || !validation.rule) return;
  const rule = validation.rule;
  if (rule === 'None') return;
  if ('List' in rule) {
    return 'dropdown';
  } else if ('Logical' in rule) {
    return 'checkbox';
  }
};<|MERGE_RESOLUTION|>--- conflicted
+++ resolved
@@ -1,11 +1,7 @@
 import { Validation } from '@/app/quadratic-core-types';
 
-<<<<<<< HEAD
 export type ValidationRuleSimple = 'text' | 'number' | 'list' | 'list-range' | 'logical' | 'date' | 'none' | '';
-=======
-export const ValidationRuleSimpleValues = ['text', 'number', 'list', 'list-range', 'logical', 'none'];
-export type ValidationRuleSimple = 'text' | 'number' | 'list' | 'list-range' | 'logical' | 'none' | '';
->>>>>>> e00b2154
+export const ValidationRuleSimpleValues = ['text', 'number', 'list', 'list-range', 'logical', 'date', 'none'];
 export type ValidationUndefined = Validation | Omit<Validation, 'rule'> | undefined;
 export type ValidationUIType = 'checkbox' | 'dropdown';
 
