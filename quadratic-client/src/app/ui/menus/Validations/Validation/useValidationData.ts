//! Holds current Validation data and provides functions that create or change validations.
//! This is a passed-version of context for the Validation component.

import { hasPermissionToEditFile } from '@/app/actions';
import { editorInteractionStateAtom } from '@/app/atoms/editorInteractionStateAtom';
import { sheets } from '@/app/grid/controller/Sheets';
import { getSelectionString } from '@/app/grid/sheet/selection';
import { Selection, Validation, ValidationRule } from '@/app/quadratic-core-types';
import {
  validationRuleSimple,
  ValidationRuleSimple,
  ValidationRuleSimpleValues,
  ValidationUndefined,
} from '@/app/ui/menus/Validations/Validation/validationType';
import { quadraticCore } from '@/app/web-workers/quadraticCore/quadraticCore';
import { Dispatch, SetStateAction, useCallback, useEffect, useMemo, useState } from 'react';
import { useRecoilValue, useSetRecoilState } from 'recoil';
import { v4 as uuid } from 'uuid';
<<<<<<< HEAD
import {
  validationRuleSimple,
  ValidationRuleSimple,
  ValidationRuleSimpleValues,
  ValidationUndefined,
} from './validationType';
=======
>>>>>>> a301bdcd

export type SetState<T> = Dispatch<SetStateAction<T>>;

export interface ValidationData {
  unsaved: boolean;
  validation: ValidationUndefined | undefined;
  rule: ValidationRuleSimple;
  setValidation: SetState<ValidationUndefined | undefined>;
  setSelection: (selection: Selection | undefined) => void;
  changeRule: (rule: ValidationRuleSimple) => void;
  showUI: boolean;
  changeShowUI: (checked: boolean) => void;
  ignoreBlank: boolean;
  changeIgnoreBlank: (checked: boolean) => void;
  moreOptions: boolean;
  toggleMoreOptions: () => void;
  validate: () => boolean;
  triggerError: boolean;
  sheetId: string;
  readOnly: boolean;
  applyValidation: () => void;
}

export const useValidationData = (): ValidationData => {
  const setEditorInteractionState = useSetRecoilState(editorInteractionStateAtom);
  const { showValidation, permissions } = useRecoilValue(editorInteractionStateAtom);
  const readOnly = !hasPermissionToEditFile(permissions);

  const [validation, setValidation] = useState<ValidationUndefined>();
  const [originalValidation, setOriginalValidation] = useState<ValidationUndefined>();
  const [moreOptions, setMoreOptions] = useState(false);
  const [triggerError, setTriggerError] = useState(false);
  const [sheetId] = useState(sheets.sheet.id);

  const toggleMoreOptions = useCallback(() => {
    setMoreOptions((old) => !old);
  }, []);

  // Used to coerce bigints to numbers for JSON.stringify; see
  // https://github.com/GoogleChromeLabs/jsbi/issues/30#issuecomment-2064279949.
  const bigIntReplacer = (_key: string, value: any): any => {
    return typeof value === 'bigint' ? Number(value) : value;
  };

  const unsaved = useMemo(() => {
    if (originalValidation && validation) {
      return JSON.stringify(originalValidation, bigIntReplacer) !== JSON.stringify(validation, bigIntReplacer);
    }
    return true;
  }, [validation, originalValidation]);

  const rule: ValidationRuleSimple = useMemo(() => validationRuleSimple(validation), [validation]);

  // Validates the input against the current validation
  const validate = useCallback((): boolean => {
    if (!validation || !('rule' in validation) || !validation.rule) {
      setTriggerError(true);
      return false;
    }

    // if selection is empty, then show error
    if (getSelectionString(validation.selection) === '') {
      setTriggerError(true);
      return false;
    }

    if (validation.rule === 'None') {
      return true;
    }

    if ('List' in validation.rule) {
      // ensure Selection list is not empty
      if ('List' in validation.rule.List.source) {
        if (validation.rule.List.source.List.length === 0) {
          setTriggerError(true);
          return false;
        }
      }
    }

    // ensure Selection is not empty
    if ('List' in validation.rule) {
      if ('source' in validation.rule.List) {
        if ('Selection' in validation.rule.List.source) {
          const selection = validation.rule.List.source.Selection;
          if (!selection.columns?.length && !selection.rows?.length && !selection.rects?.length && !selection.all) {
            setTriggerError(true);
            return false;
          }
        }
      }
    }

    return true;
  }, [validation]);

  const applyValidation = useCallback(() => {
    if (!readOnly) {
      if (validation && 'rule' in validation && validation.rule) {
        if (!validate()) return;
        if (unsaved) {
          quadraticCore.updateValidation(validation, sheets.getCursorPosition());
        }
      }
    }
    setEditorInteractionState((old) => ({
      ...old,
      showValidation: true,
    }));
  }, [readOnly, setEditorInteractionState, unsaved, validate, validation]);

  // change the rule using the simple rule type; creates a default value for that rule
  const changeRule = useCallback(
    (type: ValidationRuleSimple) => {
      let rule: ValidationRule;
      switch (type) {
        case 'none':
          rule = 'None';
          break;

        case 'number':
          rule = { Number: { ignore_blank: true, ranges: [] } };
          break;

        case 'text':
          rule = { Text: { ignore_blank: true, text_match: [] } };
          break;

        case 'list':
          rule = { List: { source: { List: [] }, ignore_blank: true, drop_down: true } };
          break;

        case 'list-range':
          rule = {
            List: {
              source: {
                Selection: {
                  sheet_id: { id: sheetId },
                  x: BigInt(0),
                  y: BigInt(0),
                  rects: null,
                  rows: null,
                  columns: null,
                  all: false,
                },
              },
              ignore_blank: true,
              drop_down: true,
            },
          };
          break;

        case 'logical':
          rule = { Logical: { show_checkbox: true, ignore_blank: true } };
          break;

        case 'date':
          rule = {
            DateTime: {
              ignore_blank: true,
              require_date: false,
              require_time: false,
              prohibit_date: false,
              prohibit_time: false,
              ranges: [],
            },
          };
          break;

        default:
          throw new Error('Invalid rule type in useValidationData.changeRule');
      }
      setValidation((old) => {
        if (old) {
          return { ...old, rule };
        }
      });
    },
    [sheetId]
  );

  useEffect(() => {
    if (
      typeof showValidation === 'string' &&
      ['text', 'number', 'list', 'list-range', 'logical', 'none'].includes(showValidation)
    ) {
      changeRule(showValidation as ValidationRuleSimple);
    }
  }, [changeRule, showValidation]);

  // Whether the UI shows (eg, checkbox for logical validation; dropdown for
  // list validation)
  const showUI = useMemo(() => {
    if (!validation || !('rule' in validation) || !validation.rule) return false;
    const rule = validation.rule;
    if (rule === 'None') return false;
    if ('List' in rule) {
      if ('drop_down' in rule.List) {
        return rule.List.drop_down;
      }
    } else if ('Logical' in rule) {
      if ('show_checkbox' in rule.Logical) {
        return rule.Logical.show_checkbox;
      }
    }
    return false;
  }, [validation]);

  // Used to change whether the UI shows (eg, checkbox for logical validation;
  // dropdown for list validation)
  const changeShowUI = (checked: boolean) => {
    setValidation((old) => {
      if (old && 'rule' in old) {
        if (old.rule === 'None') return old;
        if ('List' in old.rule) {
          const rule: Validation = { ...old, rule: { List: { ...old.rule.List, drop_down: checked } } };
          return rule;
        } else if ('Logical' in old.rule) {
          const rule: Validation = { ...old, rule: { Logical: { ...old.rule.Logical, show_checkbox: checked } } };
          return rule;
        }
        return old;
      }
    });
  };

  const ignoreBlank = useMemo(() => {
    if (!validation || !('rule' in validation) || !validation.rule) return false;
    const rule = validation?.rule;
    if (rule === 'None') return false;
    if ('List' in rule) {
      return rule.List.ignore_blank;
    } else if ('Logical' in rule) {
      return rule.Logical.ignore_blank;
    } else if ('Text' in rule) {
      return rule.Text.ignore_blank;
    } else if ('Number' in rule) {
      return rule.Number.ignore_blank;
    } else if ('DateTime' in rule) {
      return rule.DateTime.ignore_blank;
    }
    return false;
  }, [validation]);

  const changeIgnoreBlank = (checked: boolean) => {
    setValidation((old) => {
      if (old && 'rule' in old) {
        if (old.rule === 'None') return old;
        if ('List' in old.rule) {
          return { ...old, rule: { List: { ...old.rule.List, ignore_blank: checked } } };
        }
        if ('Logical' in old.rule) {
          return { ...old, rule: { Logical: { ...old.rule.Logical, ignore_blank: checked } } };
        }
        if ('Text' in old.rule) {
          return { ...old, rule: { Text: { ...old.rule.Text, ignore_blank: checked } } };
        }
        if ('Number' in old.rule) {
          return { ...old, rule: { Number: { ...old.rule.Number, ignore_blank: checked } } };
        }
        if ('DateTime' in old.rule) {
          return { ...old, rule: { DateTime: { ...old.rule.DateTime, ignore_blank: checked } } };
        }
      }
    });
  };

  // Set the selection for the validation. Note: we use Selection: { x, y,
  // sheet_id, ..default } to indicate that the Selection is blank.
  const setSelection = (selection: Selection | undefined) => {
    if (!selection) {
      setValidation((old) => {
        if (old) {
          return {
            ...old,
            selection: {
              sheet_id: { id: sheets.sheet.id },
              x: BigInt(0),
              y: BigInt(0),
              all: false,
              columns: null,
              rows: null,
              rects: null,
            },
          };
        }
      });
    } else {
      setValidation((old) => {
        if (old) {
          return { ...old, selection };
        }
      });
    }
  };

  useEffect(() => {
    const getValidation = async () => {
      // showValidation can be a pre-selected rule for a new validation
      let rule: ValidationRuleSimple | undefined = undefined;
      if (typeof showValidation === 'string' && ValidationRuleSimpleValues.includes(showValidation)) {
        rule = showValidation as ValidationRuleSimple;
      }

      // gets the validation for the current selection or creates a new one
      let v: Validation | Omit<Validation, 'rule'> | undefined;
      if (showValidation && showValidation !== true && showValidation !== 'new' && rule === undefined) {
        v = sheets.getById(sheetId)?.validations.find((v) => v.id === showValidation);
      }
      if (v) {
        setOriginalValidation(v);
      } else {
        v = {
          id: uuid(),
          selection: sheets.getRustSelection(),
          rule: undefined,
          message: {
            show: true,
            title: '',
            message: '',
          },
          error: {
            show: true,
            style: 'Stop',
            title: '',
            message: '',
          },
        };

        setOriginalValidation(undefined);
      }
      setValidation(v);
      if (rule) {
        changeRule(rule);
      }
    };
    getValidation();
  }, [changeRule, sheetId, showValidation]);

  return {
    validate,
    unsaved,
    validation,
    rule,
    setValidation,
    setSelection,
    showUI,
    changeShowUI,
    ignoreBlank,
    changeIgnoreBlank,
    changeRule,
    moreOptions,
    toggleMoreOptions,
    triggerError,
    sheetId,
    readOnly,
    applyValidation,
  };
};<|MERGE_RESOLUTION|>--- conflicted
+++ resolved
@@ -16,15 +16,6 @@
 import { Dispatch, SetStateAction, useCallback, useEffect, useMemo, useState } from 'react';
 import { useRecoilValue, useSetRecoilState } from 'recoil';
 import { v4 as uuid } from 'uuid';
-<<<<<<< HEAD
-import {
-  validationRuleSimple,
-  ValidationRuleSimple,
-  ValidationRuleSimpleValues,
-  ValidationUndefined,
-} from './validationType';
-=======
->>>>>>> a301bdcd
 
 export type SetState<T> = Dispatch<SetStateAction<T>>;
 
