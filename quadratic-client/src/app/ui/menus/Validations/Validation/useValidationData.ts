//! Holds current Validation data and provides functions that create or change validations.
//! This is a passed-version of context for the Validation component.

import { hasPermissionToEditFile } from '@/app/actions';
import { editorInteractionStateAtom } from '@/app/atoms/editorInteractionStateAtom';
import { sheets } from '@/app/grid/controller/Sheets';
import { getSelectionString } from '@/app/grid/sheet/selection';
import { Selection, Validation, ValidationRule } from '@/app/quadratic-core-types';
import { quadraticCore } from '@/app/web-workers/quadraticCore/quadraticCore';
import { Dispatch, SetStateAction, useCallback, useEffect, useMemo, useState } from 'react';
import { useRecoilValue, useSetRecoilState } from 'recoil';
import { v4 as uuid } from 'uuid';
<<<<<<< HEAD
import {
  validationRuleSimple,
  ValidationRuleSimple,
  ValidationRuleSimpleValues,
  ValidationUndefined,
} from './validationType';
=======
import { validationRuleSimple, ValidationRuleSimple, ValidationUndefined } from './validationType';
>>>>>>> cafae399

export type SetState<T> = Dispatch<SetStateAction<T>>;

export interface ValidationData {
  unsaved: boolean;
  validation: ValidationUndefined | undefined;
  rule: ValidationRuleSimple;
  setValidation: SetState<ValidationUndefined | undefined>;
  setSelection: (selection: Selection | undefined) => void;
  changeRule: (rule: ValidationRuleSimple) => void;
  showUI: boolean;
  changeShowUI: (checked: boolean) => void;
  ignoreBlank: boolean;
  changeIgnoreBlank: (checked: boolean) => void;
  moreOptions: boolean;
  toggleMoreOptions: () => void;
  validate: () => boolean;
  triggerError: boolean;
  sheetId: string;
  readOnly: boolean;
  applyValidation: () => void;
}

export const useValidationData = (): ValidationData => {
  const setEditorInteractionState = useSetRecoilState(editorInteractionStateAtom);
  const { showValidation, permissions } = useRecoilValue(editorInteractionStateAtom);
  const readOnly = !hasPermissionToEditFile(permissions);

  const [validation, setValidation] = useState<ValidationUndefined>();
  const [originalValidation, setOriginalValidation] = useState<ValidationUndefined>();
  const [moreOptions, setMoreOptions] = useState(false);
  const [triggerError, setTriggerError] = useState(false);
  const [sheetId] = useState(sheets.sheet.id);

  const toggleMoreOptions = useCallback(() => {
    setMoreOptions((old) => !old);
  }, []);

  // Used to coerce bigints to numbers for JSON.stringify; see
  // https://github.com/GoogleChromeLabs/jsbi/issues/30#issuecomment-2064279949.
  const bigIntReplacer = (_key: string, value: any): any => {
    return typeof value === 'bigint' ? Number(value) : value;
  };

  const unsaved = useMemo(() => {
    if (originalValidation && validation) {
      return JSON.stringify(originalValidation, bigIntReplacer) !== JSON.stringify(validation, bigIntReplacer);
    }
    return true;
  }, [validation, originalValidation]);

  const rule: ValidationRuleSimple = useMemo(() => validationRuleSimple(validation), [validation]);

  // Validates the input against the current validation
  const validate = useCallback((): boolean => {
    if (!validation || !('rule' in validation) || !validation.rule) {
      setTriggerError(true);
      return false;
    }

    // if selection is empty, then show error
    if (getSelectionString(validation.selection) === '') {
      setTriggerError(true);
      return false;
    }

    if (validation.rule === 'None') {
      return true;
    }

    if ('List' in validation.rule) {
      // ensure Selection list is not empty
      if ('List' in validation.rule.List.source) {
        if (validation.rule.List.source.List.length === 0) {
          setTriggerError(true);
          return false;
        }
      }
    }

    // ensure Selection is not empty
    if ('List' in validation.rule) {
      if ('source' in validation.rule.List) {
        if ('Selection' in validation.rule.List.source) {
          const selection = validation.rule.List.source.Selection;
          if (!selection.columns?.length && !selection.rows?.length && !selection.rects?.length && !selection.all) {
            setTriggerError(true);
            return false;
          }
        }
      }
    }

    return true;
  }, [validation]);

  const applyValidation = useCallback(() => {
    if (!readOnly) {
      if (validation && 'rule' in validation && validation.rule) {
        if (!validate()) return;
        if (unsaved) {
          quadraticCore.updateValidation(validation, sheets.getCursorPosition());
        }
      }
    }
    setEditorInteractionState((old) => ({
      ...old,
      showValidation: true,
    }));
  }, [readOnly, setEditorInteractionState, unsaved, validate, validation]);

  // change the rule using the simple rule type; creates a default value for that rule
  const changeRule = useCallback(
    (type: ValidationRuleSimple) => {
      let rule: ValidationRule;
      switch (type) {
        case 'none':
          rule = 'None';
          break;

        case 'number':
          rule = { Number: { ignore_blank: true, ranges: [] } };
          break;

        case 'text':
          rule = { Text: { ignore_blank: true, text_match: [] } };
          break;

        case 'list':
          rule = { List: { source: { List: [] }, ignore_blank: true, drop_down: true } };
          break;

        case 'list-range':
          rule = {
            List: {
              source: {
                Selection: {
                  sheet_id: { id: sheetId },
                  x: BigInt(0),
                  y: BigInt(0),
                  rects: null,
                  rows: null,
                  columns: null,
                  all: false,
                },
              },
              ignore_blank: true,
              drop_down: true,
            },
          };
          break;

        case 'logical':
          rule = { Logical: { show_checkbox: true, ignore_blank: true } };
          break;

        case 'date':
          rule = {
            DateTime: {
              ignore_blank: true,
              require_date: false,
              require_time: false,
              prohibit_date: false,
              prohibit_time: false,
              ranges: [],
            },
          };
          break;

        default:
          throw new Error('Invalid rule type in useValidationData.changeRule');
      }
      setValidation((old) => {
        if (old) {
          return { ...old, rule };
        }
      });
    },
    [sheetId]
  );

  useEffect(() => {
    if (
      typeof showValidation === 'string' &&
      ['text', 'number', 'list', 'list-range', 'logical', 'none'].includes(showValidation)
    ) {
      changeRule(showValidation as ValidationRuleSimple);
    }
  }, [changeRule, showValidation]);

  // Whether the UI shows (eg, checkbox for logical validation; dropdown for
  // list validation)
  const showUI = useMemo(() => {
    if (!validation || !('rule' in validation) || !validation.rule) return false;
    const rule = validation.rule;
    if (rule === 'None') return false;
    if ('List' in rule) {
      if ('drop_down' in rule.List) {
        return rule.List.drop_down;
      }
    } else if ('Logical' in rule) {
      if ('show_checkbox' in rule.Logical) {
        return rule.Logical.show_checkbox;
      }
    }
    return false;
  }, [validation]);

  // Used to change whether the UI shows (eg, checkbox for logical validation;
  // dropdown for list validation)
  const changeShowUI = (checked: boolean) => {
    setValidation((old) => {
      if (old && 'rule' in old) {
        if (old.rule === 'None') return old;
        if ('List' in old.rule) {
          const rule: Validation = { ...old, rule: { List: { ...old.rule.List, drop_down: checked } } };
          return rule;
        } else if ('Logical' in old.rule) {
          const rule: Validation = { ...old, rule: { Logical: { ...old.rule.Logical, show_checkbox: checked } } };
          return rule;
        }
        return old;
      }
    });
  };

  const ignoreBlank = useMemo(() => {
    if (!validation || !('rule' in validation) || !validation.rule) return false;
    const rule = validation?.rule;
    if (rule === 'None') return false;
    if ('List' in rule) {
      return rule.List.ignore_blank;
    } else if ('Logical' in rule) {
      return rule.Logical.ignore_blank;
    } else if ('Text' in rule) {
      return rule.Text.ignore_blank;
    } else if ('Number' in rule) {
      return rule.Number.ignore_blank;
    } else if ('DateTime' in rule) {
      return rule.DateTime.ignore_blank;
    }
    return false;
  }, [validation]);

  const changeIgnoreBlank = (checked: boolean) => {
    setValidation((old) => {
      if (old && 'rule' in old) {
        if (old.rule === 'None') return old;
        if ('List' in old.rule) {
          return { ...old, rule: { List: { ...old.rule.List, ignore_blank: checked } } };
        }
        if ('Logical' in old.rule) {
          return { ...old, rule: { Logical: { ...old.rule.Logical, ignore_blank: checked } } };
        }
        if ('Text' in old.rule) {
          return { ...old, rule: { Text: { ...old.rule.Text, ignore_blank: checked } } };
        }
        if ('Number' in old.rule) {
          return { ...old, rule: { Number: { ...old.rule.Number, ignore_blank: checked } } };
        }
        if ('DateTime' in old.rule) {
          return { ...old, rule: { DateTime: { ...old.rule.DateTime, ignore_blank: checked } } };
        }
      }
    });
  };

  // Set the selection for the validation. Note: we use Selection: { x, y,
  // sheet_id, ..default } to indicate that the Selection is blank.
  const setSelection = (selection: Selection | undefined) => {
    if (!selection) {
      setValidation((old) => {
        if (old) {
          return {
            ...old,
            selection: {
              sheet_id: { id: sheets.sheet.id },
              x: BigInt(0),
              y: BigInt(0),
              all: false,
              columns: null,
              rows: null,
              rects: null,
            },
          };
        }
      });
    } else {
      setValidation((old) => {
        if (old) {
          return { ...old, selection };
        }
      });
    }
  };

  useEffect(() => {
    const getValidation = async () => {
      // showValidation can be a pre-selected rule for a new validation
      let rule: ValidationRuleSimple | undefined = undefined;
      if (typeof showValidation === 'string' && ValidationRuleSimpleValues.includes(showValidation)) {
        rule = showValidation as ValidationRuleSimple;
      }

      // gets the validation for the current selection or creates a new one
      let v: Validation | Omit<Validation, 'rule'> | undefined;
      if (showValidation && showValidation !== true && showValidation !== 'new' && rule === undefined) {
        v = sheets.getById(sheetId)?.validations.find((v) => v.id === showValidation);
      }
      if (v) {
        setOriginalValidation(v);
      } else {
        v = {
          id: uuid(),
          selection: sheets.getRustSelection(),
          rule: undefined,
          message: {
            show: true,
            title: '',
            message: '',
          },
          error: {
            show: true,
            style: 'Stop',
            title: '',
            message: '',
          },
        };

        setOriginalValidation(undefined);
      }
      setValidation(v);
      if (rule) {
        changeRule(rule);
      }
    };
    getValidation();
  }, [changeRule, sheetId, showValidation]);

  return {
    validate,
    unsaved,
    validation,
    rule,
    setValidation,
    setSelection,
    showUI,
    changeShowUI,
    ignoreBlank,
    changeIgnoreBlank,
    changeRule,
    moreOptions,
    toggleMoreOptions,
    triggerError,
    sheetId,
    readOnly,
    applyValidation,
  };
};<|MERGE_RESOLUTION|>--- conflicted
+++ resolved
@@ -6,20 +6,16 @@
 import { sheets } from '@/app/grid/controller/Sheets';
 import { getSelectionString } from '@/app/grid/sheet/selection';
 import { Selection, Validation, ValidationRule } from '@/app/quadratic-core-types';
-import { quadraticCore } from '@/app/web-workers/quadraticCore/quadraticCore';
-import { Dispatch, SetStateAction, useCallback, useEffect, useMemo, useState } from 'react';
-import { useRecoilValue, useSetRecoilState } from 'recoil';
-import { v4 as uuid } from 'uuid';
-<<<<<<< HEAD
 import {
   validationRuleSimple,
   ValidationRuleSimple,
   ValidationRuleSimpleValues,
   ValidationUndefined,
-} from './validationType';
-=======
-import { validationRuleSimple, ValidationRuleSimple, ValidationUndefined } from './validationType';
->>>>>>> cafae399
+} from '@/app/ui/menus/Validations/Validation/validationType';
+import { quadraticCore } from '@/app/web-workers/quadraticCore/quadraticCore';
+import { Dispatch, SetStateAction, useCallback, useEffect, useMemo, useState } from 'react';
+import { useRecoilValue, useSetRecoilState } from 'recoil';
+import { v4 as uuid } from 'uuid';
 
 export type SetState<T> = Dispatch<SetStateAction<T>>;
 
