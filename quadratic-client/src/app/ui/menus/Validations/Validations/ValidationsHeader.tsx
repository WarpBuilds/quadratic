import { editorInteractionStateShowValidationAtom } from '@/app/atoms/editorInteractionStateAtom';
import { events } from '@/app/events/events';
import { sheets } from '@/app/grid/controller/Sheets';
import { TooltipHint } from '@/app/ui/components/TooltipHint';
import { Close } from '@mui/icons-material';
import { IconButton } from '@mui/material';
<<<<<<< HEAD
import { useEffect, useState } from 'react';
=======
import { useCallback, useEffect, useState } from 'react';
>>>>>>> b53e628c
import { useSetRecoilState } from 'recoil';

export const ValidationsHeader = () => {
  const setShowValidation = useSetRecoilState(editorInteractionStateShowValidationAtom);
<<<<<<< HEAD
=======

  const close = useCallback(() => {
    setShowValidation(false);
  }, [setShowValidation]);
>>>>>>> b53e628c

  const [sheetName, setSheetName] = useState(` - ${sheets.sheet.name}`);
  useEffect(() => {
    const updateSheetName = () => setSheetName(` - ${sheets.sheet.name}`);
    events.on('changeSheet', updateSheetName);
    return () => {
      events.off('changeSheet', updateSheetName);
    };
  }, []);

  return (
    <div className="mb-2 flex items-center justify-between border-b border-b-gray-100 pb-2">
      <div className="relative font-medium leading-4">Data Validations{sheetName}</div>
      <TooltipHint title="Close" shortcut="ESC" placement="bottom">
        <IconButton size="small" onClick={() => setShowValidation(false)}>
          <Close />
        </IconButton>
      </TooltipHint>
    </div>
  );
};<|MERGE_RESOLUTION|>--- conflicted
+++ resolved
@@ -4,24 +4,17 @@
 import { TooltipHint } from '@/app/ui/components/TooltipHint';
 import { Close } from '@mui/icons-material';
 import { IconButton } from '@mui/material';
-<<<<<<< HEAD
-import { useEffect, useState } from 'react';
-=======
 import { useCallback, useEffect, useState } from 'react';
->>>>>>> b53e628c
 import { useSetRecoilState } from 'recoil';
 
 export const ValidationsHeader = () => {
   const setShowValidation = useSetRecoilState(editorInteractionStateShowValidationAtom);
-<<<<<<< HEAD
-=======
+  const [sheetName, setSheetName] = useState(` - ${sheets.sheet.name}`);
 
   const close = useCallback(() => {
     setShowValidation(false);
   }, [setShowValidation]);
->>>>>>> b53e628c
 
-  const [sheetName, setSheetName] = useState(` - ${sheets.sheet.name}`);
   useEffect(() => {
     const updateSheetName = () => setSheetName(` - ${sheets.sheet.name}`);
     events.on('changeSheet', updateSheetName);
@@ -34,7 +27,7 @@
     <div className="mb-2 flex items-center justify-between border-b border-b-gray-100 pb-2">
       <div className="relative font-medium leading-4">Data Validations{sheetName}</div>
       <TooltipHint title="Close" shortcut="ESC" placement="bottom">
-        <IconButton size="small" onClick={() => setShowValidation(false)}>
+        <IconButton size="small" onClick={close}>
           <Close />
         </IconButton>
       </TooltipHint>
