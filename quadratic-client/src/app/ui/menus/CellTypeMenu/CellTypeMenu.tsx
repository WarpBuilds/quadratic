--- conflicted
+++ resolved
@@ -3,34 +3,19 @@
 import { focusGrid } from '@/app/helpers/focusGrid';
 import { CodeCellLanguage } from '@/app/quadratic-core-types';
 import { LinkNewTab } from '@/app/ui/components/LinkNewTab';
-<<<<<<< HEAD
-import { DOCUMENTATION_FORMULAS_URL, DOCUMENTATION_PYTHON_URL, DOCUMENTATION_URL } from '@/shared/constants/urls';
-=======
-import { Formula, JavaScript, Python, Sql } from '@/app/ui/icons';
-import { Badge } from '@/shadcn/ui/badge';
+import { JavaScript } from '@/app/ui/icons';
 import {
   DOCUMENTATION_FORMULAS_URL,
   DOCUMENTATION_JAVASCRIPT_URL,
   DOCUMENTATION_PYTHON_URL,
+  DOCUMENTATION_URL,
 } from '@/shared/constants/urls';
-import focusInput from '@/shared/utils/focusInput';
-import {
-  Dialog,
-  Divider,
-  InputBase,
-  List,
-  ListItem,
-  ListItemButton,
-  ListItemIcon,
-  ListItemText,
-  Paper,
-} from '@mui/material';
->>>>>>> f3aa6ab3
 import mixpanel from 'mixpanel-browser';
 import React, { useCallback, useEffect } from 'react';
 import { useRecoilState, useSetRecoilState } from 'recoil';
 import '../../styles/floating-dialog.css';
 
+import { colors } from '@/app/theme/colors';
 import { LanguageIcon } from '@/app/ui/components/LanguageIcon';
 import { useFileMetaRouteLoaderData } from '@/routes/_file.$uuid';
 import { ROUTES } from '@/shared/constants/routes';
@@ -81,24 +66,6 @@
       </>
     ),
   },
-<<<<<<< HEAD
-
-  // todo: (connections) create CodeCellLanguage for these types in Rust (when ready to implement)
-  // {
-  //   name: 'SQL Query',
-  //   mode: 'Connection',
-  //   icon: <Sql sx={{ color: colors.languageAI }} />,
-  //   description: 'Import your data with queries.',
-  //   disabled: false,
-  // },
-  {
-    name: 'JavaScript',
-    icon: <LanguageIcon language="Javascript" />,
-    description: 'The world’s most popular programming language.',
-    disabled: true,
-    experimental: true,
-  },
-=======
   {
     name: 'JavaScript',
     searchStrings: ['js'],
@@ -112,14 +79,6 @@
     ),
     experimental: true,
   },
-  {
-    name: 'SQL Query',
-    mode: '',
-    icon: <Sql color="disabled" />,
-    description: 'Import your data with queries.',
-    disabled: true,
-  },
->>>>>>> f3aa6ab3
 ] as CellTypeOption[];
 
 export default function CellTypeMenu() {
@@ -130,15 +89,6 @@
   const { uuid } = useParams() as { uuid: string };
   const searchlabel = 'Choose a cell type…';
 
-<<<<<<< HEAD
-=======
-  const options = CELL_TYPE_OPTIONS.filter(
-    (option) =>
-      option.name.toLowerCase().includes(value.toLowerCase()) ||
-      option.searchStrings?.some((s) => s.includes(value.toLowerCase()))
-  );
-
->>>>>>> f3aa6ab3
   useEffect(() => {
     mixpanel.track('[CellTypeMenu].opened');
     setCellTypeMenuOpenedCount((count: number) => count + 1);
@@ -219,7 +169,6 @@
   );
 }
 
-<<<<<<< HEAD
 function CommandItemWrapper({
   disabled,
   icon,
@@ -245,46 +194,6 @@
             <Badge variant="outline" className="ml-2">
               Experimental
             </Badge>
-=======
-        <List dense={true} disablePadding>
-          {options.length ? (
-            options.map(({ name, disabled, description, mode, icon, experimental }, i) => (
-              <ListItemButton
-                key={i}
-                disabled={disabled}
-                onClick={() => {
-                  openEditor(mode);
-                }}
-                selected={selectedIndex === i && !disabled}
-              >
-                <ListItemIcon>{icon}</ListItemIcon>
-                <ListItemText
-                  primary={
-                    <>
-                      {name}
-                      {disabled && (
-                        <Badge variant="secondary" className="ml-1">
-                          Coming soon
-                        </Badge>
-                      )}
-                      {experimental && (
-                        <Badge variant="warning" className="ml-1">
-                          Experimental
-                        </Badge>
-                      )}
-                    </>
-                  }
-                  secondary={description}
-                />
-              </ListItemButton>
-            ))
-          ) : (
-            <ListItem disablePadding>
-              <ListItemButton disabled>
-                <ListItemText primary="No matches" />
-              </ListItemButton>
-            </ListItem>
->>>>>>> f3aa6ab3
           )}
         </span>
         {/* <span className="text-xs text-muted-foreground">{description}</span> */}
