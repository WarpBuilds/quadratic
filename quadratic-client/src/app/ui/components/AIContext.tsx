--- conflicted
+++ resolved
@@ -34,7 +34,6 @@
 };
 
 export const AIContext = memo(
-<<<<<<< HEAD
   ({
     initialContext,
     context,
@@ -45,11 +44,8 @@
     fileTypes,
     editing,
     disabled,
-    textAreaRef,
+    textareaRef,
   }: AIContextProps) => {
-=======
-  ({ initialContext, context, setContext, files, setFiles, editing, disabled, textareaRef }: AIContextProps) => {
->>>>>>> a83f8981
     const loading = useRecoilValue(aiAnalystLoadingAtom);
     const messages = useRecoilValue(aiAnalystCurrentChatMessagesAtom);
     const messagesCount = useRecoilValue(aiAnalystCurrentChatMessagesCountAtom);
@@ -119,13 +115,8 @@
           <AIAnalystSelectContextMenu
             context={context}
             setContext={setContext}
-<<<<<<< HEAD
-            disabled={disabled || !setContext}
-            onClose={() => textAreaRef.current?.focus()}
-=======
             disabled={disabled}
             onClose={() => textareaRef.current?.focus()}
->>>>>>> a83f8981
           />
         )}
 
