--- conflicted
+++ resolved
@@ -10,30 +10,14 @@
 }
 
 export function LanguageIcon({ language, ...props }: LanguageIconProps) {
-<<<<<<< HEAD
-  return language === 'Python' ? (
-    <Python {...props} sx={{ color: colors.languagePython, ...(props.sx ? props.sx : {}) }} />
-  ) : language === 'Formula' ? (
-    <Formula {...props} sx={{ color: colors.languageFormula, ...(props.sx ? props.sx : {}) }} />
-  ) : language === 'Javascript' ? (
-    <JavaScript className="text-gray-700" sx={{ color: colors.languageJavascript }} />
-  ) : language === 'POSTGRES' ? (
-    <PostgresIcon {...props} sx={{ color: colors.languagePostgres, ...(props.sx ? props.sx : {}) }} />
-  ) : language === 'MYSQL' ? (
-    <MysqlIcon {...props} sx={{ color: colors.languageMysql, ...(props.sx ? props.sx : {}) }} />
-  ) : language === 'MSSQL' ? (
-    <MssqlIcon sx={{ color: colors.languageMssql, ...(props.sx ? props.sx : {}) }} />
-  ) : language === 'SNOWFLAKE' ? (
-    <SnowflakeIcon sx={{ color: colors.languageSnowflake, ...(props.sx ? props.sx : {}) }} />
-  ) : language === 'AIResearcher' ? (
-    <AIIcon />
-=======
   language = language ? language.toLowerCase() : language;
 
   // matches size of default material symbols icons
   const internalSx = { width: 20, height: 20, ...(props.sx ? props.sx : {}) };
 
-  return language && 'python'.startsWith(language) ? (
+  return language && 'airesearcher'.startsWith(language) ? (
+    <AIIcon />
+  ) : language && 'python'.startsWith(language) ? (
     <Python {...props} sx={{ color: colors.languagePython, ...internalSx }} />
   ) : language && 'formula'.startsWith(language) ? (
     <Formula {...props} sx={{ color: colors.languageFormula, ...internalSx }} />
@@ -47,7 +31,6 @@
     <MssqlIcon sx={{ color: colors.languageMssql, ...internalSx }} />
   ) : language && 'snowflake'.startsWith(language) ? (
     <SnowflakeIcon sx={{ color: colors.languageSnowflake, ...internalSx }} />
->>>>>>> 90d6897b
   ) : (
     <Subject {...props} />
   );
