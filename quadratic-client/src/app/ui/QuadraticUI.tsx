import { editorInteractionStateAtom } from '@/app/atoms/editorInteractionStateAtom';
import { pixiApp } from '@/app/gridGL/pixiApp/PixiApp';
import QuadraticGrid from '@/app/gridGL/QuadraticGrid';
import { isEmbed } from '@/app/helpers/isEmbed';
import { FileDragDropWrapper } from '@/app/ui/components/FileDragDropWrapper';
import { useFileContext } from '@/app/ui/components/FileProvider';
import { Following } from '@/app/ui/components/Following';
import { PermissionOverlay } from '@/app/ui/components/PermissionOverlay';
import PresentationModeHint from '@/app/ui/components/PresentationModeHint';
import { useConnectionsFetcher } from '@/app/ui/hooks/useConnectionsFetcher';
import { useGridSettings } from '@/app/ui/hooks/useGridSettings';
import { BottomBar } from '@/app/ui/menus/BottomBar/BottomBar';
import CellTypeMenu from '@/app/ui/menus/CellTypeMenu';
import CodeEditor from '@/app/ui/menus/CodeEditor';
import { AiAssistant } from '@/app/ui/menus/CodeEditor/AiAssistant';
import { CodeEditorProvider } from '@/app/ui/menus/CodeEditor/CodeEditorContext';
import CommandPalette from '@/app/ui/menus/CommandPalette';
import ConnectionsMenu from '@/app/ui/menus/ConnectionsMenu';
import FeedbackMenu from '@/app/ui/menus/FeedbackMenu';
import GoTo from '@/app/ui/menus/GoTo';
import SheetBar from '@/app/ui/menus/SheetBar';
import Toolbar from '@/app/ui/menus/Toolbar';
import { TopBar } from '@/app/ui/menus/TopBar/TopBar';
import { useMultiplayerUsers } from '@/app/ui/menus/TopBar/useMultiplayerUsers';
import { ValidationPanel } from '@/app/ui/menus/Validations/ValidationPanel';
import { QuadraticSidebar } from '@/app/ui/QuadraticSidebar';
import { UpdateAlertVersion } from '@/app/ui/UpdateAlertVersion';
import { NewFileDialog } from '@/dashboard/components/NewFileDialog';
import { DialogRenameItem } from '@/shared/components/DialogRenameItem';
import { ShareFileDialog } from '@/shared/components/ShareDialog';
import { UserMessage } from '@/shared/components/UserMessage';
import { useFileRouteLoaderData } from '@/shared/hooks/useFileRouteLoaderData';
import { useEffect } from 'react';
import { isMobile } from 'react-device-detect';
import { useNavigation, useParams } from 'react-router';
import { useRecoilState } from 'recoil';

export default function QuadraticUI() {
  const {
    team: { uuid: teamUuid },
  } = useFileRouteLoaderData();
  const connectionsFetcher = useConnectionsFetcher();
  const [editorInteractionState, setEditorInteractionState] = useRecoilState(editorInteractionStateAtom);
  const { presentationMode } = useGridSettings();
  const navigation = useNavigation();
  const { uuid } = useParams() as { uuid: string };
  const { name, renameFile } = useFileContext();
  const { users } = useMultiplayerUsers();
  const gridSettings = useGridSettings();
  const follow = editorInteractionState.follow
    ? users.find((user) => user.session_id === editorInteractionState.follow)
    : undefined;

  // Resize the canvas when user goes in/out of presentation mode
  useEffect(() => {
    pixiApp.resize();
  }, [presentationMode, editorInteractionState.showCodeEditor]);

  // For mobile, set Headers to not visible by default
  useEffect(() => {
    if (isMobile) {
      gridSettings.setShowHeadings(false);
      pixiApp.viewportChanged();
    }
    // eslint-disable-next-line
  }, []);

  return (
    <div
      style={{
        width: '100%',
        height: '100%',
        display: 'flex',
        // flexDirection: 'column',
        transition: '.3s ease opacity',
        opacity: 1,
        ...(navigation.state !== 'idle' ? { opacity: '.5', pointerEvents: 'none' } : {}),
      }}
    >
      {!presentationMode && <QuadraticSidebar />}
      <div className="flex min-w-0 flex-grow flex-col" id="main">
        {!presentationMode && <TopBar />}
        {!presentationMode && <Toolbar />}

        <div
          style={{
            width: '100%',
            height: '100%',
            display: 'flex',
            overflow: 'hidden',
            position: 'relative',
          }}
        >
<<<<<<< HEAD
          <CodeEditorProvider>
            {editorInteractionState.showAI && <AiAssistant />}
            <FileDragDropWrapper>
              <QuadraticGrid />
            </FileDragDropWrapper>
            {editorInteractionState.showCodeEditor && <CodeEditor />}
          </CodeEditorProvider>
=======
          <FileDragDropWrapper>
            <QuadraticGrid />
            {!presentationMode && <SheetBar />}
          </FileDragDropWrapper>
          {editorInteractionState.showCodeEditor && <CodeEditorProvider />}
>>>>>>> 47716bbd
          {editorInteractionState.showValidation && <ValidationPanel />}
          <Following follow={follow} />
          <div
            style={{
              width: '100%',
              height: '100%',
              overflow: 'hidden',
              position: 'absolute',
              border: follow ? `3px solid ${follow.colorString}` : '',
              pointerEvents: 'none',
            }}
          ></div>
        </div>

        {!presentationMode && !isEmbed && <BottomBar />}
      </div>

      {/* Global overlay menus */}
      {editorInteractionState.showFeedbackMenu && <FeedbackMenu />}
      {editorInteractionState.showShareFileMenu && (
        <ShareFileDialog
          onClose={() => {
            setEditorInteractionState((prevState) => ({
              ...prevState,
              showShareFileMenu: false,
            }));
          }}
          name={name}
          uuid={uuid}
        />
      )}
      {editorInteractionState.showNewFileMenu && (
        <NewFileDialog
          onClose={() => {
            setEditorInteractionState((prev) => ({ ...prev, showNewFileMenu: false }));
          }}
          isPrivate={true}
          connections={connectionsFetcher.data ? connectionsFetcher.data.connections : []}
          teamUuid={teamUuid}
        />
      )}
      {presentationMode && <PresentationModeHint />}
      {editorInteractionState.showCellTypeMenu && <CellTypeMenu />}
      {editorInteractionState.showCommandPalette && <CommandPalette />}
      {editorInteractionState.showGoToMenu && <GoTo />}
      {editorInteractionState.showRenameFileMenu && (
        <DialogRenameItem
          itemLabel="file"
          onClose={() => setEditorInteractionState((prev) => ({ ...prev, showRenameFileMenu: false }))}
          onSave={(newValue) => renameFile(newValue)}
          value={name}
        />
      )}
      <ConnectionsMenu />
      <PermissionOverlay />
      {!isEmbed && <PermissionOverlay />}
      <UpdateAlertVersion />
      <UserMessage />
    </div>
  );
}<|MERGE_RESOLUTION|>--- conflicted
+++ resolved
@@ -91,21 +91,14 @@
             position: 'relative',
           }}
         >
-<<<<<<< HEAD
           <CodeEditorProvider>
             {editorInteractionState.showAI && <AiAssistant />}
             <FileDragDropWrapper>
               <QuadraticGrid />
+              {!presentationMode && <SheetBar />}
             </FileDragDropWrapper>
             {editorInteractionState.showCodeEditor && <CodeEditor />}
           </CodeEditorProvider>
-=======
-          <FileDragDropWrapper>
-            <QuadraticGrid />
-            {!presentationMode && <SheetBar />}
-          </FileDragDropWrapper>
-          {editorInteractionState.showCodeEditor && <CodeEditorProvider />}
->>>>>>> 47716bbd
           {editorInteractionState.showValidation && <ValidationPanel />}
           <Following follow={follow} />
           <div
