--- conflicted
+++ resolved
@@ -32,11 +32,7 @@
 import { ShareFileDialog } from '@/shared/components/ShareDialog';
 import { UserMessage } from '@/shared/components/UserMessage';
 import { useFileRouteLoaderData } from '@/shared/hooks/useFileRouteLoaderData';
-<<<<<<< HEAD
-import { useEffect } from 'react';
-=======
-import { useMemo } from 'react';
->>>>>>> e3dad469
+import { useEffect, useMemo } from 'react';
 import { useNavigation, useParams } from 'react-router';
 import { useRecoilState, useRecoilValue } from 'recoil';
 import { pixiAppSettings } from '../gridGL/pixiApp/PixiAppSettings';
