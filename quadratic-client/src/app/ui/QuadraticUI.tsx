--- conflicted
+++ resolved
@@ -28,10 +28,7 @@
 import { ShareFileDialog } from '@/shared/components/ShareDialog';
 import { UserMessage } from '@/shared/components/UserMessage';
 import { useFileRouteLoaderData } from '@/shared/hooks/useFileRouteLoaderData';
-<<<<<<< HEAD
-import { useEffect, useMemo } from 'react';
-=======
->>>>>>> 9908f56a
+import { useEffect } from 'react';
 import { useNavigation, useParams } from 'react-router';
 import { useRecoilState, useRecoilValue } from 'recoil';
 import { pixiAppSettings } from '../gridGL/pixiApp/PixiAppSettings';
@@ -47,17 +44,6 @@
   const [showShareFileMenu, setShowShareFileMenu] = useRecoilState(editorInteractionStateShowShareFileMenuAtom);
   const [showNewFileMenu, setShowNewFileMenu] = useRecoilState(editorInteractionStateShowNewFileMenuAtom);
   const [showRenameFileMenu, setShowRenameFileMenu] = useRecoilState(editorInteractionStateShowRenameFileMenuAtom);
-<<<<<<< HEAD
-  const editorInteractionStateFollow = useRecoilValue(editorInteractionStateFollowAtom);
-  const { users } = useMultiplayerUsers();
-
-  const follow = useMemo(
-    () =>
-      editorInteractionStateFollow ? users.find((user) => user.session_id === editorInteractionStateFollow) : undefined,
-    [editorInteractionStateFollow, users]
-  );
-=======
->>>>>>> 9908f56a
   const presentationMode = useRecoilValue(presentationModeAtom);
 
   // Show negative_offsets warning if present in URL (the result of an imported
