--- conflicted
+++ resolved
@@ -1,11 +1,7 @@
 import { hasPermissionToEditFile } from '@/app/actions';
 import {
   editorInteractionStateFollowAtom,
-<<<<<<< HEAD
   editorInteractionStatePermissionsAtom,
-  editorInteractionStateShowCodeEditorAtom,
-=======
->>>>>>> 87117f61
   editorInteractionStateShowNewFileMenuAtom,
   editorInteractionStateShowRenameFileMenuAtom,
   editorInteractionStateShowShareFileMenuAtom,
@@ -63,26 +59,8 @@
     [editorInteractionStateFollow, users]
   );
   const presentationMode = useRecoilValue(presentationModeAtom);
-<<<<<<< HEAD
-  const setShowHeadings = useSetRecoilState(showHeadingsAtom);
   const permissions = useRecoilValue(editorInteractionStatePermissionsAtom);
   const canEditFile = useMemo(() => hasPermissionToEditFile(permissions), [permissions]);
-
-  // Resize the canvas when user goes in/out of presentation mode
-  useEffect(() => {
-    pixiApp.resize();
-  }, [presentationMode, showCodeEditor]);
-
-  // For mobile, set Headers to not visible by default
-  useEffect(() => {
-    if (isMobile) {
-      setShowHeadings(false);
-      pixiApp.viewportChanged();
-    }
-    // eslint-disable-next-line
-  }, []);
-=======
->>>>>>> 87117f61
 
   return (
     <div
