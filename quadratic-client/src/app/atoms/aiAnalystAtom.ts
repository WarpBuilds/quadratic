--- conflicted
+++ resolved
@@ -23,15 +23,12 @@
     abortController: AbortController | undefined;
     suggestions: z.infer<(typeof AIToolsArgsSchema)[AITool.UserPromptSuggestions]>['prompt_suggestions'];
   };
-<<<<<<< HEAD
   pdfImport: {
     abortController: AbortController | undefined;
     loading: boolean;
   };
-=======
   waitingOnMessageIndex?: number;
   delaySeconds: number;
->>>>>>> 7937e12f
 }
 
 export const defaultAIAnalystState: AIAnalystState = {
@@ -50,15 +47,12 @@
     abortController: undefined,
     suggestions: [],
   },
-<<<<<<< HEAD
   pdfImport: {
     abortController: undefined,
     loading: false,
   },
-=======
   waitingOnMessageIndex: undefined,
   delaySeconds: 0,
->>>>>>> 7937e12f
 };
 
 export const aiAnalystAtom = atom<AIAnalystState>({
@@ -322,12 +316,12 @@
   get: ({ get }) => get(aiAnalystPromptSuggestionsAtom).suggestions.length,
 });
 
-<<<<<<< HEAD
 export const aiAnalystPDFImportAtom = createSelector('pdfImport');
 export const aiAnalystPDFImportLoadingAtom = selector<boolean>({
   key: 'aiAnalystPDFImportLoadingAtom',
   get: ({ get }) => get(aiAnalystPDFImportAtom).loading,
-=======
+});
+
 export const aiAnalystWaitingOnMessageIndexAtom = selector<number | undefined>({
   key: 'aiAnalystWaitingOnMessageIndexAtom',
   get: ({ get }) => get(aiAnalystAtom).waitingOnMessageIndex,
@@ -360,5 +354,4 @@
       };
     });
   },
->>>>>>> 7937e12f
 });