--- conflicted
+++ resolved
@@ -1,13 +1,8 @@
 import { focusGrid } from '@/app/helpers/focusGrid.js';
-<<<<<<< HEAD
 import type { SearchOptions } from '@/app/quadratic-core-types';
 import type { User } from '@/auth/auth';
 import type { FilePermission } from 'quadratic-shared/typesAndSchemas';
-=======
-import { SearchOptions } from '@/app/quadratic-core-types';
-import { User } from '@/auth/auth';
-import { FilePermission, type TeamSettings } from 'quadratic-shared/typesAndSchemas';
->>>>>>> 283edeb9
+import { type TeamSettings } from 'quadratic-shared/typesAndSchemas';
 import { atom, DefaultValue, selector } from 'recoil';
 
 export interface EditorInteractionState {
