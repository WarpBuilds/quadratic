import { Coordinate } from '@/app/gridGL/types/size';
import { focusGrid } from '@/app/helpers/focusGrid.js';
import { CodeCellLanguage, SearchOptions } from '@/app/quadratic-core-types';
import { FilePermission } from 'quadratic-shared/typesAndSchemas';
import { atom, DefaultValue, selector } from 'recoil';

<<<<<<< HEAD
export type EditorInteractionState = {
=======
export interface EditorInteractionState {
  isRunningAsyncAction: boolean;
>>>>>>> 0a1a2cbf
  showCellTypeMenu: boolean;
  showCodeEditor: boolean;
  showCommandPalette: boolean;
  showConnectionsMenu: boolean;
  showGoToMenu: boolean;
  showFeedbackMenu: boolean;
  showNewFileMenu: boolean;
  showRenameFileMenu: boolean;
  showShareFileMenu: boolean;
  showSearch: boolean | SearchOptions;
  showContextMenu: boolean;
  showValidation: boolean | string;
  showAIAssistant: boolean;
  annotationState?: 'dropdown' | 'date-format' | 'calendar' | 'calendar-time';
  permissions: FilePermission[];
  uuid: string;
  selectedCellSheet: string;
  selectedCell: Coordinate;
  mode?: CodeCellLanguage;
  initialCode?: string;
  follow?: string;
  editorEscapePressed?: boolean;
  waitingForEditorClose?: {
    selectedCellSheet: string;
    selectedCell: Coordinate;
    mode?: CodeCellLanguage;
    showCellTypeMenu: boolean;
    inlineEditor?: boolean;
    initialCode?: string;
  };
  undo: boolean;
  redo: boolean;
};

export const editorInteractionStateDefault: EditorInteractionState = {
  isRunningAsyncAction: false,
  showCellTypeMenu: false,
  showCodeEditor: false,
  showCommandPalette: false,
  showConnectionsMenu: false,
  showGoToMenu: false,
  showFeedbackMenu: false,
  showNewFileMenu: false,
  showRenameFileMenu: false,
  showShareFileMenu: false,
  showSearch: false,
  showContextMenu: false,
  showValidation: false,
<<<<<<< HEAD
  showAIAssistant: true,
=======
  showAI: false,
>>>>>>> 0a1a2cbf
  annotationState: undefined,
  permissions: ['FILE_VIEW'], // FYI: when we call <RecoilRoot> we initialize this with the value from the server
  uuid: '', // when we call <RecoilRoot> we initialize this with the value from the server
  selectedCellSheet: '',
  selectedCell: { x: 0, y: 0 },
  mode: undefined,
  initialCode: undefined,
  follow: undefined,
  editorEscapePressed: undefined,
  waitingForEditorClose: undefined,
  undo: false,
  redo: false,
};

export const editorInteractionStateAtom = atom<EditorInteractionState>({
  key: 'editorInteractionState', // unique ID (with respect to other atoms/selectors)
  default: editorInteractionStateDefault,
  effects: [
    // this effect is used to focus the grid when the modal is closed
    ({ onSet }) => {
      onSet((newValue, oldValue) => {
        if (oldValue instanceof DefaultValue) return;
        const oldModalShow =
          oldValue.showCellTypeMenu ||
          oldValue.showCodeEditor ||
          oldValue.showCommandPalette ||
          oldValue.showConnectionsMenu ||
          oldValue.showGoToMenu ||
          oldValue.showFeedbackMenu ||
          oldValue.showNewFileMenu ||
          oldValue.showRenameFileMenu ||
          oldValue.showShareFileMenu ||
          oldValue.showSearch ||
          oldValue.showAIAssistant;
        const newModelShow =
          newValue.showCellTypeMenu ||
          newValue.showCodeEditor ||
          newValue.showCommandPalette ||
          newValue.showConnectionsMenu ||
          newValue.showGoToMenu ||
          newValue.showFeedbackMenu ||
          newValue.showNewFileMenu ||
          newValue.showRenameFileMenu ||
          newValue.showShareFileMenu ||
          newValue.showSearch ||
          newValue.showAIAssistant;
        if (oldModalShow && !newModelShow) {
          focusGrid();
        }
      });
    },
  ],
});

const createSelector = <T extends keyof EditorInteractionState>(key: T) =>
  selector<EditorInteractionState[T]>({
    key: `editorInteractionState${key.charAt(0).toUpperCase() + key.slice(1)}Atom`,
    get: ({ get }) => get(editorInteractionStateAtom)[key],
    set: ({ set }, newValue) =>
      set(editorInteractionStateAtom, (prev) => ({
        ...prev,
        [key]: newValue instanceof DefaultValue ? prev[key] : newValue,
      })),
  });

export const editorInteractionStateShowCellTypeMenuAtom = createSelector('showCellTypeMenu');
export const editorInteractionStateShowCodeEditorAtom = createSelector('showCodeEditor');
export const editorInteractionStateShowCommandPaletteAtom = createSelector('showCommandPalette');
export const editorInteractionStateShowConnectionsMenuAtom = createSelector('showConnectionsMenu');
export const editorInteractionStateShowGoToMenuAtom = createSelector('showGoToMenu');
export const editorInteractionStateShowFeedbackMenuAtom = createSelector('showFeedbackMenu');
export const editorInteractionStateShowNewFileMenuAtom = createSelector('showNewFileMenu');
export const editorInteractionStateShowRenameFileMenuAtom = createSelector('showRenameFileMenu');
export const editorInteractionStateShowShareFileMenuAtom = createSelector('showShareFileMenu');
export const editorInteractionStateShowSearchAtom = createSelector('showSearch');
export const editorInteractionStateShowContextMenuAtom = createSelector('showContextMenu');
export const editorInteractionStateShowValidationAtom = createSelector('showValidation');
export const editorInteractionStateShowAIAssistantAtom = createSelector('showAIAssistant');

export const editorInteractionStateAnnotationStateAtom = createSelector('annotationState');
export const editorInteractionStatePermissionsAtom = createSelector('permissions');
export const editorInteractionStateSelectedCellSheetAtom = createSelector('selectedCellSheet');
export const editorInteractionStateSelectedCellAtom = createSelector('selectedCell');
export const editorInteractionStateInitialCodeAtom = createSelector('initialCode');
export const editorInteractionStateFollowAtom = createSelector('follow');
export const editorInteractionStateModeAtom = createSelector('mode');
export const editorInteractionStateEditorEscapePressedAtom = createSelector('editorEscapePressed');
export const editorInteractionStateWaitingForEditorCloseAtom = createSelector('waitingForEditorClose');<|MERGE_RESOLUTION|>--- conflicted
+++ resolved
@@ -4,12 +4,8 @@
 import { FilePermission } from 'quadratic-shared/typesAndSchemas';
 import { atom, DefaultValue, selector } from 'recoil';
 
-<<<<<<< HEAD
 export type EditorInteractionState = {
-=======
-export interface EditorInteractionState {
   isRunningAsyncAction: boolean;
->>>>>>> 0a1a2cbf
   showCellTypeMenu: boolean;
   showCodeEditor: boolean;
   showCommandPalette: boolean;
@@ -58,11 +54,7 @@
   showSearch: false,
   showContextMenu: false,
   showValidation: false,
-<<<<<<< HEAD
   showAIAssistant: true,
-=======
-  showAI: false,
->>>>>>> 0a1a2cbf
   annotationState: undefined,
   permissions: ['FILE_VIEW'], // FYI: when we call <RecoilRoot> we initialize this with the value from the server
   uuid: '', // when we call <RecoilRoot> we initialize this with the value from the server
