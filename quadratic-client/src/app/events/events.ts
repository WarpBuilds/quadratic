import type { ErrorValidation } from '@/app/gridGL/cells/CellsSheet';
import type { EditingCell } from '@/app/gridGL/HTMLGrid/hoverCell/HoverCell';
import type { CursorMode } from '@/app/gridGL/HTMLGrid/inlineEditor/inlineEditorKeyboard';
import type {
  JsBordersSheet,
  JsCodeCell,
  JsCodeRun,
  JsHtmlOutput,
  JsOffset,
  JsRenderCell,
  JsRenderCodeCell,
  JsRenderFill,
  JsSheetFill,
  JsSheetPos,
  JsValidationWarning,
  SheetBounds,
  SheetInfo,
  Validation,
} from '@/app/quadratic-core-types';
import type { AIResearcherRequestArgs } from '@/app/ui/menus/AIResearcher/AIResearcherRequestHandler';
import type { CodeRun } from '@/app/web-workers/CodeRun';
import type { LanguageState } from '@/app/web-workers/languageTypes';
import type { MultiplayerState } from '@/app/web-workers/multiplayerWebWorker/multiplayerClientMessages';
import type { CellEdit, MultiplayerUser } from '@/app/web-workers/multiplayerWebWorker/multiplayerTypes';
import type {
  CoreClientImage,
  CoreClientImportProgress,
  CoreClientTransactionProgress,
  CoreClientTransactionStart,
} from '@/app/web-workers/quadraticCore/coreClientMessages';
import EventEmitter from 'eventemitter3';
import type { Point, Rectangle } from 'pixi.js';

interface EventTypes {
  needRefresh: (state: 'required' | 'recommended' | 'force') => void;

  search: (found?: JsSheetPos[], current?: number) => void;
  hoverCell: (cell?: JsRenderCodeCell | EditingCell | ErrorValidation) => void;
  hoverTooltip: (rect?: Rectangle, text?: string, subtext?: string) => void;

  zoom: (scale: number) => void;

  undoRedo: (undo: boolean, redo: boolean) => void;

  addSheet: (sheetInfo: SheetInfo, user: boolean) => void;
  deleteSheet: (sheetId: string, user: boolean) => void;
  sheetInfo: (sheetInfo: SheetInfo[]) => void;
  sheetInfoUpdate: (sheetInfo: SheetInfo) => void;
  changeSheet: (sheetId: string) => void;
  sheetBounds: (sheetBounds: SheetBounds) => void;

  setCursor: (selection?: string) => void;
  cursorPosition: () => void;
  generateThumbnail: () => void;
  changeInput: (input: boolean, initialValue?: string, cursorMode?: CursorMode) => void;
  headingSize: (width: number, height: number) => void;
  gridSettings: () => void;

  sheetOffsets: (sheetId: string, offsets: JsOffset[]) => void;
  sheetFills: (sheetId: string, fills: JsRenderFill[]) => void;
  sheetMetaFills: (sheetId: string, fills: JsSheetFill[]) => void;
  htmlOutput: (html: JsHtmlOutput[]) => void;
  htmlUpdate: (html: JsHtmlOutput) => void;
  bordersSheet: (sheetId: string, borders?: JsBordersSheet) => void;
  renderCells: (sheetId: string, renderCells: JsRenderCell[]) => void;
  renderCodeCells: (sheetId: string, codeCells: JsRenderCodeCell[]) => void;

  pythonInit: (version: string) => void;
  pythonState: (state: LanguageState, current?: CodeRun, awaitingExecution?: CodeRun[]) => void;

  javascriptInit: (version: string) => void;
  javascriptState: (state: LanguageState, current?: CodeRun, awaitingExecution?: CodeRun[]) => void;

  connectionState: (state: LanguageState, current?: CodeRun, awaitingExecution?: CodeRun[]) => void;

  aiResearcherState: (current: JsCodeRun[], awaitingExecution: JsCodeRun[]) => void;

  updateCodeCell: (options: {
    sheetId: string;
    x: number;
    y: number;
    codeCell?: JsCodeCell;
    renderCodeCell?: JsRenderCodeCell;
  }) => void;
  updateImage: (message: CoreClientImage) => void;

  importProgress: (message: CoreClientImportProgress) => void;
  transactionStart: (message: CoreClientTransactionStart) => void;
  transactionProgress: (message: CoreClientTransactionProgress) => void;

  multiplayerUpdate: (users: MultiplayerUser[]) => void;
  multiplayerChangeSheet: () => void;
  multiplayerCursor: () => void;
  multiplayerState: (state: MultiplayerState) => void;
  multiplayerCellEdit: (cellEdit: CellEdit, player: MultiplayerUser) => void;
  multiplayerFollow: () => void;
  multiplayerCodeRunning: (multiplayerUser: MultiplayerUser) => void;
  multiplayerSynced: () => void;

  resizeHeadingColumn: (sheetId: string, column: number) => void;
  resizeHeadingRow: (sheetId: string, row: number) => void;

  offlineTransactions: (transactions: number, operations: number) => void;
  offlineTransactionsApplied: (timestamps: number[]) => void;

  connector: (query: string) => void;
  connectorResponse: (buffer: ArrayBuffer) => void;

  codeEditor: () => void;
  cellMoving: (move: boolean) => void;

  insertCodeEditorText: (text: string) => void;

  sheetValidations: (sheetId: string, validations: Validation[]) => void;
  renderValidationWarnings: (
    sheetId: string,
    hashX: number | undefined,
    hashY: number | undefined,
    warnings: JsValidationWarning[]
  ) => void;

  // pointer down on the grid
  clickedToCell: (column: number, row: number, world: Point | true) => void;

  // dropdown button is pressed for dropdown Validation
  triggerCell: (column: number, row: number, forceOpen: boolean) => void;
  dropdownKeyboard: (key: 'ArrowDown' | 'ArrowUp' | 'Enter' | 'Escape') => void;

  // when validation changes state
  validation: (validation: string | boolean) => void;

  // context menu opens on a grid heading
  gridContextMenu: (world: Point, row: number | null, column: number | null) => void;

  suggestionDropdownKeyboard: (key: 'ArrowDown' | 'ArrowUp' | 'Enter' | 'Escape' | 'Tab') => void;

  // use this to set a drawing element to dirty
  viewportChanged: () => void;

  // use this only if you need to immediately get the viewport's value (ie, from React)
  viewportChangedReady: () => void;
  hashContentChanged: (sheetId: string, hashX: number, hashY: number) => void;

<<<<<<< HEAD
  requestAIResearcherResult: (args: AIResearcherRequestArgs) => void;
=======
  codeEditorCodeCell: (codeCell?: CodeCell) => void;

  aiAnalystInitialized: () => void;

  pixiAppSettingsInitialized: () => void;
>>>>>>> e7721e73
}

export const events = new EventEmitter<EventTypes>();<|MERGE_RESOLUTION|>--- conflicted
+++ resolved
@@ -141,15 +141,11 @@
   viewportChangedReady: () => void;
   hashContentChanged: (sheetId: string, hashX: number, hashY: number) => void;
 
-<<<<<<< HEAD
-  requestAIResearcherResult: (args: AIResearcherRequestArgs) => void;
-=======
-  codeEditorCodeCell: (codeCell?: CodeCell) => void;
-
   aiAnalystInitialized: () => void;
 
   pixiAppSettingsInitialized: () => void;
->>>>>>> e7721e73
+
+  requestAIResearcherResult: (args: AIResearcherRequestArgs) => void;
 }
 
 export const events = new EventEmitter<EventTypes>();