import { ErrorValidation } from '@/app/gridGL/cells/CellsSheet';
import { EditingCell } from '@/app/gridGL/HTMLGrid/hoverCell/HoverCell';
import { PanMode } from '@/app/gridGL/pixiApp/PixiAppSettings';
import { Coordinate, SheetPosTS } from '@/app/gridGL/types/size';
import {
  JsBordersSheet,
  JsCodeCell,
  JsHtmlOutput,
  JsRenderCell,
  JsRenderCodeCell,
  JsRenderFill,
  JsRowHeight,
  JsSheetFill,
  JsValidationWarning,
  Selection,
  SheetBounds,
  SheetInfo,
  Validation,
} from '@/app/quadratic-core-types';
import type { CodeRun } from '@/app/web-workers/CodeRun';
import { LanguageState } from '@/app/web-workers/languageTypes';
import { MultiplayerState } from '@/app/web-workers/multiplayerWebWorker/multiplayerClientMessages';
import { CellEdit, MultiplayerUser } from '@/app/web-workers/multiplayerWebWorker/multiplayerTypes';
import {
  CoreClientImage,
  CoreClientImportProgress,
  CoreClientTransactionProgress,
  CoreClientTransactionStart,
} from '@/app/web-workers/quadraticCore/coreClientMessages';
import EventEmitter from 'eventemitter3';
import { Point, Rectangle } from 'pixi.js';

interface EventTypes {
  needRefresh: (state: 'required' | 'recommended' | 'force') => void;

  search: (found?: SheetPosTS[], current?: number) => void;
  hoverCell: (cell?: JsRenderCodeCell | EditingCell | ErrorValidation) => void;
  hoverTooltip: (rect?: Rectangle, text?: string, subtext?: string) => void;

  zoom: (scale: number) => void;
  panMode: (pan: PanMode) => void;

  undoRedo: (undo: boolean, redo: boolean) => void;

  addSheet: (sheetInfo: SheetInfo, user: boolean) => void;
  deleteSheet: (sheetId: string, user: boolean) => void;
  sheetInfo: (sheetInfo: SheetInfo[]) => void;
  sheetInfoUpdate: (sheetInfo: SheetInfo) => void;
  changeSheet: (sheetId: string) => void;
  sheetBounds: (sheetBounds: SheetBounds) => void;

  setCursor: (cursor?: string, selection?: Selection) => void;
  cursorPosition: () => void;
  generateThumbnail: () => void;
  changeInput: (input: boolean, initialValue?: string) => void;
  headingSize: (width: number, height: number) => void;
  gridSettings: () => void;

  sheetOffsets: (sheetId: string, column: number | undefined, row: number | undefined, size: number) => void;
  sheetFills: (sheetId: string, fills: JsRenderFill[]) => void;
  sheetMetaFills: (sheetId: string, fills: JsSheetFill) => void;
  htmlOutput: (html: JsHtmlOutput[]) => void;
  htmlUpdate: (html: JsHtmlOutput) => void;
  bordersSheet: (sheetId: string, borders?: JsBordersSheet) => void;
  renderCells: (sheetId: string, renderCells: JsRenderCell[]) => void;
  renderCodeCells: (sheetId: string, codeCells: JsRenderCodeCell[]) => void;
  resizeRowHeights: (sheetId: string, rowHeights: JsRowHeight[]) => void;

  pythonInit: (version: string) => void;
  pythonState: (state: LanguageState, current?: CodeRun, awaitingExecution?: CodeRun[]) => void;
  javascriptInit: (version: string) => void;
  javascriptState: (state: LanguageState, current?: CodeRun, awaitingExecution?: CodeRun[]) => void;
  connectionState: (state: LanguageState, current?: CodeRun, awaitingExecution?: CodeRun[]) => void;

  updateCodeCell: (options: {
    sheetId: string;
    x: number;
    y: number;
    codeCell?: JsCodeCell;
    renderCodeCell?: JsRenderCodeCell;
  }) => void;
  updateImage: (message: CoreClientImage) => void;

  importProgress: (message: CoreClientImportProgress) => void;
  transactionStart: (message: CoreClientTransactionStart) => void;
  transactionProgress: (message: CoreClientTransactionProgress) => void;

  multiplayerUpdate: (users: MultiplayerUser[]) => void;
  multiplayerChangeSheet: () => void;
  multiplayerCursor: () => void;
  multiplayerState: (state: MultiplayerState) => void;
  multiplayerCellEdit: (cellEdit: CellEdit, player: MultiplayerUser) => void;
  multiplayerFollow: () => void;
  multiplayerCodeRunning: (multiplayerUser: MultiplayerUser) => void;
  multiplayerSynced: () => void;

  resizeHeadingColumn: (sheetId: string, column: number) => void;
  resizeHeadingRow: (sheetId: string, row: number) => void;

  offlineTransactions: (transactions: number, operations: number) => void;
  offlineTransactionsApplied: (timestamps: number[]) => void;

  connector: (query: string) => void;
  connectorResponse: (buffer: ArrayBuffer) => void;

  codeEditor: () => void;
  cellMoving: (move: boolean) => void;

  insertCodeEditorText: (text: string) => void;

  sheetValidations: (sheetId: string, validations: Validation[]) => void;
  renderValidationWarnings: (
    sheetId: string,
    hashX: number | undefined,
    hashY: number | undefined,
    warnings: JsValidationWarning[]
  ) => void;

  // pointer down on the grid
  clickedToCell: (column: number, row: number, world: Point | true) => void;

  // dropdown button is pressed for dropdown Validation
  triggerCell: (column: number, row: number, forceOpen: boolean) => void;
  dropdownKeyboard: (key: 'ArrowDown' | 'ArrowUp' | 'Enter' | 'Escape') => void;

  // when validation changes state
  validation: (validation: string | boolean) => void;

  // context menu opens on a grid heading
<<<<<<< HEAD
  gridContextMenu: (world: Point, column: number, row: number) => void;

  // ask AI to fix error in code cell
  askAICodeCell: (sheetId: string, pos: Coordinate) => void;
=======
  gridContextMenu: (world: Point, row?: number, column?: number) => void;
>>>>>>> b41c6d9b
}

export const events = new EventEmitter<EventTypes>();<|MERGE_RESOLUTION|>--- conflicted
+++ resolved
@@ -1,7 +1,7 @@
 import { ErrorValidation } from '@/app/gridGL/cells/CellsSheet';
 import { EditingCell } from '@/app/gridGL/HTMLGrid/hoverCell/HoverCell';
 import { PanMode } from '@/app/gridGL/pixiApp/PixiAppSettings';
-import { Coordinate, SheetPosTS } from '@/app/gridGL/types/size';
+import { SheetPosTS } from '@/app/gridGL/types/size';
 import {
   JsBordersSheet,
   JsCodeCell,
@@ -127,14 +127,7 @@
   validation: (validation: string | boolean) => void;
 
   // context menu opens on a grid heading
-<<<<<<< HEAD
-  gridContextMenu: (world: Point, column: number, row: number) => void;
-
-  // ask AI to fix error in code cell
-  askAICodeCell: (sheetId: string, pos: Coordinate) => void;
-=======
   gridContextMenu: (world: Point, row?: number, column?: number) => void;
->>>>>>> b41c6d9b
 }
 
 export const events = new EventEmitter<EventTypes>();