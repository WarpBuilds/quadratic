import { EditingCell } from '@/app/gridGL/HTMLGrid/hoverCell/HoverCell';
import { PanMode } from '@/app/gridGL/pixiApp/PixiAppSettings';
import { SheetPosTS } from '@/app/gridGL/types/size';
import {
  JsCodeCell,
  JsHtmlOutput,
  JsRenderBorders,
  JsRenderCodeCell,
  JsRenderFill,
  SheetBounds,
  SheetInfo,
} from '@/app/quadratic-core-types';
import { MultiplayerState } from '@/app/web-workers/multiplayerWebWorker/multiplayerClientMessages';
import { CellEdit, MultiplayerUser } from '@/app/web-workers/multiplayerWebWorker/multiplayerTypes';
import { CodeRun, PythonStateType } from '@/app/web-workers/pythonWebWorker/pythonClientMessages';
import {
  CoreClientImportProgress,
  CoreClientTransactionProgress,
  CoreClientTransactionStart,
} from '@/app/web-workers/quadraticCore/coreClientMessages';
import EventEmitter from 'eventemitter3';

interface EventTypes {
  needRefresh: (state: 'required' | 'recommended' | 'force') => void;

  search: (found?: SheetPosTS[], current?: number) => void;
  hoverCell: (cell?: JsRenderCodeCell | EditingCell) => void;

  zoom: (scale: number) => void;
  panMode: (pan: PanMode) => void;

  undoRedo: (undo: boolean, redo: boolean) => void;

  addSheet: (sheetInfo: SheetInfo, user: boolean) => void;
  deleteSheet: (sheetId: string, user: boolean) => void;
  sheetInfo: (sheetInfo: SheetInfo[]) => void;
  sheetInfoUpdate: (sheetInfo: SheetInfo) => void;
  changeSheet: () => void;
  sheetBounds: (sheetBounds: SheetBounds) => void;

  setCursor: (cursor: string) => void;
  cursorPosition: () => void;
  generateThumbnail: () => void;
  changeInput: (input: boolean, initialValue?: string) => void;
  headingSize: (width: number, height: number) => void;
  gridSettings: () => void;

  sheetOffsets: (sheetId: string, column: number | undefined, row: number | undefined, size: number) => void;
  sheetFills: (sheetId: string, fills: JsRenderFill[]) => void;
  htmlOutput: (html: JsHtmlOutput[]) => void;
  htmlUpdate: (html: JsHtmlOutput) => void;
  sheetBorders: (sheetId: string, borders: JsRenderBorders) => void;
  renderCodeCells: (sheetId: string, codeCells: JsRenderCodeCell[]) => void;

  pythonInit: (version: string) => void;
  pythonState: (state: PythonStateType, current?: CodeRun, awaitingExecution?: CodeRun[]) => void;
  updateCodeCell: (options: {
    sheetId: string;
    x: number;
    y: number;
    codeCell?: JsCodeCell;
    renderCodeCell?: JsRenderCodeCell;
  }) => void;

  importProgress: (message: CoreClientImportProgress) => void;
  transactionStart: (message: CoreClientTransactionStart) => void;
  transactionProgress: (message: CoreClientTransactionProgress) => void;

  multiplayerUpdate: (users: MultiplayerUser[]) => void;
  multiplayerChangeSheet: () => void;
  multiplayerCursor: () => void;
  multiplayerState: (state: MultiplayerState) => void;
  multiplayerCellEdit: (cellEdit: CellEdit, player: MultiplayerUser) => void;
  multiplayerFollow: () => void;
  multiplayerCodeRunning: (multiplayerUser: MultiplayerUser) => void;

  resizeHeadingColumn: (column: number) => void;

  offlineTransactions: (transactions: number, operations: number) => void;

<<<<<<< HEAD
  connector: (query: string) => void;
  connectorResponse: (buffer: ArrayBuffer) => void;
=======
  codeEditor: () => void;
  cellMoving: (move: boolean) => void;
>>>>>>> 3259c42b
}

export const events = new EventEmitter<EventTypes>();<|MERGE_RESOLUTION|>--- conflicted
+++ resolved
@@ -78,13 +78,11 @@
 
   offlineTransactions: (transactions: number, operations: number) => void;
 
-<<<<<<< HEAD
   connector: (query: string) => void;
   connectorResponse: (buffer: ArrayBuffer) => void;
-=======
+
   codeEditor: () => void;
   cellMoving: (move: boolean) => void;
->>>>>>> 3259c42b
 }
 
 export const events = new EventEmitter<EventTypes>();