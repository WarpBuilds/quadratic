import type { ContextMenuState } from '@/app/atoms/contextMenuAtom';
import type { ErrorValidation } from '@/app/gridGL/cells/CellsSheet';
import type { EditingCell } from '@/app/gridGL/HTMLGrid/hoverCell/HoverCell';
import type { CursorMode } from '@/app/gridGL/HTMLGrid/inlineEditor/inlineEditorKeyboard';
import type { ScrollBarsHandler } from '@/app/gridGL/HTMLGrid/scrollBars/ScrollBarsHandler';
import type {
  JsBordersSheet,
  JsCodeCell,
  JsHtmlOutput,
  JsOffset,
  JsRenderCell,
  JsRenderCodeCell,
  JsRenderFill,
  JsSheetFill,
  JsValidationWarning,
  SheetBounds,
  SheetInfo,
  Validation,
} from '@/app/quadratic-core-types';
import type { CodeCell } from '@/app/shared/types/codeCell';
import type { SheetPosTS } from '@/app/shared/types/size';
import type { CodeRun } from '@/app/web-workers/CodeRun';
import type { LanguageState } from '@/app/web-workers/languageTypes';
import type { MultiplayerState } from '@/app/web-workers/multiplayerWebWorker/multiplayerClientMessages';
import type { CellEdit, MultiplayerUser } from '@/app/web-workers/multiplayerWebWorker/multiplayerTypes';
import type {
  CoreClientImage,
  CoreClientImportProgress,
  CoreClientTransactionEnd,
  CoreClientTransactionProgress,
  CoreClientTransactionStart,
} from '@/app/web-workers/quadraticCore/coreClientMessages';
import EventEmitter from 'eventemitter3';
import type { Point, Rectangle } from 'pixi.js';

interface EventTypes {
  needRefresh: (state: 'required' | 'recommended' | 'force') => void;

  search: (found?: SheetPosTS[], current?: number) => void;
  hoverCell: (cell?: JsRenderCodeCell | EditingCell | ErrorValidation) => void;
  hoverTooltip: (rect?: Rectangle, text?: string, subtext?: string) => void;
  hoverTable: (table?: JsRenderCodeCell) => void;

  zoom: (scale: number) => void;

  undoRedo: (undo: boolean, redo: boolean) => void;

  addSheet: (sheetInfo: SheetInfo, user: boolean) => void;
  deleteSheet: (sheetId: string, user: boolean) => void;
  sheetInfo: (sheetInfo: SheetInfo[]) => void;
  sheetInfoUpdate: (sheetInfo: SheetInfo) => void;
  changeSheet: (sheetId: string) => void;
  sheetBounds: (sheetBounds: SheetBounds) => void;

  setCursor: (selection?: string) => void;
  cursorPosition: () => void;
  generateThumbnail: () => void;
  changeInput: (input: boolean, initialValue?: string, cursorMode?: CursorMode) => void;
  headingSize: (width: number, height: number) => void;
  gridSettings: () => void;

  sheetOffsets: (sheetId: string, offsets: JsOffset[]) => void;
  sheetFills: (sheetId: string, fills: JsRenderFill[]) => void;
  sheetMetaFills: (sheetId: string, fills: JsSheetFill[]) => void;
  htmlOutput: (html: JsHtmlOutput[]) => void;
  htmlUpdate: (html: JsHtmlOutput) => void;
  bordersSheet: (sheetId: string, borders?: JsBordersSheet) => void;
  renderCells: (sheetId: string, renderCells: JsRenderCell[]) => void;
  renderCodeCells: (sheetId: string, codeCells: JsRenderCodeCell[]) => void;

  pythonInit: (version: string) => void;
  pythonState: (state: LanguageState, current?: CodeRun, awaitingExecution?: CodeRun[]) => void;
  javascriptInit: (version: string) => void;
  javascriptState: (state: LanguageState, current?: CodeRun, awaitingExecution?: CodeRun[]) => void;
  connectionState: (state: LanguageState, current?: CodeRun, awaitingExecution?: CodeRun[]) => void;

  updateCodeCell: (options: {
    sheetId: string;
    x: number;
    y: number;
    codeCell?: JsCodeCell;
    renderCodeCell?: JsRenderCodeCell;
  }) => void;
  updateImage: (message: CoreClientImage) => void;

  importProgress: (message: CoreClientImportProgress) => void;

  transactionStart: (message: CoreClientTransactionStart) => void;
  transactionProgress: (message: CoreClientTransactionProgress) => void;
  transactionEnd: (message: CoreClientTransactionEnd) => void;

  multiplayerUpdate: (users: MultiplayerUser[]) => void;
  multiplayerChangeSheet: () => void;
  multiplayerCursor: () => void;
  multiplayerState: (state: MultiplayerState) => void;
  multiplayerCellEdit: (cellEdit: CellEdit, player: MultiplayerUser) => void;
  multiplayerFollow: () => void;
  multiplayerCodeRunning: (multiplayerUser: MultiplayerUser) => void;
  multiplayerSynced: () => void;

  resizeHeadingColumn: (sheetId: string, column: number) => void;
  resizeHeadingRow: (sheetId: string, row: number) => void;

  offlineTransactions: (transactions: number, operations: number) => void;
  offlineTransactionsApplied: (timestamps: number[]) => void;

  connector: (query: string) => void;
  connectorResponse: (buffer: ArrayBuffer) => void;

  codeEditor: () => void;
  cellMoving: (move: boolean) => void;

  insertCodeEditorText: (text: string) => void;

  sheetValidations: (sheetId: string, validations: Validation[]) => void;
  renderValidationWarnings: (
    sheetId: string,
    hashX: number | undefined,
    hashY: number | undefined,
    warnings: JsValidationWarning[]
  ) => void;

  // pointer down on the grid
  clickedToCell: (column: number, row: number, world: Point | true) => void;

  // dropdown button is pressed for dropdown Validation
  triggerCell: (column: number, row: number, forceOpen: boolean) => void;
  dropdownKeyboard: (key: 'ArrowDown' | 'ArrowUp' | 'Enter' | 'Escape') => void;

  // when validation changes state
  validation: (validation: string | boolean) => void;

  // trigger a context menu
  contextMenu: (options: ContextMenuState) => void;

  suggestionDropdownKeyboard: (key: 'ArrowDown' | 'ArrowUp' | 'Enter' | 'Escape' | 'Tab') => void;

  // use this to set a drawing element to dirty
  viewportChanged: () => void;

  // use this only if you need to immediately get the viewport's value (ie, from React)
  viewportChangedReady: () => void;
  hashContentChanged: (sheetId: string, hashX: number, hashY: number) => void;

  recentFiles: (url: string, name: string, loaded: boolean) => void;
  codeEditorCodeCell: (codeCell?: CodeCell) => void;

  a1Context: (context: string) => void;
  a1ContextUpdated: () => void;

  aiAnalystInitialized: () => void;
  pixiAppSettingsInitialized: () => void;

  gridLinesDirty: () => void;

  coreError: (from: string, error: Error | unknown) => void;

<<<<<<< HEAD
  scrollBarsHandler: (scrollBarsHandler: ScrollBarsHandler) => void;
  scrollBar: (state: 'horizontal' | 'vertical' | undefined) => void;
=======
  bitmapFontsLoaded: () => void;
>>>>>>> 103f759c
}

export const events = new EventEmitter<EventTypes>();<|MERGE_RESOLUTION|>--- conflicted
+++ resolved
@@ -155,12 +155,10 @@
 
   coreError: (from: string, error: Error | unknown) => void;
 
-<<<<<<< HEAD
   scrollBarsHandler: (scrollBarsHandler: ScrollBarsHandler) => void;
   scrollBar: (state: 'horizontal' | 'vertical' | undefined) => void;
-=======
+
   bitmapFontsLoaded: () => void;
->>>>>>> 103f759c
 }
 
 export const events = new EventEmitter<EventTypes>();