--- conflicted
+++ resolved
@@ -49,12 +49,8 @@
     }));
     setCodeEditorState({
       ...codeEditorState,
-<<<<<<< HEAD
       modifiedEditorContent: undefined,
-      location: {
-=======
       codeCell: {
->>>>>>> 9ccb5fba
         sheetId: sheets.current,
         pos: { x, y },
         language: codeEditorState.codeCell.language,
