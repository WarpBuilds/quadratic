--- conflicted
+++ resolved
@@ -51,11 +51,8 @@
     }));
     setCodeEditorState({
       ...codeEditorState,
-<<<<<<< HEAD
       modifiedEditorContent: undefined,
-=======
       initialCode: '',
->>>>>>> 97d9f166
       codeCell: {
         sheetId: sheets.current,
         pos: { x, y },
