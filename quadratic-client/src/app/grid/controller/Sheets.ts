--- conflicted
+++ resolved
@@ -1,15 +1,9 @@
 import { events } from '@/app/events/events';
 import { Sheet } from '@/app/grid/sheet/Sheet';
-<<<<<<< HEAD
-import { ColumnRowCursor, SheetCursorSave } from '@/app/grid/sheet/SheetCursor';
 import { intersects } from '@/app/gridGL/helpers/intersects';
 import { pixiApp } from '@/app/gridGL/pixiApp/PixiApp';
-import { JsOffset, Rect, Selection, SheetInfo, SheetRect } from '@/app/quadratic-core-types';
-=======
-import { pixiApp } from '@/app/gridGL/pixiApp/PixiApp';
-import { JsRowHeight, SheetInfo } from '@/app/quadratic-core-types';
+import { JsOffset, Rect, SheetInfo, SheetRect } from '@/app/quadratic-core-types';
 import { Selection } from '@/app/quadratic-rust-client/quadratic_rust_client';
->>>>>>> 29aebe29
 import { quadraticCore } from '@/app/web-workers/quadraticCore/quadraticCore';
 
 class Sheets {
@@ -326,31 +320,8 @@
     sheets.sheet.cursor.loadFromSelection(selection);
   }
 
-<<<<<<< HEAD
-    // assign the multi cursor
-    const multiCursor = selection.rects?.map((rect) => rectToRectangle(rect)) ?? null;
-    let columnRow: ColumnRowCursor | null = null;
-    if (selection.all) {
-      columnRow = { all: true };
-    } else {
-      if (selection.rows || selection.columns) {
-        columnRow = {
-          rows: selection.rows?.map((row) => Number(row)),
-          columns: selection.columns?.map((column) => Number(column)),
-        };
-      }
-    }
-    this.sheet.cursor.changePosition({
-      keyboardMovePosition: pos,
-      cursorPosition: pos,
-      multiCursor,
-      columnRow,
-      ensureVisible,
-    });
-=======
   getRustSelection(): string {
     return this.sheet.cursor.save();
->>>>>>> 29aebe29
   }
 
   getVisibleRect(): Rect {
