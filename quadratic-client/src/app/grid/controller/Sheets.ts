--- conflicted
+++ resolved
@@ -1,12 +1,8 @@
 import { events } from '@/app/events/events';
-<<<<<<< HEAD
-import { JsOffset, Selection, SheetInfo } from '@/app/quadratic-core-types';
-=======
 import { Sheet } from '@/app/grid/sheet/Sheet';
 import { SheetCursorSave } from '@/app/grid/sheet/SheetCursor';
 import { pixiApp } from '@/app/gridGL/pixiApp/PixiApp';
-import { JsRowHeight, Selection, SheetInfo } from '@/app/quadratic-core-types';
->>>>>>> 3d5efcc7
+import { JsOffset, Selection, SheetInfo } from '@/app/quadratic-core-types';
 import { quadraticCore } from '@/app/web-workers/quadraticCore/quadraticCore';
 import { Rectangle } from 'pixi.js';
 
