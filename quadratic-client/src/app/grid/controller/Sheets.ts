--- conflicted
+++ resolved
@@ -1,11 +1,7 @@
 import { events } from '@/app/events/events';
 import { Sheet } from '@/app/grid/sheet/Sheet';
-<<<<<<< HEAD
 import { ColumnRowCursor, SheetCursorSave } from '@/app/grid/sheet/SheetCursor';
-=======
-import { SheetCursorSave } from '@/app/grid/sheet/SheetCursor';
 import { intersects } from '@/app/gridGL/helpers/intersects';
->>>>>>> e3dad469
 import { pixiApp } from '@/app/gridGL/pixiApp/PixiApp';
 import { JsOffset, Rect, Selection, SheetInfo, SheetRect } from '@/app/quadratic-core-types';
 import { quadraticCore } from '@/app/web-workers/quadraticCore/quadraticCore';
@@ -274,11 +270,11 @@
   }
 
   userAddSheet() {
-    quadraticCore.addSheet(sheets.getCursorPosition());
+    quadraticCore.addSheet(this.getCursorPosition());
   }
 
   duplicate() {
-    quadraticCore.duplicateSheet(this.current, sheets.getCursorPosition());
+    quadraticCore.duplicateSheet(this.current, this.getCursorPosition());
   }
 
   userDeleteSheet(id: string) {
@@ -329,7 +325,6 @@
     return this.sheet.cursor.getRustSelection();
   }
 
-<<<<<<< HEAD
   getRustSelectionStringified(): string {
     return JSON.stringify(this.getRustSelection(), bigIntReplacer);
   }
@@ -337,7 +332,7 @@
   // Gets a stringified sheet name to id map for Rust's A1 functions
   getRustSheetMap(): string {
     const sheetMap: Record<string, { id: string }> = {};
-    sheets.forEach((sheet) => (sheetMap[sheet.name] = { id: sheet.id }));
+    this.sheets.forEach((sheet) => (sheetMap[sheet.name] = { id: sheet.id }));
     return JSON.stringify(sheetMap);
   }
 
@@ -366,14 +361,15 @@
         };
       }
     }
-    sheets.sheet.cursor.changePosition({
+    this.sheet.cursor.changePosition({
       keyboardMovePosition: pos,
       cursorPosition: pos,
       multiCursor,
       columnRow,
       ensureVisible,
     });
-=======
+  }
+
   getVisibleRect(): Rect {
     const { left, top, right, bottom } = pixiApp.viewport.getVisibleBounds();
     const scale = pixiApp.viewport.scale.x;
@@ -408,7 +404,6 @@
       ...visibleRect,
     };
     return visibleSheetRect;
->>>>>>> e3dad469
   }
 }
 
