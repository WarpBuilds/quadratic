--- conflicted
+++ resolved
@@ -280,46 +280,28 @@
         one_dimensional: boolean;
         two_dimensional: boolean;
       };
-<<<<<<< HEAD
       error: string | null;
     };
     if (results.error) {
       throw new Error(results.error);
     }
+
     const cells = convertNullToUndefined(results.values.cells);
 
+    // parse dates
     cells.forEach((row) => {
       row.forEach((cell, i) => {
         if (typeof cell === 'string' && cell.startsWith('___date___')) {
           row[i] = new Date(parseInt(cell.substring('___date___'.length)));
         }
-=======
-      const cells = convertNullToUndefined(results.cells);
-
-      // parse dates
-      cells.forEach((row) => {
-        row.forEach((cell, i) => {
-          if (typeof cell === 'string' && cell.startsWith('___date___')) {
-            row[i] = new Date(parseInt(cell.substring('___date___'.length)));
-          }
-        });
->>>>>>> 1d6334c0
       });
     });
 
-<<<<<<< HEAD
     // always return a single cell as a single value--even in cases where the
     // selection may change.
-    if (cells.length === 1 && cells[0].length === 1) {
+    if (cells.length === 1 && cells[0].length === 1 && !results.values.one_dimensional) {
       return cells[0][0];
     }
-=======
-      // always return a single cell as a single value--even in cases where the
-      // selection may change.
-      if (cells.length === 1 && cells[0].length === 1 && !results.one_dimensional) {
-        return cells[0][0];
-      }
->>>>>>> 1d6334c0
 
     // Convert to two dimensional if a single row or column and not
     // two-dimensional set. Two dimensional is set when there is an unbounded
