<<<<<<< HEAD
import { JsSheetPos } from '@/app/quadratic-core-types';
=======
import type { SheetPosTS } from '@/app/gridGL/types/size';
>>>>>>> 8e4ef72f

export interface CodeRun {
  transactionId: string;
  sheetPos: JsSheetPos;
  code: string;
}<|MERGE_RESOLUTION|>--- conflicted
+++ resolved
@@ -1,8 +1,4 @@
-<<<<<<< HEAD
-import { JsSheetPos } from '@/app/quadratic-core-types';
-=======
-import type { SheetPosTS } from '@/app/gridGL/types/size';
->>>>>>> 8e4ef72f
+import type { JsSheetPos } from '@/app/quadratic-core-types';
 
 export interface CodeRun {
   transactionId: string;
