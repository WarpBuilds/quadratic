import { hasPermissionToEditFile } from '@/app/actions';
import { debugShowMultiplayer, debugWebWorkersMessages } from '@/app/debugFlags';
import { events } from '@/app/events/events';
import { sheets } from '@/app/grid/controller/Sheets';
import { MULTIPLAYER_COLORS, MULTIPLAYER_COLORS_TINT } from '@/app/gridGL/HTMLGrid/multiplayerCursor/multiplayerColors';
import { pixiApp } from '@/app/gridGL/pixiApp/PixiApp';
import { pixiAppSettings } from '@/app/gridGL/pixiApp/PixiAppSettings';
<<<<<<< HEAD
import type { JsSheetPos } from '@/app/quadratic-core-types';
=======
import type { SheetPosTS } from '@/app/gridGL/types/size';
>>>>>>> 8e4ef72f
import { JsSelection } from '@/app/quadratic-rust-client/quadratic_rust_client';
import type { CodeRun } from '@/app/web-workers/CodeRun';
import type { LanguageState } from '@/app/web-workers/languageTypes';
import type {
  ClientMultiplayerMessage,
  MultiplayerClientMessage,
  MultiplayerClientUserUpdate,
  MultiplayerState,
} from '@/app/web-workers/multiplayerWebWorker/multiplayerClientMessages';
import type { MultiplayerUser, ReceiveRoom } from '@/app/web-workers/multiplayerWebWorker/multiplayerTypes';
import { quadraticCore } from '@/app/web-workers/quadraticCore/quadraticCore';
<<<<<<< HEAD
import { type User, authClient, parseDomain } from '@/auth/auth';
=======
import type { User } from '@/auth/auth';
import { authClient } from '@/auth/auth';
import { parseDomain } from '@/auth/auth.helper';
>>>>>>> 8e4ef72f
import { displayName } from '@/shared/utils/userUtil';
import * as Sentry from '@sentry/react';
import { v4 as uuid } from 'uuid';
import updateAlertVersion from '../../../../../updateAlertVersion.json';

export class Multiplayer {
  private worker?: Worker;

  state: MultiplayerState = 'startup';
  sessionId: string;

  private anonymous?: boolean;
  private fileId?: string;
  private jwt?: string | void;

  private codeRunning?: JsSheetPos[];
  private lastMouseMove: { x: number; y: number } | undefined;

  brokenConnection = false;

  // server-assigned index of current user
  index?: number;
  colorString?: string;

  // users currently logged in to the room
  users: Map<string, MultiplayerUser> = new Map();

  constructor() {
    this.sessionId = uuid();

    // this is only a partial solution mostly for desktop
    // see https://www.igvita.com/2015/11/20/dont-lose-user-and-app-state-use-page-visibility/ for a further discussion
    const alertUser = (e: BeforeUnloadEvent) => {
      if (
        this.state === 'syncing' &&
        !this.brokenConnection &&
        hasPermissionToEditFile(pixiAppSettings.editorInteractionState.permissions)
      ) {
        e.preventDefault();
      }
    };
    window.addEventListener('beforeunload', alertUser);
    window.addEventListener('online', () => this.sendOnline());
    window.addEventListener('offline', () => this.sendOffline());
    events.on('changeSheet', this.sendChangeSheet);
    events.on('pythonState', this.pythonState);
    events.on('multiplayerState', (state: MultiplayerState) => {
      this.state = state;
    });
  }

  initWorker() {
    this.worker = new Worker(new URL('./worker/multiplayer.worker.ts', import.meta.url), { type: 'module' });
    this.worker.onmessage = this.handleMessage;
    this.worker.onerror = (e) => {
      console.warn(`[multiplayer.worker] error: ${e.message}`);
      Sentry.captureException({
        message: 'Error for multiplayer.worker',
        level: 'error',
        extra: {
          error: e.message,
        },
      });
    };
  }

  private pythonState = (_state: LanguageState, current?: CodeRun, awaitingExecution?: CodeRun[]) => {
    const codeRunning: JsSheetPos[] = [];
    if (current) {
      codeRunning.push(current.sheetPos);
    }
    if (awaitingExecution?.length) {
      codeRunning.push(...awaitingExecution.map((cell) => cell.sheetPos));
    }
    if (this.codeRunning) this.sendCodeRunning(codeRunning);
  };

  private handleMessage = async (e: MessageEvent<MultiplayerClientMessage>) => {
    if (debugWebWorkersMessages) console.log(`[Multiplayer] message: ${e.data.type}`);

    switch (e.data.type) {
      case 'multiplayerClientState':
        this.state = e.data.state;
        if (this.state === 'no internet' || this.state === 'waiting to reconnect') {
          this.clearAllUsers();
          this.brokenConnection = true;
        } else if (this.state === 'connected') {
          this.brokenConnection = false;
        }
        events.emit('multiplayerState', this.state);
        break;

      case 'multiplayerClientUserUpdate':
        this.receiveUserUpdate(e.data);
        break;

      case 'multiplayerClientUsersInRoom':
        this.receiveUsersInRoom(e.data.room);
        break;

      case 'multiplayerClientReload':
        events.emit('needRefresh', 'force');
        break;

      case 'multiplayerClientRefreshJwt':
        await this.addJwtCookie(true);
        this.send({ type: 'clientMultiplayerRefreshJwt', id: e.data.id });
        break;

      default:
        console.warn('Unhandled message type', e.data);
    }
  };

  private send(message: ClientMultiplayerMessage, port?: MessagePort) {
    if (!this.worker) {
      throw new Error('Expected Worker to be initialized in multiplayer.send');
    }
    if (port) {
      this.worker.postMessage(message, [port]);
    } else {
      this.worker.postMessage(message);
    }
  }

  private async getJwt() {
    this.jwt = await authClient.getTokenOrRedirect();
  }

  private async addJwtCookie(force: boolean = false) {
    if (force || !this.jwt) {
      await this.getJwt();

      if (this.jwt) {
        let domain = parseDomain(window.location.host);
        document.cookie = `jwt=${this.jwt}; path=/; domain=${domain};`;
      }
    }
  }

  async init(fileId: string, user: User, anonymous: boolean) {
    if (this.state === 'connected' || this.state === 'syncing') return;

    // channel for communication between the quadraticCore and the multiplayer web worker
    const channel = new MessageChannel();

    this.fileId = fileId;
    this.anonymous = anonymous;
    if (!this.anonymous) {
      await this.addJwtCookie();
    }
    this.send(
      {
        type: 'clientMultiplayerInit',
        fileId,
        user,
        anonymous,
        sessionId: this.sessionId,
        sheetId: sheets.sheet.id,
        selection: sheets.getMultiplayerSelection(),
        cellEdit: {
          text: '',
          cursor: 0,
          active: false,
          code_editor: false,
          inline_code_editor: false,
        },
        viewport: pixiApp.saveMultiplayerViewport(),
        codeRunning: JSON.stringify(this.codeRunning),
        follow: pixiAppSettings.editorInteractionState.follow,
      },
      channel.port1
    );
    quadraticCore.initMultiplayer(channel.port2);
  }

  // used to pre-populate useMultiplayerUsers.tsx
  getUsers(): MultiplayerUser[] {
    return Array.from(this.users.values());
  }

  // whether a multiplayer user is already editing a cell
  cellIsBeingEdited(x: number, y: number, sheetId: string): { codeEditor: boolean; user: string } | undefined {
    for (const player of this.users.values()) {
      if (player.sheet_id === sheetId && player.cell_edit.active && player.parsedSelection) {
        const cursor = player.parsedSelection.getCursor();
        if (cursor.x === x && cursor.y === y) {
          const user = displayName(player, false);
          return { codeEditor: player.cell_edit.code_editor, user };
        }
      }
    }
  }

  sendMouseMove(x?: number, y?: number) {
    if (this.lastMouseMove === undefined && x === undefined) return;
    if (this.lastMouseMove && this.lastMouseMove.x === x && this.lastMouseMove.y === y) return;
    this.lastMouseMove = x === undefined || y === undefined ? undefined : { x, y };
    const visible = x !== undefined && y !== undefined;
    this.send({ type: 'clientMultiplayerMouseMove', x, y, visible });
  }

  async sendSelection(selection: string) {
    this.send({ type: 'clientMultiplayerSelection', selection });
  }

  private sendChangeSheet = () => {
    this.send({ type: 'clientMultiplayerSheet', sheetId: sheets.sheet.id });
  };

  private sendOnline = () => {
    this.send({ type: 'clientMultiplayerOnline' });
  };

  private sendOffline = () => {
    this.send({ type: 'clientMultiplayerOffline' });
  };

  sendCellEdit(options: {
    text: string;
    cursor: number;
    codeEditor: boolean;
    inlineCodeEditor: boolean;
    bold?: boolean;
    italic?: boolean;
    underline?: boolean;
    strikeThrough?: boolean;
  }) {
    const { text, cursor, codeEditor, inlineCodeEditor, bold, italic, underline, strikeThrough } = options;
    this.send({
      type: 'clientMultiplayerCellEdit',
      cellEdit: {
        text,
        cursor,
        active: true,
        code_editor: codeEditor,
        inline_code_editor: inlineCodeEditor,
        bold,
        italic,
        underline,
        strikeThrough,
      },
    });
  }

  sendEndCellEdit() {
    this.send({ type: 'clientMultiplayerCellEdit' });
  }

  sendViewport(viewport: string) {
    this.send({ type: 'clientMultiplayerViewport', viewport });
  }

  sendCodeRunning(sheetPos: JsSheetPos[]) {
    this.send({ type: 'clientMultiplayerCodeRunning', sheetPos: JSON.stringify(sheetPos) });
  }

  sendFollow(follow: string) {
    this.send({ type: 'clientMultiplayerFollow', follow });
  }

  private clearAllUsers() {
    if (debugShowMultiplayer) console.log('[Multiplayer] Clearing all users.');
    this.users.clear();
    pixiApp.multiplayerCursor.dirty = true;
    events.emit('multiplayerUpdate', this.getUsers());
    events.emit('multiplayerChangeSheet');
    events.emit('multiplayerCursor');
  }

  private receiveUserUpdate(userUpdate: MultiplayerClientUserUpdate) {
    const player = this.users.get(userUpdate.sessionId);

    // it's possible we get the UserUpdate before the EnterRoom response. No big deal if we do.
    if (!player) return;

    if (userUpdate.fileId !== this.fileId) {
      throw new Error("Expected file_id to match room before receiving a message of type 'MouseMove'");
    }
    const update = userUpdate.userUpdate;
    if (update.x !== null && update.y !== null) {
      player.x = update.x;
      player.y = update.y;
      if (player.sheet_id === sheets.sheet.id) {
        events.emit('multiplayerCursor');
      }
    }

    if (update.visible !== undefined) {
      player.visible = update.visible;
    }

    if (update.sheet_id) {
      if (player.sheet_id !== update.sheet_id) {
        player.sheet_id = update.sheet_id;
        events.emit('multiplayerChangeSheet');
        if (player.sheet_id === sheets.sheet.id) {
          pixiApp.multiplayerCursor.dirty = true;
          events.emit('multiplayerCursor');
        }
      }
    }

    if (update.selection) {
      player.selection = update.selection;
      player.parsedSelection = new JsSelection(player.sheet_id);
      if (player.selection) {
        player.parsedSelection.load(player.selection);
      }
      if (player.sheet_id === sheets.sheet.id) {
        pixiApp.multiplayerCursor.dirty = true;
      }
    }

    if (update.cell_edit) {
      player.cell_edit = update.cell_edit;
      if (!update.cell_edit.code_editor) {
        if (player.parsedSelection) {
          // hide the label if the player is editing the cell
          const cursor = player.parsedSelection.getCursor();
          pixiApp.cellsSheets.showLabel(cursor.x, cursor.y, player.sheet_id, !player.cell_edit.active);
        }
        events.emit('multiplayerCellEdit', update.cell_edit, player);
      }
      pixiApp.multiplayerCursor.dirty = true;
    }

    if (update.viewport) {
      player.viewport = update.viewport;
      if (pixiAppSettings.editorInteractionState.follow === player.session_id) {
        pixiApp.viewport.loadMultiplayerViewport(JSON.parse(player.viewport));
      }
    }

    if (update.code_running) {
      player.code_running = update.code_running;
      player.parsedCodeRunning = JSON.parse(update.code_running);

      // trigger changes in CodeRunning.tsx
      events.emit('multiplayerCodeRunning', player);
    }

    if (update.follow !== null) {
      player.follow = update.follow;
      events.emit('multiplayerFollow');
    }
  }

  // updates the React hook to populate the Avatar list
  private receiveUsersInRoom(room: ReceiveRoom) {
    if (room.min_version.requiredVersion > updateAlertVersion.requiredVersion) {
      events.emit('needRefresh', 'required');
    } else if (room.min_version.recommendedVersion > updateAlertVersion.recommendedVersion) {
      events.emit('needRefresh', 'recommended');
    }
    const remaining = new Set(this.users.keys());
    for (const user of room.users) {
      if (user.session_id === this.sessionId) {
        this.index = user.index;
        this.colorString = MULTIPLAYER_COLORS[user.index % MULTIPLAYER_COLORS.length];
      } else {
        let player = this.users.get(user.session_id);
        const parsedSelection = new JsSelection(user.sheet_id);
        if (user.selection) {
          parsedSelection.load(user.selection);
        }
        if (player) {
          player.first_name = user.first_name;
          player.last_name = user.last_name;
          player.image = user.image;
          player.sheet_id = user.sheet_id;
          player.selection = user.selection;
          player.parsedSelection = parsedSelection;
          remaining.delete(user.session_id);
          if (debugShowMultiplayer) console.log(`[Multiplayer] Updated player ${user.first_name}.`);
        } else {
          player = {
            session_id: user.session_id,
            file_id: user.file_id,
            user_id: user.user_id,
            first_name: user.first_name,
            last_name: user.last_name,
            email: user.email,
            image: user.image,
            sheet_id: user.sheet_id,
            selection: user.selection,
            parsedSelection,
            cell_edit: user.cell_edit,
            x: 0,
            y: 0,
            color: MULTIPLAYER_COLORS_TINT[user.index % MULTIPLAYER_COLORS_TINT.length],
            colorString: MULTIPLAYER_COLORS[user.index % MULTIPLAYER_COLORS.length],
            visible: false,
            index: user.index,
            viewport: user.viewport,
            code_running: user.code_running,
            parsedCodeRunning: user.code_running ? JSON.parse(user.code_running) : [],
            follow: user.follow,
          };
          this.users.set(user.session_id, player);
          if (debugShowMultiplayer) console.log(`[Multiplayer] Player ${user.first_name} entered room.`);
        }
      }
    }
    remaining.forEach((sessionId) => {
      if (debugShowMultiplayer) console.log(`[Multiplayer] Player ${this.users.get(sessionId)?.first_name} left room.`);
      this.users.delete(sessionId);
    });
    events.emit('multiplayerUpdate', this.getUsers());
    pixiApp.multiplayerCursor.dirty = true;
  }
}

export const multiplayer = new Multiplayer();<|MERGE_RESOLUTION|>--- conflicted
+++ resolved
@@ -5,11 +5,7 @@
 import { MULTIPLAYER_COLORS, MULTIPLAYER_COLORS_TINT } from '@/app/gridGL/HTMLGrid/multiplayerCursor/multiplayerColors';
 import { pixiApp } from '@/app/gridGL/pixiApp/PixiApp';
 import { pixiAppSettings } from '@/app/gridGL/pixiApp/PixiAppSettings';
-<<<<<<< HEAD
 import type { JsSheetPos } from '@/app/quadratic-core-types';
-=======
-import type { SheetPosTS } from '@/app/gridGL/types/size';
->>>>>>> 8e4ef72f
 import { JsSelection } from '@/app/quadratic-rust-client/quadratic_rust_client';
 import type { CodeRun } from '@/app/web-workers/CodeRun';
 import type { LanguageState } from '@/app/web-workers/languageTypes';
@@ -21,13 +17,8 @@
 } from '@/app/web-workers/multiplayerWebWorker/multiplayerClientMessages';
 import type { MultiplayerUser, ReceiveRoom } from '@/app/web-workers/multiplayerWebWorker/multiplayerTypes';
 import { quadraticCore } from '@/app/web-workers/quadraticCore/quadraticCore';
-<<<<<<< HEAD
-import { type User, authClient, parseDomain } from '@/auth/auth';
-=======
-import type { User } from '@/auth/auth';
-import { authClient } from '@/auth/auth';
+import { type User, authClient } from '@/auth/auth';
 import { parseDomain } from '@/auth/auth.helper';
->>>>>>> 8e4ef72f
 import { displayName } from '@/shared/utils/userUtil';
 import * as Sentry from '@sentry/react';
 import { v4 as uuid } from 'uuid';
