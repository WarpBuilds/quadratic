/**
 * Interface between the core webworker and quadratic-core (Rust)
 *
 * This is a singleton where one instance exists for the web worker and can be
 * directly accessed by its siblings.
 */

import { debugWebWorkers } from '@/app/debugFlags';
import { readFileAsArrayBuffer } from '@/app/helpers/files';
import {
  CellAlign,
  CellFormatSummary,
  CodeCellLanguage,
  Format,
  JsCodeCell,
  JsCodeResult,
  JsGetCellResponse,
  JsRenderCell,
  MinMax,
  SearchOptions,
  Selection,
  SheetPos,
  SummarizeSelectionResult,
} from '@/app/quadratic-core-types';
import initCore, { GridController } from '@/app/quadratic-core/quadratic_core';
import { MultiplayerCoreReceiveTransaction } from '@/app/web-workers/multiplayerWebWorker/multiplayerCoreMessages';
import * as Sentry from '@sentry/react';
import {
  ClientCoreFindNextColumn,
  ClientCoreFindNextRow,
  ClientCoreImportExcel,
  ClientCoreLoad,
  ClientCoreMoveCells,
  ClientCoreSummarizeSelection,
} from '../coreClientMessages';
import { coreClient } from './coreClient';
import { coreRender } from './coreRender';
import { offline } from './offline';
import { numbersToRect, pointsToRect, posToPos, posToRect } from './rustConversions';

// Used to coerce bigints to numbers for JSON.stringify; see
// https://github.com/GoogleChromeLabs/jsbi/issues/30#issuecomment-2064279949.
const bigIntReplacer = (_key: string, value: any): any => {
  return typeof value === 'bigint' ? Number(value) : value;
};

class Core {
  gridController?: GridController;

  // priority queue for client/render requests (client is always first)
  private clientQueue: Function[] = [];
  private renderQueue: Function[] = [];

  private async loadGridFile(file: string): Promise<string> {
    const res = await fetch(file);
    return await res.text();
  }

  constructor() {
    this.next();
  }

  private next = () => {
    if (this.clientQueue.length) {
      this.clientQueue.shift()?.();
    } else if (this.renderQueue.length) {
      this.renderQueue.shift()?.();
    }
    setTimeout(this.next, 0);
  };

  // Creates a Grid form a file. Initializes bother coreClient and coreRender w/metadata.
  async loadFile(message: ClientCoreLoad, renderPort: MessagePort): Promise<{ version: string } | { error: string }> {
    coreRender.init(renderPort);
    const results = await Promise.all([this.loadGridFile(message.url), initCore()]);
    try {
      this.gridController = GridController.newFromFile(results[0], message.sequenceNumber, true);
    } catch (e) {
      console.error('Error loading grid file:', e);
      Sentry.captureException(e);
      return { error: 'Unable to load file' };
    }
    if (debugWebWorkers) console.log('[core] GridController loaded');
    return { version: this.gridController.getVersion() };
  }

  getSheetName(sheetId: string): Promise<string> {
    return new Promise((resolve) => {
      this.clientQueue.push(() => {
        if (!this.gridController) throw new Error('Expected gridController to be defined in Core.getSheetName');
        resolve(this.gridController.getSheetName(sheetId));
      });
    });
  }

  getSheetOrder(sheetId: string): Promise<string> {
    return new Promise((resolve) => {
      this.clientQueue.push(() => {
        if (!this.gridController) throw new Error('Expected gridController to be defined in Core.getSheetOrder');
        resolve(this.gridController.getSheetOrder(sheetId));
      });
    });
  }

  getSheetColor(sheetId: string): Promise<string> {
    return new Promise((resolve) => {
      this.clientQueue.push(() => {
        if (!this.gridController) throw new Error('Expected gridController to be defined in Core.getSheetColor');
        resolve(this.gridController.getSheetColor(sheetId));
      });
    });
  }

  // Gets the bounds of a sheet.
  getGridBounds(data: {
    sheetId: string;
    ignoreFormatting: boolean;
  }): Promise<{ x: number; y: number; width: number; height: number } | undefined> {
    return new Promise((resolve) => {
      this.clientQueue.push(() => {
        if (!this.gridController) throw new Error('Expected gridController to be defined in Core.getGridBounds');
        const bounds = this.gridController.getGridBounds(data.sheetId, data.ignoreFormatting);
        if (bounds.type === 'empty') {
          resolve(undefined);
        } else {
          resolve({
            x: bounds.min.x,
            y: bounds.min.y,
            width: bounds.max.x - bounds.min.x,
            height: bounds.max.y - bounds.min.y,
          });
        }
      });
    });
  }

  // Gets RenderCell[] for a region of a Sheet.
  getRenderCells(data: {
    sheetId: string;
    x: number;
    y: number;
    width: number;
    height: number;
  }): Promise<JsRenderCell[]> {
    return new Promise((resolve) => {
      this.renderQueue.push(() => {
        if (!this.gridController) throw new Error('Expected gridController to be defined in Core.getGridBounds');
        const cells = this.gridController.getRenderCells(
          data.sheetId,
          numbersToRect(data.x, data.y, data.width, data.height)
        );
        resolve(JSON.parse(cells));
      });
    });
  }

  // Gets the SheetIds for the Grid.
  getSheetIds(): Promise<string[]> {
    return new Promise((resolve) => {
      this.clientQueue.push(() => {
        if (!this.gridController) throw new Error('Expected gridController to be defined in Core.getSheetIds');
        resolve(JSON.parse(this.gridController.getSheetIds()));
      });
    });
  }

  getCodeCell(sheetId: string, x: number, y: number): Promise<JsCodeCell | undefined> {
    return new Promise((resolve) => {
      this.clientQueue.push(() => {
        if (!this.gridController) throw new Error('Expected gridController to be defined in Core.getCodeCell');
        resolve(this.gridController.getCodeCell(sheetId, posToPos(x, y)));
      });
    });
  }

  cellHasContent(sheetId: string, x: number, y: number): Promise<boolean> {
    return new Promise((resolve) => {
      this.clientQueue.push(() => {
        if (!this.gridController) throw new Error('Expected gridController to be defined in Core.cellHasContent');
        resolve(this.gridController.hasRenderCells(sheetId, posToRect(x, y)));
      });
    });
  }

  getEditCell(sheetId: string, x: number, y: number): Promise<string> {
    return new Promise((resolve) => {
      this.clientQueue.push(() => {
        if (!this.gridController) throw new Error('Expected gridController to be defined in Core.getEditCell');
        resolve(this.gridController.getEditCell(sheetId, posToPos(x, y)));
      });
    });
  }

  setCellValue(sheetId: string, x: number, y: number, value: string, cursor?: string) {
    return new Promise((resolve) => {
      this.clientQueue.push(() => {
        if (!this.gridController) throw new Error('Expected gridController to be defined');
        this.gridController.setCellValue(sheetId, x, y, value, cursor);
        resolve(undefined);
      });
    });
  }

  getCellFormatSummary(sheetId: string, x: number, y: number, withSheetInfo: boolean): Promise<CellFormatSummary> {
    return new Promise((resolve) => {
      this.clientQueue.push(() => {
        if (!this.gridController) throw new Error('Expected gridController to be defined');
        resolve(this.gridController.getCellFormatSummary(sheetId, posToPos(x, y), withSheetInfo));
      });
    });
  }

  getFormatAll(sheetId: string): Promise<Format | undefined> {
    return new Promise((resolve) => {
      this.clientQueue.push(() => {
        if (!this.gridController) throw new Error('Expected gridController to be defined');
        const format = this.gridController.getFormatAll(sheetId);
        if (format) {
          resolve(JSON.parse(format));
        } else {
          resolve(undefined);
        }
      });
    });
  }

  getFormatColumn(sheetId: string, column: number): Promise<Format | undefined> {
    return new Promise((resolve) => {
      this.clientQueue.push(() => {
        if (!this.gridController) throw new Error('Expected gridController to be defined');
        const format = this.gridController.getFormatColumn(sheetId, column);
        if (format) {
          resolve(JSON.parse(format));
        } else {
          resolve(undefined);
        }
      });
    });
  }

  getFormatRow(sheetId: string, row: number): Promise<Format | undefined> {
    return new Promise((resolve) => {
      this.clientQueue.push(() => {
        if (!this.gridController) throw new Error('Expected gridController to be defined');
        const format = this.gridController.getFormatRow(sheetId, row);
        if (format) {
          resolve(JSON.parse(format));
        } else {
          resolve(undefined);
        }
      });
    });
  }

  getFormatCell(sheetId: string, x: number, y: number): Promise<Format | undefined> {
    return new Promise((resolve) => {
      this.clientQueue.push(() => {
        if (!this.gridController) throw new Error('Expected gridController to be defined');
        const format = this.gridController.getFormatCell(sheetId, x, y);
        if (format) {
          resolve(JSON.parse(format));
        } else {
          resolve(undefined);
        }
      });
    });
  }

  receiveSequenceNum(sequenceNum: number) {
    return new Promise((resolve) => {
      this.clientQueue.push(() => {
        if (!this.gridController) throw new Error('Expected gridController to be defined');
        this.gridController.receiveSequenceNum(sequenceNum);
        resolve(undefined);
      });
    });
  }

  receiveTransaction(message: MultiplayerCoreReceiveTransaction) {
    return new Promise((resolve) => {
      this.clientQueue.push(async () => {
        if (!this.gridController) throw new Error('Expected gridController to be defined');
        const data = message.transaction;
        this.gridController.multiplayerTransaction(data.id, data.sequence_num, data.operations);
        offline.markTransactionSent(data.id);
        if (await offline.unsentTransactionsCount()) {
          coreClient.sendMultiplayerState('syncing');
        } else {
          coreClient.sendMultiplayerState('connected');
        }
        resolve(undefined);
      });
    });
  }

  receiveTransactions(transactions: string) {
    return new Promise((resolve) => {
      this.clientQueue.push(async () => {
        if (!this.gridController) throw new Error('Expected gridController to be defined');
        this.gridController.receiveMultiplayerTransactions(transactions);
        if (await offline.unsentTransactionsCount()) {
          coreClient.sendMultiplayerState('syncing');
        } else {
          coreClient.sendMultiplayerState('connected');
        }
        resolve(undefined);
      });
    });
  }

  summarizeSelection(message: ClientCoreSummarizeSelection): Promise<SummarizeSelectionResult | undefined> {
    return new Promise((resolve) => {
      this.clientQueue.push(() => {
        if (!this.gridController) throw new Error('Expected gridController to be defined');
        const summary = this.gridController.summarizeSelection(
          JSON.stringify(message.selection, bigIntReplacer),
          BigInt(message.decimalPlaces)
        );
        if (summary) {
          resolve(JSON.parse(summary));
        } else {
          resolve(undefined);
        }
      });
    });
  }

  setCellBold(selection: Selection, bold: boolean, cursor?: string) {
    return new Promise((resolve) => {
      this.clientQueue.push(() => {
        if (!this.gridController) throw new Error('Expected gridController to be defined');
        this.gridController.setCellBold(JSON.stringify(selection, bigIntReplacer), bold, cursor);
        resolve(undefined);
      });
    });
  }

  setCellItalic(selection: Selection, italic: boolean, cursor?: string) {
    return new Promise((resolve) => {
      this.clientQueue.push(() => {
        if (!this.gridController) throw new Error('Expected gridController to be defined');
        this.gridController.setCellItalic(JSON.stringify(selection, bigIntReplacer), italic, cursor);
        resolve(undefined);
      });
    });
  }

  setCellTextColor(selection: Selection, color?: string, cursor?: string) {
    return new Promise((resolve) => {
      this.clientQueue.push(() => {
        if (!this.gridController) throw new Error('Expected gridController to be defined');
        this.gridController.setCellTextColor(JSON.stringify(selection, bigIntReplacer), color, cursor);
        resolve(undefined);
      });
    });
  }

  setCellFillColor(selection: Selection, fillColor?: string, cursor?: string) {
    return new Promise((resolve) => {
      this.clientQueue.push(() => {
        if (!this.gridController) throw new Error('Expected gridController to be defined');
        this.gridController.setCellFillColor(JSON.stringify(selection, bigIntReplacer), fillColor, cursor);
        resolve(undefined);
      });
    });
  }

  setCommas(selection: Selection, commas: boolean, cursor?: string) {
    return new Promise((resolve) => {
      this.clientQueue.push(() => {
        if (!this.gridController) throw new Error('Expected gridController to be defined');
        this.gridController.setCellCommas(JSON.stringify(selection, bigIntReplacer), commas, cursor);
        resolve(undefined);
      });
    });
  }

  getRenderCell(sheetId: string, x: number, y: number): Promise<JsRenderCell | undefined> {
    return new Promise((resolve) => {
      this.clientQueue.push(() => {
        if (!this.gridController) throw new Error('Expected gridController to be defined');
        const results = JSON.parse(this.gridController.getRenderCells(sheetId, posToRect(x, y)));
        resolve(results[0]);
      });
    });
  }

  setCurrency(selection: Selection, symbol: string, cursor?: string) {
    return new Promise((resolve) => {
      this.clientQueue.push(() => {
        if (!this.gridController) throw new Error('Expected gridController to be defined');
        this.gridController.setCellCurrency(JSON.stringify(selection, bigIntReplacer), symbol, cursor);
        resolve(undefined);
      });
    });
  }

  importCsv(
    sheetId: string,
    x: number,
    y: number,
    file: ArrayBuffer,
    fileName: string,
    cursor?: string
  ): Promise<string | undefined> {
    return new Promise((resolve) => {
      this.clientQueue.push(() => {
        if (!this.gridController) throw new Error('Expected gridController to be defined');
        try {
          this.gridController.importCsv(sheetId, new Uint8Array(file), fileName, posToPos(x, y), cursor);
          resolve(undefined);
        } catch (error) {
          // TODO(ddimaria): standardize on how WASM formats errors for a consistent error
          // type in the UI.
          console.error(error);
          reportError(error);
          Sentry.captureException(error);
          resolve(error as string);
        }
      });
    });
  }

  importParquet(
    sheetId: string,
    x: number,
    y: number,
    file: ArrayBuffer,
    fileName: string,
    cursor?: string
  ): Promise<string | undefined> {
    return new Promise((resolve) => {
      this.clientQueue.push(() => {
        if (!this.gridController) throw new Error('Expected gridController to be defined');
        try {
          this.gridController.importParquet(sheetId, new Uint8Array(file), fileName, posToPos(x, y), cursor);
          resolve(undefined);
        } catch (error) {
          // TODO(ddimaria): standardize on how WASM formats errors for a consistent error
          // type in the UI.
          reportError(error);
          Sentry.captureException(error);
          resolve(error as string);
        }
      });
    });
  }

  deleteCellValues(selection: Selection, cursor?: string) {
    return new Promise((resolve) => {
      this.clientQueue.push(() => {
        if (!this.gridController) throw new Error('Expected gridController to be defined');
        this.gridController.deleteCellValues(JSON.stringify(selection, bigIntReplacer), cursor);
        resolve(undefined);
      });
    });
  }

  setCodeCellValue(
    sheetId: string,
    x: number,
    y: number,
    language: CodeCellLanguage,
    codeString: string,
    cursor?: string
  ) {
    return new Promise((resolve) => {
      this.clientQueue.push(() => {
        if (!this.gridController) throw new Error('Expected gridController to be defined');
        this.gridController.setCellCode(sheetId, posToPos(x, y), language, codeString, cursor);
        resolve(undefined);
      });
    });
  }

  addSheet(cursor?: string) {
    return new Promise((resolve) => {
      this.clientQueue.push(() => {
        if (!this.gridController) throw new Error('Expected gridController to be defined');
        this.gridController.addSheet(cursor);
        resolve(undefined);
      });
    });
  }

  deleteSheet(sheetId: string, cursor: string) {
    return new Promise((resolve) => {
      this.clientQueue.push(() => {
        if (!this.gridController) throw new Error('Expected gridController to be defined');
        this.gridController.deleteSheet(sheetId, cursor);
        resolve(undefined);
      });
    });
  }

  moveSheet(sheetId: string, previous: string | undefined, cursor: string) {
    return new Promise((resolve) => {
      this.clientQueue.push(() => {
        if (!this.gridController) throw new Error('Expected gridController to be defined');
        this.gridController.moveSheet(sheetId, previous, cursor);
        resolve(undefined);
      });
    });
  }

  setSheetName(sheetId: string, name: string, cursor: string) {
    return new Promise((resolve) => {
      this.clientQueue.push(() => {
        if (!this.gridController) throw new Error('Expected gridController to be defined');
        this.gridController.setSheetName(sheetId, name, cursor);
        resolve(undefined);
      });
    });
  }

  setSheetColor(sheetId: string, color: string | undefined, cursor: string) {
    return new Promise((resolve) => {
      this.clientQueue.push(() => {
        if (!this.gridController) throw new Error('Expected gridController to be defined');
        this.gridController.setSheetColor(sheetId, color, cursor);
        resolve(undefined);
      });
    });
  }

  duplicateSheet(sheetId: string, cursor: string) {
    return new Promise((resolve) => {
      this.clientQueue.push(() => {
        if (!this.gridController) throw new Error('Expected gridController to be defined');
        this.gridController.duplicateSheet(sheetId, cursor);
        resolve(undefined);
      });
    });
  }

  undo(cursor: string) {
    return new Promise((resolve) => {
      this.clientQueue.push(() => {
        if (!this.gridController) throw new Error('Expected gridController to be defined');
        this.gridController.undo(cursor);
        resolve(undefined);
      });
    });
  }

  redo(cursor: string) {
    return new Promise((resolve) => {
      this.clientQueue.push(() => {
        if (!this.gridController) throw new Error('Expected gridController to be defined');
        this.gridController.redo(cursor);
        resolve(undefined);
      });
    });
  }

  async upgradeGridFile(file: string, sequenceNum: number): Promise<{ grid: string; version: string }> {
    await initCore();
    const gc = GridController.newFromFile(file, sequenceNum, false);
    const grid = gc.exportToFile();
    const version = gc.getVersion();
    return { grid, version };
  }

  export(): Promise<string> {
    return new Promise((resolve) => {
      this.clientQueue.push(() => {
        if (!this.gridController) throw new Error('Expected gridController to be defined');
        resolve(this.gridController.exportToFile());
      });
    });
  }

  search(search: string, searchOptions: SearchOptions): Promise<SheetPos[]> {
    return new Promise((resolve) => {
      this.clientQueue.push(() => {
        if (!this.gridController) throw new Error('Expected gridController to be defined');
        resolve(this.gridController.search(search, searchOptions));
      });
    });
  }

  hasRenderCells(sheetId: string, x: number, y: number, width: number, height: number): Promise<boolean> {
    return new Promise((resolve) => {
      this.clientQueue.push(() => {
        if (!this.gridController) throw new Error('Expected gridController to be defined');
        resolve(this.gridController.hasRenderCells(sheetId, numbersToRect(x, y, width, height)));
      });
    });
  }

  setCellAlign(selection: Selection, align: CellAlign, cursor?: string) {
    return new Promise((resolve) => {
      this.clientQueue.push(() => {
        if (!this.gridController) throw new Error('Expected gridController to be defined');
        this.gridController.setCellAlign(JSON.stringify(selection, bigIntReplacer), align, cursor);
        resolve(undefined);
      });
    });
  }

  //#region Clipboard
  copyToClipboard(selection: Selection): Promise<{ plainText: string; html: string }> {
    return new Promise((resolve) => {
      this.clientQueue.push(() => {
        if (!this.gridController) throw new Error('Expected gridController to be defined');
        resolve(this.gridController.copyToClipboard(JSON.stringify(selection, bigIntReplacer)));
      });
    });
  }

  cutToClipboard(selection: Selection, cursor: string): Promise<{ plainText: string; html: string }> {
    return new Promise((resolve) => {
      this.clientQueue.push(() => {
        if (!this.gridController) throw new Error('Expected gridController to be defined');
        resolve(this.gridController.cutToClipboard(JSON.stringify(selection, bigIntReplacer), cursor));
      });
    });
  }

  pasteFromClipboard(
    selection: Selection,
    plainText: string | undefined,
    html: string | undefined,
    special: string,
    cursor: string
  ) {
    return new Promise((resolve) => {
      this.clientQueue.push(() => {
        if (!this.gridController) throw new Error('Expected gridController to be defined');
        this.gridController.pasteFromClipboard(
          JSON.stringify(selection, bigIntReplacer),
          plainText,
          html,
          special,
          cursor
        );
        resolve(undefined);
      });
    });
  }

  //#endregion

  setRegionBorders(
    sheetId: string,
    x: number,
    y: number,
    width: number,
    height: number,
    border: string,
    style: string | undefined,
    cursor: string
  ) {
    return new Promise((resolve) => {
      this.clientQueue.push(() => {
        if (!this.gridController) throw new Error('Expected gridController to be defined');
        this.gridController.setRegionBorders(sheetId, numbersToRect(x, y, width, height), border, style, cursor);
        resolve(undefined);
      });
    });
  }

  setCellRenderSize(sheetId: string, x: number, y: number, width: number, height: number, cursor: string) {
    return new Promise((resolve) => {
      this.clientQueue.push(() => {
        if (!this.gridController) throw new Error('Expected gridController to be defined');
        this.gridController.setCellRenderSize(
          sheetId,
          numbersToRect(x, y, 1, 1),
          width.toString(),
          height.toString(),
          cursor
        );
        resolve(undefined);
      });
    });
  }

  autocomplete(
    sheetId: string,
    x1: number,
    y1: number,
    x2: number,
    y2: number,
    fullX1: number,
    fullY1: number,
    fullX2: number,
    fullY2: number,
    cursor: string
  ) {
    return new Promise((resolve) => {
      this.clientQueue.push(() => {
        if (!this.gridController) throw new Error('Expected gridController to be defined');
        this.gridController.autocomplete(
          sheetId,
          pointsToRect(x1, y1, x2, y2),
          pointsToRect(fullX1, fullY1, fullX2, fullY2),
          cursor
        );
        resolve(undefined);
      });
    });
  }

  exportCsvSelection(selection: Selection): Promise<string> {
    return new Promise((resolve) => {
      this.clientQueue.push(() => {
        if (!this.gridController) throw new Error('Expected gridController to be defined');
        resolve(this.gridController.exportCsvSelection(JSON.stringify(selection, bigIntReplacer)));
      });
    });
  }

  getColumnsBounds(
    sheetId: string,
    start: number,
    end: number,
    ignoreFormatting: boolean
  ): Promise<MinMax | undefined> {
    return new Promise((resolve) => {
      this.clientQueue.push(() => {
        if (!this.gridController) throw new Error('Expected gridController to be defined');
        const result = this.gridController.getColumnsBounds(sheetId, start, end, ignoreFormatting);
        if (result) resolve(JSON.parse(result));
        else resolve(undefined);
      });
    });
  }

  getRowsBounds(sheetId: string, start: number, end: number, ignoreFormatting: boolean): Promise<MinMax | undefined> {
    return new Promise((resolve) => {
      this.clientQueue.push(() => {
        if (!this.gridController) throw new Error('Expected gridController to be defined');
        const result = this.gridController.getRowsBounds(sheetId, start, end, ignoreFormatting);
        if (result) resolve(JSON.parse(result));
        else resolve(undefined);
      });
    });
  }

  findNextColumn(data: ClientCoreFindNextColumn): Promise<number> {
    return new Promise((resolve) => {
      this.clientQueue.push(() => {
        if (!this.gridController) throw new Error('Expected gridController to be defined');
        resolve(
          this.gridController.findNextColumn(data.sheetId, data.columnStart, data.row, data.reverse, data.withContent)
        );
      });
    });
  }

  findNextRow(data: ClientCoreFindNextRow): Promise<number> {
    return new Promise((resolve) => {
      this.clientQueue.push(() => {
        if (!this.gridController) throw new Error('Expected gridController to be defined');
        resolve(
          this.gridController.findNextRow(data.sheetId, data.rowStart, data.column, data.reverse, data.withContent)
        );
      });
    });
  }

  commitTransientResize(sheetId: string, transientResize: string, cursor: string) {
    this.clientQueue.push(() => {
      if (!this.gridController) throw new Error('Expected gridController to be defined');
      this.gridController.commitOffsetsResize(sheetId, transientResize, cursor);
    });
  }
  commitSingleResize(
    sheetId: string,
    column: number | undefined,
    row: number | undefined,
    size: number,
    cursor: string
  ) {
    this.clientQueue.push(() => {
      if (!this.gridController) throw new Error('Expected gridController to be defined');
      this.gridController.commitSingleResize(sheetId, column, row, size, cursor);
    });
  }

  calculationComplete(results: JsCodeResult) {
    if (!this.gridController) throw new Error('Expected gridController to be defined');
    this.gridController.calculationComplete(JSON.stringify(results));
  }

  getCells(
    transactionId: string,
<<<<<<< HEAD
    x0: number,
    y0: number,
    x1: number,
    y1?: number,
=======
    x: number,
    y: number,
    w: number,
    h: number,
>>>>>>> 8805288e
    sheet?: string,
    lineNumber?: number
  ) {
    if (!this.gridController) throw new Error('Expected gridController to be defined');
    try {
<<<<<<< HEAD
      const cellsStringified = this.gridController.calculationGetCells(
        transactionId,
        x0,
        y0,
        x1,
        y1,
        sheet,
        lineNumber
      );
      return cellsStringified ? (JSON.parse(cellsStringified) as JsGetCellResponse[]) : undefined;
    } catch (_) {
      return undefined;
=======
      const cellsStringified = this.gridController.calculationGetCells(transactionId, x, y, w, h, sheet, lineNumber);
      const cells = cellsStringified ? (JSON.parse(cellsStringified) as JsGetCellResponse[]) : undefined;
      corePython.sendGetCells(id, cells);
    } catch (e) {
      // there was an error getting the cells (likely, an unknown sheet name)
      corePython.sendGetCells(id);
>>>>>>> 8805288e
    }
  }

  async importExcel(message: ClientCoreImportExcel): Promise<{ contents?: string; version?: string; error?: string }> {
    await initCore();
    try {
      const fileBytes = await readFileAsArrayBuffer(message.file);
      const gc = GridController.importExcel(fileBytes, message.file.name);
      const contents = gc.exportToFile();
      return { contents: contents, version: gc.getVersion() };
    } catch (error: unknown) {
      // TODO(ddimaria): standardize on how WASM formats errors for a consistent error
      // type in the UI.
      console.error(error);
      reportError(error);
      Sentry.captureException(error);
      return { error: error as string };
    }
  }

  // Returns true if the transaction was applied successfully.
  applyOfflineUnsavedTransaction(transactionId: string, transactions: string): boolean {
    if (!this.gridController) throw new Error('Expected gridController to be defined');
    try {
      this.gridController.applyOfflineUnsavedTransaction(transactionId, transactions);
      return true;
    } catch (error: any) {
      console.log(error);
      return false;
    }
  }

  clearFormatting(selection: Selection, cursor?: string) {
    if (!this.gridController) throw new Error('Expected gridController to be defined');
    this.gridController.clearFormatting(JSON.stringify(selection, bigIntReplacer), cursor);
  }

  rerunCodeCells(sheetId?: string, x?: number, y?: number, cursor?: string) {
    if (!this.gridController) throw new Error('Expected gridController to be defined');
    if (sheetId !== undefined && x !== undefined && y !== undefined) {
      this.gridController.rerunCodeCell(sheetId, posToPos(x, y), cursor);
    } else if (sheetId !== undefined) {
      this.gridController.rerunSheetCodeCells(sheetId, cursor);
    } else {
      this.gridController.rerunAllCodeCells(cursor);
    }
  }

  cancelExecution(transactionId: string) {
    if (!this.gridController) throw new Error('Expected gridController to be defined');
    const codeResult: JsCodeResult = {
      transaction_id: transactionId,
      success: false,
      std_err: 'Execution cancelled by user',
      std_out: null,
      output_value: null,
      output_array: null,
      line_number: null,
      output_display_type: null,
      cancel_compute: true,
    };
    this.gridController.calculationComplete(JSON.stringify(codeResult));
  }

  changeDecimals(selection: Selection, decimals: number, cursor?: string) {
    if (!this.gridController) throw new Error('Expected gridController to be defined');
    this.gridController.changeDecimalPlaces(JSON.stringify(selection, bigIntReplacer), decimals, cursor);
  }

  setPercentage(selection: Selection, cursor?: string) {
    if (!this.gridController) throw new Error('Expected gridController to be defined');
    this.gridController.setCellPercentage(JSON.stringify(selection, bigIntReplacer), cursor);
  }

  setExponential(selection: Selection, cursor?: string) {
    if (!this.gridController) throw new Error('Expected gridController to be defined');
    this.gridController.setCellExponential(JSON.stringify(selection, bigIntReplacer), cursor);
  }

  removeCellNumericFormat(selection: Selection, cursor?: string) {
    if (!this.gridController) throw new Error('Expected gridController to be defined');
    this.gridController.removeCellNumericFormat(JSON.stringify(selection, bigIntReplacer), cursor);
  }

  moveCells(message: ClientCoreMoveCells) {
    if (!this.gridController) throw new Error('Expected gridController to be defined');
    const dest: SheetPos = {
      x: BigInt(message.targetX),
      y: BigInt(message.targetY),
      sheet_id: { id: message.targetSheetId },
    };
    this.gridController.moveCells(
      JSON.stringify(message.source, bigIntReplacer),
      JSON.stringify(dest, bigIntReplacer),
      message.cursor
    );
  }
}

export const core = new Core();<|MERGE_RESOLUTION|>--- conflicted
+++ resolved
@@ -37,6 +37,8 @@
 import { coreRender } from './coreRender';
 import { offline } from './offline';
 import { numbersToRect, pointsToRect, posToPos, posToRect } from './rustConversions';
+import { corePython } from './corePython';
+import { JavascriptCoreGetCells } from '../../javascriptWebWorker/javascriptCoreMessages';
 
 // Used to coerce bigints to numbers for JSON.stringify; see
 // https://github.com/GoogleChromeLabs/jsbi/issues/30#issuecomment-2064279949.
@@ -784,45 +786,16 @@
     this.gridController.calculationComplete(JSON.stringify(results));
   }
 
-  getCells(
-    transactionId: string,
-<<<<<<< HEAD
-    x0: number,
-    y0: number,
-    x1: number,
-    y1?: number,
-=======
-    x: number,
-    y: number,
-    w: number,
-    h: number,
->>>>>>> 8805288e
-    sheet?: string,
-    lineNumber?: number
-  ) {
+  getCells(options: JavascriptCoreGetCells) {
+    const { id, transactionId, x, y, w, h, sheet, lineNumber } = options;
     if (!this.gridController) throw new Error('Expected gridController to be defined');
     try {
-<<<<<<< HEAD
-      const cellsStringified = this.gridController.calculationGetCells(
-        transactionId,
-        x0,
-        y0,
-        x1,
-        y1,
-        sheet,
-        lineNumber
-      );
-      return cellsStringified ? (JSON.parse(cellsStringified) as JsGetCellResponse[]) : undefined;
-    } catch (_) {
-      return undefined;
-=======
       const cellsStringified = this.gridController.calculationGetCells(transactionId, x, y, w, h, sheet, lineNumber);
       const cells = cellsStringified ? (JSON.parse(cellsStringified) as JsGetCellResponse[]) : undefined;
       corePython.sendGetCells(id, cells);
     } catch (e) {
       // there was an error getting the cells (likely, an unknown sheet name)
       corePython.sendGetCells(id);
->>>>>>> 8805288e
     }
   }
 
