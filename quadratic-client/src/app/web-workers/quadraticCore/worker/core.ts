/**
 * Interface between the core webworker and quadratic-core (Rust)
 *
 * This is a singleton where one instance exists for the web worker and can be
 * directly accessed by its siblings.
 */

import { bigIntReplacer } from '@/app/bigint';
import { debugWebWorkers } from '@/app/debugFlags';
import type {
  BorderSelection,
  BorderStyle,
  CellAlign,
  CellFormatSummary,
  CellVerticalAlign,
  CellWrap,
  CodeCellLanguage,
  DataTableSort,
  Direction,
  Format,
  JsCellValue,
  JsClipboard,
  JsCodeCell,
  JsCodeResult,
  JsCoordinate,
  JsDataTableColumnHeader,
  JsRenderCell,
  JsSelectionContext,
  JsSummarizeSelectionResult,
  JsTablesContext,
  MinMax,
  Pos,
  Rect,
  SearchOptions,
  SheetPos,
  Validation,
} from '@/app/quadratic-core-types';
import initCore, { GridController } from '@/app/quadratic-core/quadratic_core';
import type {
  MultiplayerCoreReceiveTransaction,
  MultiplayerCoreReceiveTransactions,
} from '@/app/web-workers/multiplayerWebWorker/multiplayerCoreMessages';
import type {
  ClientCoreAddDataTable,
  ClientCoreFindNextColumnForRect,
  ClientCoreFindNextRowForRect,
  ClientCoreGetCsvPreview,
  ClientCoreImportFile,
  ClientCoreLoad,
  ClientCoreMoveCells,
  ClientCoreMoveCodeCellHorizontally,
  ClientCoreMoveCodeCellVertically,
  ClientCoreSummarizeSelection,
} from '@/app/web-workers/quadraticCore/coreClientMessages';
import { coreClient } from '@/app/web-workers/quadraticCore/worker/coreClient';
import { coreRender } from '@/app/web-workers/quadraticCore/worker/coreRender';
import { offline } from '@/app/web-workers/quadraticCore/worker/offline';
import {
  numbersToRectStringified,
  pointsToRect,
  posToPos,
  posToRect,
  toSheetPos,
} from '@/app/web-workers/quadraticCore/worker/rustConversions';
import * as Sentry from '@sentry/react';
import { Buffer } from 'buffer';
import { Rectangle } from 'pixi.js';

class Core {
  gridController?: GridController;

  private async loadGridFile(file: string, addToken: boolean): Promise<Uint8Array> {
    let requestInit = {};

    if (addToken) {
      const jwt = await coreClient.getJwt();
      requestInit = { headers: { Authorization: `Bearer ${jwt}` } };
    }

    const res = await fetch(file, requestInit);
    return new Uint8Array(await res.arrayBuffer());
  }

  // Creates a Grid from a file. Initializes bother coreClient and coreRender w/metadata.
  async loadFile(
    message: ClientCoreLoad,
    renderPort: MessagePort,
    addToken: boolean
  ): Promise<{ version: string } | { error: string }> {
    coreRender.init(renderPort);
    const results = await Promise.all([this.loadGridFile(message.url, addToken), initCore()]);
    try {
      this.gridController = GridController.newFromFile(results[0], message.sequenceNumber, true);
    } catch (e) {
      console.error('Error loading grid file:', e);
      Sentry.captureException(e);
      return { error: 'Unable to load file' };
    }
    if (debugWebWorkers) console.log('[core] GridController loaded');
    return { version: this.gridController.getVersion() };
  }

  getSheetName(sheetId: string): Promise<string> {
    return new Promise((resolve) => {
      if (!this.gridController) throw new Error('Expected gridController to be defined in Core.getSheetName');
      resolve(this.gridController.getSheetName(sheetId));
    });
  }

  getSheetOrder(sheetId: string): Promise<string> {
    return new Promise((resolve) => {
      if (!this.gridController) throw new Error('Expected gridController to be defined in Core.getSheetOrder');
      resolve(this.gridController.getSheetOrder(sheetId));
    });
  }

  getSheetColor(sheetId: string): Promise<string> {
    return new Promise((resolve) => {
      if (!this.gridController) throw new Error('Expected gridController to be defined in Core.getSheetColor');
      resolve(this.gridController.getSheetColor(sheetId));
    });
  }

  // Gets the bounds of a sheet.
  getGridBounds(data: {
    sheetId: string;
    ignoreFormatting: boolean;
  }): Promise<{ x: number; y: number; width: number; height: number } | undefined> {
    return new Promise((resolve) => {
      if (!this.gridController) throw new Error('Expected gridController to be defined in Core.getGridBounds');
      const bounds = this.gridController.getGridBounds(data.sheetId, data.ignoreFormatting);
      if (bounds.type === 'empty') {
        resolve(undefined);
      } else {
        resolve({
          x: bounds.min.x,
          y: bounds.min.y,
          width: bounds.max.x - bounds.min.x,
          height: bounds.max.y - bounds.min.y,
        });
      }
    });
  }

  // Gets RenderCell[] for a region of a Sheet.
  getRenderCells(data: {
    sheetId: string;
    x: number;
    y: number;
    width: number;
    height: number;
  }): Promise<JsRenderCell[]> {
    return new Promise((resolve) => {
      if (!this.gridController) throw new Error('Expected gridController to be defined in Core.getRenderCells');
      const renderCells: JsRenderCell[] = this.gridController.getRenderCells(
        data.sheetId,
        numbersToRectStringified(data.x, data.y, data.width, data.height)
      );
      resolve(renderCells);
    });
  }

  // Gets the SheetIds for the Grid.
  getSheetIds(): Promise<string[]> {
    return new Promise((resolve) => {
      if (!this.gridController) throw new Error('Expected gridController to be defined in Core.getSheetIds');
      const sheetIds: string[] = this.gridController.getSheetIds();
      resolve(sheetIds);
    });
  }

  getCodeCell(sheetId: string, x: number, y: number): Promise<JsCodeCell | undefined> {
    return new Promise((resolve) => {
      if (!this.gridController) throw new Error('Expected gridController to be defined in Core.getCodeCell');
      resolve(this.gridController.getCodeCell(sheetId, posToPos(x, y)));
    });
  }

  cellHasContent(sheetId: string, x: number, y: number): Promise<boolean> {
    return new Promise((resolve) => {
      if (!this.gridController) throw new Error('Expected gridController to be defined in Core.cellHasContent');
      resolve(this.gridController.hasRenderCells(sheetId, posToRect(x, y)));
    });
  }

  getEditCell(sheetId: string, x: number, y: number): Promise<string> {
    return new Promise((resolve) => {
      if (!this.gridController) throw new Error('Expected gridController to be defined in Core.getEditCell');
      resolve(this.gridController.getEditCell(sheetId, posToPos(x, y)));
    });
  }

  setCellValue(sheetId: string, x: number, y: number, value: string, cursor?: string) {
    return new Promise((resolve) => {
      if (!this.gridController) throw new Error('Expected gridController to be defined');
      this.gridController.setCellValue(sheetId, x, y, value, cursor);
      resolve(undefined);
    });
  }

  setCellValues(sheetId: string, x: number, y: number, values: string[][], cursor?: string) {
    return new Promise((resolve) => {
      if (!this.gridController) throw new Error('Expected gridController to be defined');
      this.gridController.setCellValues(sheetId, x, y, values, cursor);
      resolve(undefined);
    });
  }

  getCellFormatSummary(sheetId: string, x: number, y: number): Promise<CellFormatSummary> {
    return new Promise((resolve) => {
      if (!this.gridController) throw new Error('Expected gridController to be defined');
      resolve(this.gridController.getCellFormatSummary(sheetId, posToPos(x, y)));
    });
  }

  getFormatCell(sheetId: string, x: number, y: number): Promise<Format | undefined> {
    return new Promise((resolve) => {
      if (!this.gridController) throw new Error('Expected gridController to be defined');
      const format = this.gridController.getFormatCell(sheetId, x, y);
      resolve(format);
    });
  }

  receiveSequenceNum(sequenceNum: number) {
    return new Promise((resolve) => {
      if (!this.gridController) throw new Error('Expected gridController to be defined');
      this.gridController.receiveSequenceNum(sequenceNum);
      resolve(undefined);
    });
  }

  receiveTransaction(message: MultiplayerCoreReceiveTransaction) {
    return new Promise(async (resolve) => {
      if (!this.gridController) throw new Error('Expected gridController to be defined');
      const data = message.transaction;

      if (typeof data.operations === 'string') {
        data.operations = Buffer.from(data.operations, 'base64');
      }

      this.gridController.multiplayerTransaction(data.id, data.sequence_num, new Uint8Array(data.operations));
      offline.markTransactionSent(data.id);
      if (await offline.unsentTransactionsCount()) {
        coreClient.sendMultiplayerState('syncing');
      } else {
        coreClient.sendMultiplayerState('connected');
      }
      resolve(undefined);
    });
  }

  receiveTransactions(receive_transactions: MultiplayerCoreReceiveTransactions) {
    return new Promise(async (resolve) => {
      if (!this.gridController) throw new Error('Expected gridController to be defined');

      const formattedTransactions = receive_transactions.transactions.map((transaction) => ({
        id: transaction.id,
        file_id: transaction.file_id,
        sequence_num: transaction.sequence_num,
        operations:
          typeof transaction.operations === 'string'
            ? Array.from(Buffer.from(transaction.operations, 'base64'))
            : Array.from(transaction.operations),
      }));
      receive_transactions.transactions = [];

      this.gridController.receiveMultiplayerTransactions(formattedTransactions);

      // sends multiplayer synced to the client, to proceed from file loading screen
      coreClient.sendMultiplayerSynced();

      if (await offline.unsentTransactionsCount()) {
        coreClient.sendMultiplayerState('syncing');
      } else {
        coreClient.sendMultiplayerState('connected');
      }
      resolve(undefined);
    });
  }

  summarizeSelection(message: ClientCoreSummarizeSelection): Promise<JsSummarizeSelectionResult | undefined> {
    return new Promise((resolve) => {
      if (!this.gridController) throw new Error('Expected gridController to be defined');
      const summary = this.gridController.summarizeSelection(message.selection, BigInt(message.decimalPlaces));
      resolve(summary);
    });
  }

  setBold(selection: string, bold?: boolean, cursor?: string) {
    return new Promise((resolve) => {
      if (!this.gridController) throw new Error('Expected gridController to be defined');
      this.gridController.setBold(selection, bold, cursor);
      resolve(undefined);
    });
  }

  setItalic(selection: string, italic?: boolean, cursor?: string) {
    return new Promise((resolve) => {
      if (!this.gridController) throw new Error('Expected gridController to be defined');
      this.gridController.setItalic(selection, italic, cursor);
      resolve(undefined);
    });
  }

  setTextColor(selection: string, color?: string, cursor?: string) {
    return new Promise((resolve) => {
      if (!this.gridController) throw new Error('Expected gridController to be defined');
      this.gridController.setTextColor(selection, color, cursor);
      resolve(undefined);
    });
  }

  setUnderline(selection: string, underline?: boolean, cursor?: string) {
    return new Promise((resolve) => {
      if (!this.gridController) throw new Error('Expected gridController to be defined');
      this.gridController.setUnderline(selection, underline, cursor);
      resolve(undefined);
    });
  }

  setStrikeThrough(selection: string, strikeThrough?: boolean, cursor?: string) {
    return new Promise((resolve) => {
      if (!this.gridController) throw new Error('Expected gridController to be defined');
      this.gridController.setStrikeThrough(selection, strikeThrough, cursor);
      resolve(undefined);
    });
  }

  setFillColor(selection: string, fillColor?: string, cursor?: string) {
    return new Promise((resolve) => {
      if (!this.gridController) throw new Error('Expected gridController to be defined');
      this.gridController.setFillColor(selection, fillColor, cursor);
      resolve(undefined);
    });
  }

  setCommas(selection: string, commas?: boolean, cursor?: string) {
    return new Promise((resolve) => {
      if (!this.gridController) throw new Error('Expected gridController to be defined');
      this.gridController.setCommas(selection, commas, cursor);
      resolve(undefined);
    });
  }

  getRenderCell(sheetId: string, x: number, y: number): Promise<JsRenderCell | undefined> {
    return new Promise((resolve) => {
      if (!this.gridController) throw new Error('Expected gridController to be defined');
      const renderCells: JsRenderCell[] | undefined = this.gridController.getRenderCells(sheetId, posToRect(x, y));
      resolve(renderCells?.[0]);
    });
  }

  setCurrency(selection: string, symbol: string, cursor?: string) {
    return new Promise((resolve) => {
      if (!this.gridController) throw new Error('Expected gridController to be defined');
      this.gridController.setCurrency(selection, symbol, cursor);
      resolve(undefined);
    });
  }

  async upgradeGridFile(
    file: ArrayBuffer,
    sequenceNum: number
  ): Promise<{ contents?: ArrayBuffer; version?: string; error?: string }> {
    try {
      await initCore();
      const gc = GridController.newFromFile(new Uint8Array(file), sequenceNum, false);
      const version = gc.getVersion();
      const contents = gc.exportGridToFile();
      return { contents, version };
    } catch (error: unknown) {
      console.error(error);
      reportError(error);
      Sentry.captureException(error);
      return { error: error as string };
    }
  }

  async importFile({
    file,
    fileName,
    fileType,
    sheetId,
    location,
    cursor,
    csvDelimiter,
    hasHeading,
  }: ClientCoreImportFile): Promise<{ contents?: ArrayBuffer; version?: string; error?: string }> {
    if (cursor === undefined) {
      try {
        await initCore();
        let gc: GridController;
        switch (fileType) {
          case 'excel':
            gc = GridController.importExcel(new Uint8Array(file), fileName);
            break;
          case 'csv':
            gc = GridController.importCsv(new Uint8Array(file), fileName, csvDelimiter, hasHeading);
            break;
          case 'parquet':
            gc = GridController.importParquet(new Uint8Array(file), fileName);
            break;
          default:
            throw new Error('Unsupported file type');
        }
        const version = gc.getVersion();
        const contents = gc.exportGridToFile();
        return { contents, version };
      } catch (error: unknown) {
        console.error(error);
        reportError(error);
        Sentry.captureException(error);
        return { error: error as string };
      }
    } else {
      return new Promise((resolve) => {
        if (!this.gridController) throw new Error('Expected gridController to be defined');
        try {
          switch (fileType) {
            case 'excel':
              this.gridController.importExcelIntoExistingFile(new Uint8Array(file), fileName, cursor);
              break;
            case 'csv':
              if (sheetId === undefined || location === undefined) {
                throw new Error('Expected sheetId and location to be defined');
              }
              this.gridController.importCsvIntoExistingFile(
                new Uint8Array(file),
                fileName,
                sheetId,
                posToPos(location.x, location.y),
                cursor,
                csvDelimiter,
                hasHeading
              );
              break;
            case 'parquet':
              if (sheetId === undefined || location === undefined) {
                throw new Error('Expected sheetId and location to be defined');
              }
              this.gridController.importParquetIntoExistingFile(
                new Uint8Array(file),
                fileName,
                sheetId,
                posToPos(location.x, location.y),
                cursor
              );
              break;
            default:
              throw new Error('Unsupported file type');
          }
          resolve({});
        } catch (error: unknown) {
          // TODO(ddimaria): standardize on how WASM formats errors for a consistent error
          // type in the UI.
          console.error(error);
          reportError(error);
          Sentry.captureException(error);
          resolve({ error: error as string });
        }
      });
    }
  }

  async getCsvPreview({ file, maxRows, delimiter }: ClientCoreGetCsvPreview): Promise<string[][] | undefined> {
    try {
      await initCore();
      return GridController.getCsvPreview(new Uint8Array(file), maxRows, delimiter);
    } catch (error: unknown) {
      console.error(error);
      reportError(error);
      Sentry.captureException(error);
      return undefined;
    }
  }

  deleteCellValues(selection: string, cursor?: string) {
    return new Promise((resolve) => {
      if (!this.gridController) throw new Error('Expected gridController to be defined');
      this.gridController.deleteCellValues(selection, cursor);
      resolve(undefined);
    });
  }

  setCodeCellValue(
    sheetId: string,
    x: number,
    y: number,
    language: CodeCellLanguage,
    codeString: string,
    cursor?: string
  ): Promise<string | undefined> {
    return new Promise((resolve) => {
      if (!this.gridController) throw new Error('Expected gridController to be defined');
      resolve(this.gridController.setCellCode(sheetId, posToPos(x, y), language, codeString, cursor));
    });
  }

  addSheet(cursor?: string) {
    return new Promise((resolve) => {
      if (!this.gridController) throw new Error('Expected gridController to be defined');
      this.gridController.addSheet(cursor);
      resolve(undefined);
    });
  }

  deleteSheet(sheetId: string, cursor: string) {
    return new Promise((resolve) => {
      if (!this.gridController) throw new Error('Expected gridController to be defined');
      this.gridController.deleteSheet(sheetId, cursor);
      resolve(undefined);
    });
  }

  moveSheet(sheetId: string, previous: string | undefined, cursor: string) {
    return new Promise((resolve) => {
      if (!this.gridController) throw new Error('Expected gridController to be defined');
      this.gridController.moveSheet(sheetId, previous, cursor);
      resolve(undefined);
    });
  }

  setSheetName(sheetId: string, name: string, cursor: string) {
    return new Promise((resolve) => {
      if (!this.gridController) throw new Error('Expected gridController to be defined');
      this.gridController.setSheetName(sheetId, name, cursor);
      resolve(undefined);
    });
  }

  setSheetColor(sheetId: string, color: string | undefined, cursor: string) {
    return new Promise((resolve) => {
      if (!this.gridController) throw new Error('Expected gridController to be defined');
      this.gridController.setSheetColor(sheetId, color, cursor);
      resolve(undefined);
    });
  }

  duplicateSheet(sheetId: string, cursor: string) {
    return new Promise((resolve) => {
      if (!this.gridController) throw new Error('Expected gridController to be defined');
      this.gridController.duplicateSheet(sheetId, cursor);
      resolve(undefined);
    });
  }

  undo(cursor: string) {
    return new Promise((resolve) => {
      if (!this.gridController) throw new Error('Expected gridController to be defined');
      this.gridController.undo(cursor);
      resolve(undefined);
    });
  }

  redo(cursor: string) {
    return new Promise((resolve) => {
      if (!this.gridController) throw new Error('Expected gridController to be defined');
      this.gridController.redo(cursor);
      resolve(undefined);
    });
  }

  export(): Promise<ArrayBuffer> {
    return new Promise((resolve) => {
      if (!this.gridController) throw new Error('Expected gridController to be defined');
      resolve(this.gridController.exportOpenGridToFile());
    });
  }

  search(search: string, searchOptions: SearchOptions): Promise<SheetPos[]> {
    return new Promise((resolve) => {
      if (!this.gridController) throw new Error('Expected gridController to be defined');
      resolve(this.gridController.search(search, searchOptions));
    });
  }

  hasRenderCells(sheetId: string, x: number, y: number, width: number, height: number): Promise<boolean> {
    return new Promise((resolve) => {
      if (!this.gridController) throw new Error('Expected gridController to be defined');
      resolve(this.gridController.hasRenderCells(sheetId, numbersToRectStringified(x, y, width, height)));
    });
  }

  setAlign(selection: string, align: CellAlign, cursor?: string) {
    return new Promise((resolve) => {
      if (!this.gridController) throw new Error('Expected gridController to be defined');
      this.gridController.setAlign(selection, align, cursor);
      resolve(undefined);
    });
  }

  setVerticalAlign(selection: string, verticalAlign: CellVerticalAlign, cursor?: string) {
    return new Promise((resolve) => {
      if (!this.gridController) throw new Error('Expected gridController to be defined');
      this.gridController.setVerticalAlign(selection, verticalAlign, cursor);
      resolve(undefined);
    });
  }

  setWrap(selection: string, wrap: CellWrap, cursor?: string) {
    return new Promise((resolve) => {
      if (!this.gridController) throw new Error('Expected gridController to be defined');
      this.gridController.setWrap(selection, wrap, cursor);
      resolve(undefined);
    });
  }

  //#region Clipboard
  copyToClipboard(selection: string): Promise<JsClipboard> {
    return new Promise((resolve) => {
      if (!this.gridController) throw new Error('Expected gridController to be defined');
      const jsClipboard = this.gridController.copyToClipboard(selection);
      resolve(jsClipboard);
    });
  }

  cutToClipboard(selection: string, cursor: string): Promise<JsClipboard> {
    return new Promise((resolve) => {
      if (!this.gridController) throw new Error('Expected gridController to be defined');
      const jsClipboard = this.gridController.cutToClipboard(selection, cursor);
      resolve(jsClipboard);
    });
  }

  pasteFromClipboard({
    selection,
    plainText,
    html,
    special,
    cursor,
  }: {
    selection: string;
    plainText: string | undefined;
    html: string | undefined;
    special: string;
    cursor: string;
  }) {
    return new Promise((resolve) => {
      if (!this.gridController) throw new Error('Expected gridController to be defined');
      this.gridController.pasteFromClipboard(selection, plainText, html, special, cursor);
      resolve(undefined);
    });
  }

  //#endregion

  setBorders(selection: string, borderSelection: BorderSelection, style: BorderStyle | undefined, cursor: string) {
    return new Promise((resolve) => {
      if (!this.gridController) throw new Error('Expected gridController to be defined');
      this.gridController.setBorders(selection, JSON.stringify(borderSelection), JSON.stringify(style), cursor);
      resolve(undefined);
    });
  }

  setChartSize(sheetId: string, x: number, y: number, width: number, height: number, cursor: string) {
    return new Promise((resolve) => {
      if (!this.gridController) throw new Error('Expected gridController to be defined');
      this.gridController.setChartSize(toSheetPos(x, y, sheetId), width, height, cursor);
      resolve(undefined);
    });
  }

  autocomplete(
    sheetId: string,
    x1: number,
    y1: number,
    x2: number,
    y2: number,
    fullX1: number,
    fullY1: number,
    fullX2: number,
    fullY2: number,
    cursor: string
  ) {
    return new Promise((resolve) => {
      if (!this.gridController) throw new Error('Expected gridController to be defined');
      this.gridController.autocomplete(
        sheetId,
        pointsToRect(x1, y1, x2, y2),
        pointsToRect(fullX1, fullY1, fullX2, fullY2),
        cursor
      );
      resolve(undefined);
    });
  }

  exportCsvSelection(selection: string): Promise<string> {
    return new Promise((resolve) => {
      if (!this.gridController) throw new Error('Expected gridController to be defined');
      resolve(this.gridController.exportCsvSelection(selection));
    });
  }

  getColumnsBounds(
    sheetId: string,
    start: number,
    end: number,
    ignoreFormatting: boolean
  ): Promise<MinMax | undefined> {
    return new Promise((resolve) => {
      if (!this.gridController) throw new Error('Expected gridController to be defined');
      const result = this.gridController.getColumnsBounds(sheetId, start, end, ignoreFormatting);
      if (result) resolve(result);
      else resolve(undefined);
    });
  }

  getRowsBounds(sheetId: string, start: number, end: number, ignoreFormatting: boolean): Promise<MinMax | undefined> {
    return new Promise((resolve) => {
      if (!this.gridController) throw new Error('Expected gridController to be defined');
      const result = this.gridController.getRowsBounds(sheetId, start, end, ignoreFormatting);
      if (result) resolve(result);
      else resolve(undefined);
    });
  }

  jumpCursor(
    sheetId: string,
    current: JsCoordinate,
    jump: boolean,
    direction: Direction
  ): Promise<JsCoordinate | undefined> {
    return new Promise((resolve) => {
      if (!this.gridController) throw new Error('Expected gridController to be defined');
      const pos = this.gridController.jumpCursor(
        sheetId,
        posToPos(current.x, current.y),
        jump,
        JSON.stringify(direction)
      );
      resolve({ x: Number(pos.x), y: Number(pos.y) });
    });
  }

  findNextColumnForRect(data: ClientCoreFindNextColumnForRect): Promise<number> {
    return new Promise((resolve) => {
      if (!this.gridController) throw new Error('Expected gridController to be defined');
      resolve(
        this.gridController.findNextColumnForRect(
          data.sheetId,
          data.columnStart,
          data.row,
          data.width,
          data.height,
          data.reverse
        )
      );
    });
  }

  findNextRowForRect(data: ClientCoreFindNextRowForRect): Promise<number> {
    return new Promise((resolve) => {
      if (!this.gridController) throw new Error('Expected gridController to be defined');
      resolve(
        this.gridController.findNextRowForRect(
          data.sheetId,
          data.column,
          data.rowStart,
          data.width,
          data.height,
          data.reverse
        )
      );
    });
  }

  commitTransientResize(sheetId: string, transientResize: string, cursor: string) {
    if (!this.gridController) throw new Error('Expected gridController to be defined');
    this.gridController.commitOffsetsResize(sheetId, transientResize, cursor);
  }

  commitSingleResize(
    sheetId: string,
    column: number | undefined,
    row: number | undefined,
    size: number,
    cursor: string
  ) {
    if (!this.gridController) throw new Error('Expected gridController to be defined');
    this.gridController.commitSingleResize(sheetId, column, row, size, cursor);
  }

  calculationComplete(results: JsCodeResult) {
    if (!this.gridController) throw new Error('Expected gridController to be defined');
    this.gridController.calculationComplete(JSON.stringify(results));
  }

  connectionComplete(transactionId: string, data: ArrayBuffer, std_out?: string, std_err?: string, extra?: string) {
    if (!this.gridController) throw new Error('Expected gridController to be defined');
    this.gridController.connectionComplete(transactionId, new Uint8Array(data), std_out, std_err, extra);
  }

  // Returns true if the transaction was applied successfully.
  applyOfflineUnsavedTransaction(transactionId: string, transactions: string): boolean {
    if (!this.gridController) throw new Error('Expected gridController to be defined');
    try {
      this.gridController.applyOfflineUnsavedTransaction(transactionId, transactions);
      return true;
    } catch (error: any) {
      console.log(error);
      return false;
    }
  }

  clearFormatting(selection: string, cursor?: string) {
    if (!this.gridController) throw new Error('Expected gridController to be defined');
    this.gridController.clearFormatting(selection, cursor);
  }

  rerunCodeCells(sheetId?: string, x?: number, y?: number, cursor?: string): Promise<string | undefined> {
    return new Promise((resolve) => {
      if (!this.gridController) throw new Error('Expected gridController to be defined');
      if (sheetId !== undefined && x !== undefined && y !== undefined) {
        return resolve(this.gridController.rerunCodeCell(sheetId, posToPos(x, y), cursor));
      }
      if (sheetId !== undefined) {
        return resolve(this.gridController.rerunSheetCodeCells(sheetId, cursor));
      }
      return resolve(this.gridController.rerunAllCodeCells(cursor));
    });
  }

  cancelExecution(transactionId: string) {
    if (!this.gridController) throw new Error('Expected gridController to be defined');
    const codeResult: JsCodeResult = {
      transaction_id: transactionId,
      success: false,
      std_err: 'Execution cancelled by user',
      std_out: null,
      output_value: null,
      output_array: null,
      line_number: null,
      output_display_type: null,
      cancel_compute: true,
      chart_pixel_output: null,
      has_headers: false,
    };
    this.gridController.calculationComplete(JSON.stringify(codeResult));
  }

  changeDecimalPlaces(selection: string, decimals: number, cursor?: string) {
    if (!this.gridController) throw new Error('Expected gridController to be defined');
    this.gridController.changeDecimalPlaces(selection, decimals, cursor);
  }

  setPercentage(selection: string, cursor?: string) {
    if (!this.gridController) throw new Error('Expected gridController to be defined');
    this.gridController.setPercentage(selection, cursor);
  }

  setExponential(selection: string, cursor?: string) {
    if (!this.gridController) throw new Error('Expected gridController to be defined');
    this.gridController.setExponential(selection, cursor);
  }

  removeNumericFormat(selection: string, cursor?: string) {
    if (!this.gridController) throw new Error('Expected gridController to be defined');
    this.gridController.removeNumericFormat(selection, cursor);
  }

  moveCells(message: ClientCoreMoveCells) {
    return new Promise((resolve) => {
<<<<<<< HEAD
      this.clientQueue.push(() => {
        if (!this.gridController) throw new Error('Expected gridController to be defined');
        const dest: SheetPos = {
          x: BigInt(message.targetX),
          y: BigInt(message.targetY),
          sheet_id: { id: message.targetSheetId },
        };
        this.gridController.moveCells(
          JSON.stringify(message.source, bigIntReplacer),
          JSON.stringify(dest, bigIntReplacer),
          message.columns,
          message.rows,
          message.cursor
        );
        resolve(undefined);
      });
=======
      if (!this.gridController) throw new Error('Expected gridController to be defined');
      const dest: SheetPos = {
        x: BigInt(message.targetX),
        y: BigInt(message.targetY),
        sheet_id: { id: message.targetSheetId },
      };
      this.gridController.moveCells(
        JSON.stringify(message.source, bigIntReplacer),
        JSON.stringify(dest, bigIntReplacer),
        message.cursor
      );
      resolve(undefined);
>>>>>>> ea149673
    });
  }

  moveCodeCellVertically(message: ClientCoreMoveCodeCellVertically): Pos {
    if (!this.gridController) throw new Error('Expected gridController to be defined');
    return this.gridController.moveCodeCellVertically(
      message.sheetId,
      BigInt(message.x),
      BigInt(message.y),
      message.sheetEnd,
      message.reverse,
      message.cursor
    );
  }

  moveCodeCellHorizontally(message: ClientCoreMoveCodeCellHorizontally): Pos {
    if (!this.gridController) throw new Error('Expected gridController to be defined');
    return this.gridController.moveCodeCellHorizontally(
      message.sheetId,
      BigInt(message.x),
      BigInt(message.y),
      message.sheetEnd,
      message.reverse,
      message.cursor
    );
  }

  getValidations(sheetId: string): Validation[] {
    if (!this.gridController) throw new Error('Expected gridController to be defined');
    const validations: Validation[] = this.gridController.getValidations(sheetId);
    return validations;
  }

  updateValidation(validation: Validation, cursor: string) {
    if (!this.gridController) throw new Error('Expected gridController to be defined');
    this.gridController.updateValidation(JSON.stringify(validation, bigIntReplacer), cursor);
  }

  removeValidation(sheetId: string, validationId: string, cursor: string) {
    if (!this.gridController) throw new Error('Expected gridController to be defined');
    this.gridController.removeValidation(sheetId, validationId, cursor);
  }

  removeValidations(sheetId: string, cursor: string) {
    if (!this.gridController) throw new Error('Expected gridController to be defined');
    this.gridController.removeValidations(sheetId, cursor);
  }

  getValidationFromPos(sheetId: string, x: number, y: number): Validation | undefined {
    if (!this.gridController) throw new Error('Expected gridController to be defined');
    const validation: Validation | undefined = this.gridController.getValidationFromPos(sheetId, posToPos(x, y));
    return validation;
  }

  receiveRowHeights = (transactionId: string, sheetId: string, rowHeights: string) => {
    if (!this.gridController) throw new Error('Expected gridController to be defined');
    this.gridController.receiveRowHeights(transactionId, sheetId, rowHeights);
  };

  setDateTimeFormat(selection: string, format: string, cursor: string) {
    if (!this.gridController) throw new Error('Expected gridController to be defined');
    this.gridController.setDateTimeFormat(selection, format, cursor);
  }

  getValidationList(sheetId: string, x: number, y: number): string[] {
    if (!this.gridController) throw new Error('Expected gridController to be defined');
    const list: string[] = this.gridController.getValidationList(sheetId, BigInt(x), BigInt(y));
    return list;
  }

  getDisplayCell(sheetId: string, x: number, y: number) {
    if (!this.gridController) throw new Error('Expected gridController to be defined');
    return this.gridController.getDisplayValue(sheetId, posToPos(x, y));
  }

  validateInput(sheetId: string, x: number, y: number, input: string): string | undefined {
    if (!this.gridController) throw new Error('Expected gridController to be defined');
    const validationId = this.gridController.validateInput(sheetId, posToPos(x, y), input);
    return validationId;
  }

  getCellValue(sheetId: string, x: number, y: number): JsCellValue | undefined {
    if (!this.gridController) throw new Error('Expected gridController to be defined');
    const cellValue: JsCellValue | undefined = this.gridController.getCellValue(sheetId, posToPos(x, y));
    return cellValue;
  }

  getAISelectionContexts(args: {
    selections: string[];
    maxRects?: number;
    includeErroredCodeCells: boolean;
    includeTablesSummary: boolean;
    includeChartsSummary: boolean;
  }): JsSelectionContext[] | undefined {
    if (!this.gridController) throw new Error('Expected gridController to be defined');
    const aiSelectionContexts: JsSelectionContext[] | undefined = this.gridController.getAISelectionContexts(
      args.selections,
      args.maxRects,
      args.includeErroredCodeCells,
      args.includeTablesSummary,
      args.includeChartsSummary
    );
    return aiSelectionContexts;
  }

  getAITablesContext(): JsTablesContext[] | undefined {
    if (!this.gridController) throw new Error('Expected gridController to be defined');
    const aiTablesContext: JsTablesContext[] | undefined = this.gridController.getAITablesContext();
    return aiTablesContext;
  }

  neighborText(sheetId: string, x: number, y: number): string[] {
    if (!this.gridController) throw new Error('Expected gridController to be defined');
    const neighborText: string[] | undefined = this.gridController.neighborText(sheetId, BigInt(x), BigInt(y));
    return neighborText ?? [];
  }

  deleteColumns(sheetId: string, columns: number[], cursor: string) {
<<<<<<< HEAD
    this.clientQueue.push(() => {
      if (!this.gridController) throw new Error('Expected gridController to be defined');
      this.gridController.deleteColumns(sheetId, JSON.stringify(columns), cursor);
    });
=======
    if (!this.gridController) throw new Error('Expected gridController to be defined');
    this.gridController.deleteColumn(sheetId, JSON.stringify(columns), cursor);
>>>>>>> ea149673
  }

  insertColumn(sheetId: string, column: number, right: boolean, cursor: string) {
    if (!this.gridController) throw new Error('Expected gridController to be defined');
    this.gridController.insertColumn(sheetId, BigInt(column), right, cursor);
  }

  deleteRows(sheetId: string, rows: number[], cursor: string) {
    if (!this.gridController) throw new Error('Expected gridController to be defined');
    this.gridController.deleteRows(sheetId, JSON.stringify(rows), cursor);
  }

  insertRow(sheetId: string, row: number, below: boolean, cursor: string) {
    if (!this.gridController) throw new Error('Expected gridController to be defined');
    this.gridController.insertRow(sheetId, BigInt(row), below, cursor);
  }

  flattenDataTable(sheetId: string, x: number, y: number, cursor: string) {
    if (!this.gridController) throw new Error('Expected gridController to be defined');
    this.gridController.flattenDataTable(sheetId, posToPos(x, y), cursor);
  }

  codeDataTableToDataTable(sheetId: string, x: number, y: number, cursor: string) {
    if (!this.gridController) throw new Error('Expected gridController to be defined');
    this.gridController.codeDataTableToDataTable(sheetId, posToPos(x, y), cursor);
  }

  gridToDataTable(sheetRect: string, cursor: string) {
    if (!this.gridController) throw new Error('Expected gridController to be defined');
    this.gridController.gridToDataTable(sheetRect, cursor);
  }

  dataTableMeta(
    sheetId: string,
    x: number,
    y: number,
    name?: string,
    alternatingColors?: boolean,
    columns?: JsDataTableColumnHeader[],
    showUI?: boolean,
    showName?: boolean,
    showColumns?: boolean,
    cursor?: string
  ) {
    if (!this.gridController) throw new Error('Expected gridController to be defined');
    this.gridController.dataTableMeta(
      sheetId,
      posToPos(x, y),
      name,
      alternatingColors,
      JSON.stringify(columns),
      showUI,
      showName,
      showColumns,
      cursor
    );
  }

  dataTableMutations(args: {
    sheetId: string;
    x: number;
    y: number;
    select_table: boolean;
    columns_to_add?: number[];
    columns_to_remove?: number[];
    rows_to_add?: number[];
    rows_to_remove?: number[];
    flatten_on_delete?: boolean;
    swallow_on_insert?: boolean;
    cursor?: string;
  }) {
    if (!this.gridController) throw new Error('Expected gridController to be defined');
    this.gridController.dataTableMutations(
      args.sheetId,
      posToPos(args.x, args.y),
      args.select_table,
      args.columns_to_add ? new Uint32Array(args.columns_to_add) : undefined,
      args.columns_to_remove ? new Uint32Array(args.columns_to_remove) : undefined,
      args.rows_to_add ? new Uint32Array(args.rows_to_add) : undefined,
      args.rows_to_remove ? new Uint32Array(args.rows_to_remove) : undefined,
      args.flatten_on_delete,
      args.swallow_on_insert,
      args.cursor
    );
  }

  sortDataTable(sheetId: string, x: number, y: number, sort: DataTableSort[] | undefined, cursor: string) {
    if (!this.gridController) throw new Error('Expected gridController to be defined');
    this.gridController.sortDataTable(sheetId, posToPos(x, y), JSON.stringify(sort), cursor);
  }

  dataTableFirstRowAsHeader(sheetId: string, x: number, y: number, firstRowAsHeader: boolean, cursor: string) {
    if (!this.gridController) throw new Error('Expected gridController to be defined');
    this.gridController.dataTableFirstRowAsHeader(sheetId, posToPos(x, y), firstRowAsHeader, cursor);
  }

  addDataTable(args: ClientCoreAddDataTable) {
    if (!this.gridController) throw new Error('Expected gridController to be defined');
    this.gridController.addDataTable(
      args.sheetId,
      posToPos(args.x, args.y),
      args.name,
      args.values,
      args.firstRowIsHeader,
      args.cursor
    );
  }

  getCellsA1(transactionId: string, a1: string): string {
    if (!this.gridController) throw new Error('Expected gridController to be defined');
    return this.gridController.calculationGetCellsA1(transactionId, a1);
  }

  finiteRectFromSelection(selection: string): Rectangle | undefined {
    if (!this.gridController) throw new Error('Expected gridController to be defined');
    const rect: Rect | undefined = this.gridController.finiteRectFromSelection(selection);
    return rect
      ? new Rectangle(
          Number(rect.min.x),
          Number(rect.min.y),
          Number(rect.max.x - rect.min.x) + 1,
          Number(rect.max.y - rect.min.y) + 1
        )
      : undefined;
  }

  moveColumns(sheetId: string, colStart: number, colEnd: number, to: number, cursor: string) {
    this.clientQueue.push(() => {
      if (!this.gridController) throw new Error('Expected gridController to be defined');
      this.gridController.moveColumns(sheetId, colStart, colEnd, to, cursor);
    });
  }

  moveRows(sheetId: string, rowStart: number, rowEnd: number, to: number, cursor: string) {
    this.clientQueue.push(() => {
      if (!this.gridController) throw new Error('Expected gridController to be defined');
      this.gridController.moveRows(sheetId, rowStart, rowEnd, to, cursor);
    });
  }
}

export const core = new Core();<|MERGE_RESOLUTION|>--- conflicted
+++ resolved
@@ -860,24 +860,6 @@
 
   moveCells(message: ClientCoreMoveCells) {
     return new Promise((resolve) => {
-<<<<<<< HEAD
-      this.clientQueue.push(() => {
-        if (!this.gridController) throw new Error('Expected gridController to be defined');
-        const dest: SheetPos = {
-          x: BigInt(message.targetX),
-          y: BigInt(message.targetY),
-          sheet_id: { id: message.targetSheetId },
-        };
-        this.gridController.moveCells(
-          JSON.stringify(message.source, bigIntReplacer),
-          JSON.stringify(dest, bigIntReplacer),
-          message.columns,
-          message.rows,
-          message.cursor
-        );
-        resolve(undefined);
-      });
-=======
       if (!this.gridController) throw new Error('Expected gridController to be defined');
       const dest: SheetPos = {
         x: BigInt(message.targetX),
@@ -887,10 +869,11 @@
       this.gridController.moveCells(
         JSON.stringify(message.source, bigIntReplacer),
         JSON.stringify(dest, bigIntReplacer),
+        message.columns,
+        message.rows,
         message.cursor
       );
       resolve(undefined);
->>>>>>> ea149673
     });
   }
 
@@ -1009,15 +992,8 @@
   }
 
   deleteColumns(sheetId: string, columns: number[], cursor: string) {
-<<<<<<< HEAD
-    this.clientQueue.push(() => {
-      if (!this.gridController) throw new Error('Expected gridController to be defined');
-      this.gridController.deleteColumns(sheetId, JSON.stringify(columns), cursor);
-    });
-=======
-    if (!this.gridController) throw new Error('Expected gridController to be defined');
-    this.gridController.deleteColumn(sheetId, JSON.stringify(columns), cursor);
->>>>>>> ea149673
+    if (!this.gridController) throw new Error('Expected gridController to be defined');
+    this.gridController.deleteColumns(sheetId, JSON.stringify(columns), cursor);
   }
 
   insertColumn(sheetId: string, column: number, right: boolean, cursor: string) {
@@ -1145,17 +1121,13 @@
   }
 
   moveColumns(sheetId: string, colStart: number, colEnd: number, to: number, cursor: string) {
-    this.clientQueue.push(() => {
-      if (!this.gridController) throw new Error('Expected gridController to be defined');
-      this.gridController.moveColumns(sheetId, colStart, colEnd, to, cursor);
-    });
+    if (!this.gridController) throw new Error('Expected gridController to be defined');
+    this.gridController.moveColumns(sheetId, colStart, colEnd, to, cursor);
   }
 
   moveRows(sheetId: string, rowStart: number, rowEnd: number, to: number, cursor: string) {
-    this.clientQueue.push(() => {
-      if (!this.gridController) throw new Error('Expected gridController to be defined');
-      this.gridController.moveRows(sheetId, rowStart, rowEnd, to, cursor);
-    });
+    if (!this.gridController) throw new Error('Expected gridController to be defined');
+    this.gridController.moveRows(sheetId, rowStart, rowEnd, to, cursor);
   }
 }
 
