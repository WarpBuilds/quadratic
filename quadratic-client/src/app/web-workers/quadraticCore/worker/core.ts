/**
 * Interface between the core webworker and quadratic-core (Rust)
 *
 * This is a singleton where one instance exists for the web worker and can be
 * directly accessed by its siblings.
 */

import { debugWebWorkers } from '@/app/debugFlags';
import { readFileAsArrayBuffer } from '@/app/helpers/files';
import {
  CellAlign,
  CellFormatSummary,
  CodeCellLanguage,
  Format,
  JsCodeCell,
  JsCodeResult,
  JsRenderCell,
  MinMax,
  SearchOptions,
  Selection,
  SheetPos,
  SummarizeSelectionResult,
} from '@/app/quadratic-core-types';
import initCore, { GridController } from '@/app/quadratic-core/quadratic_core';
import { MultiplayerCoreReceiveTransaction } from '@/app/web-workers/multiplayerWebWorker/multiplayerCoreMessages';
import { PythonRun } from '@/app/web-workers/pythonWebWorker/pythonTypes';
import * as Sentry from '@sentry/react';
import {
  ClientCoreFindNextColumn,
  ClientCoreFindNextRow,
  ClientCoreImportExcel,
  ClientCoreLoad,
  ClientCoreMoveCells,
  ClientCoreSummarizeSelection,
} from '../coreClientMessages';
import { coreClient } from './coreClient';
import { coreRender } from './coreRender';
import { offline } from './offline';
import { numbersToRect, pointsToRect, posToPos, posToRect } from './rustConversions';

// Used to coerce bigints to numbers for JSON.stringify; see
// https://github.com/GoogleChromeLabs/jsbi/issues/30#issuecomment-2064279949.
const bigIntReplacer = (_key: string, value: any): any => {
  return typeof value === 'bigint' ? Number(value) : value;
};

class Core {
  gridController?: GridController;

  // priority queue for client/render requests (client is always first)
  private clientQueue: Function[] = [];
  private renderQueue: Function[] = [];

  private async loadGridFile(file: string): Promise<string> {
    const res = await fetch(file);
    return await res.text();
  }

  constructor() {
    this.next();
  }

  private next = () => {
    if (this.clientQueue.length) {
      this.clientQueue.shift()?.();
    } else if (this.renderQueue.length) {
      this.renderQueue.shift()?.();
    }
    setTimeout(this.next, 0);
  };

  // Creates a Grid form a file. Initializes bother coreClient and coreRender w/metadata.
  async loadFile(message: ClientCoreLoad, renderPort: MessagePort): Promise<{ version: string } | { error: string }> {
    coreRender.init(renderPort);
    const results = await Promise.all([this.loadGridFile(message.url), initCore()]);
    try {
      this.gridController = GridController.newFromFile(results[0], message.sequenceNumber, true);
    } catch (e) {
      console.error('Error loading grid file:', e);
      Sentry.captureException(e);
      return { error: 'Unable to load file' };
    }
    if (debugWebWorkers) console.log('[core] GridController loaded');
    return { version: this.gridController.getVersion() };
  }

  getSheetName(sheetId: string): Promise<string> {
    return new Promise((resolve) => {
      this.clientQueue.push(() => {
        if (!this.gridController) throw new Error('Expected gridController to be defined in Core.getSheetName');
        resolve(this.gridController.getSheetName(sheetId));
      });
    });
  }

  getSheetOrder(sheetId: string): Promise<string> {
    return new Promise((resolve) => {
      this.clientQueue.push(() => {
        if (!this.gridController) throw new Error('Expected gridController to be defined in Core.getSheetOrder');
        resolve(this.gridController.getSheetOrder(sheetId));
      });
    });
  }

  getSheetColor(sheetId: string): Promise<string> {
    return new Promise((resolve) => {
      this.clientQueue.push(() => {
        if (!this.gridController) throw new Error('Expected gridController to be defined in Core.getSheetColor');
        resolve(this.gridController.getSheetColor(sheetId));
      });
    });
  }

  // Gets the bounds of a sheet.
  getGridBounds(data: {
    sheetId: string;
    ignoreFormatting: boolean;
  }): Promise<{ x: number; y: number; width: number; height: number } | undefined> {
    return new Promise((resolve) => {
      this.clientQueue.push(() => {
        if (!this.gridController) throw new Error('Expected gridController to be defined in Core.getGridBounds');
        const bounds = this.gridController.getGridBounds(data.sheetId, data.ignoreFormatting);
        if (bounds.type === 'empty') {
          resolve(undefined);
        } else {
          resolve({
            x: bounds.min.x,
            y: bounds.min.y,
            width: bounds.max.x - bounds.min.x,
            height: bounds.max.y - bounds.min.y,
          });
        }
      });
    });
  }

  // Gets RenderCell[] for a region of a Sheet.
  getRenderCells(data: {
    sheetId: string;
    x: number;
    y: number;
    width: number;
    height: number;
  }): Promise<JsRenderCell[]> {
    return new Promise((resolve) => {
      this.renderQueue.push(() => {
        if (!this.gridController) throw new Error('Expected gridController to be defined in Core.getGridBounds');
        const cells = this.gridController.getRenderCells(
          data.sheetId,
          numbersToRect(data.x, data.y, data.width, data.height)
        );
        resolve(JSON.parse(cells));
      });
    });
  }

  // Gets the SheetIds for the Grid.
  getSheetIds(): Promise<string[]> {
    return new Promise((resolve) => {
      this.clientQueue.push(() => {
        if (!this.gridController) throw new Error('Expected gridController to be defined in Core.getSheetIds');
        resolve(JSON.parse(this.gridController.getSheetIds()));
      });
    });
  }

  getCodeCell(sheetId: string, x: number, y: number): Promise<JsCodeCell | undefined> {
    return new Promise((resolve) => {
      this.clientQueue.push(() => {
        if (!this.gridController) throw new Error('Expected gridController to be defined in Core.getCodeCell');
        resolve(this.gridController.getCodeCell(sheetId, posToPos(x, y)));
      });
    });
  }

  cellHasContent(sheetId: string, x: number, y: number): Promise<boolean> {
    return new Promise((resolve) => {
      this.clientQueue.push(() => {
        if (!this.gridController) throw new Error('Expected gridController to be defined in Core.cellHasContent');
        resolve(this.gridController.hasRenderCells(sheetId, posToRect(x, y)));
      });
    });
  }

  getEditCell(sheetId: string, x: number, y: number): Promise<string> {
    return new Promise((resolve) => {
      this.clientQueue.push(() => {
        if (!this.gridController) throw new Error('Expected gridController to be defined in Core.getEditCell');
        resolve(this.gridController.getEditCell(sheetId, posToPos(x, y)));
      });
    });
  }

  setCellValue(sheetId: string, x: number, y: number, value: string, cursor?: string) {
    return new Promise((resolve) => {
      this.clientQueue.push(() => {
        if (!this.gridController) throw new Error('Expected gridController to be defined');
        this.gridController.setCellValue(sheetId, x, y, value, cursor);
        resolve(undefined);
      });
    });
  }

  getCellFormatSummary(sheetId: string, x: number, y: number, withSheetInfo: boolean): Promise<CellFormatSummary> {
    return new Promise((resolve) => {
      this.clientQueue.push(() => {
        if (!this.gridController) throw new Error('Expected gridController to be defined');
        resolve(this.gridController.getCellFormatSummary(sheetId, posToPos(x, y), withSheetInfo));
      });
    });
  }

  getFormatAll(sheetId: string): Promise<Format | undefined> {
    return new Promise((resolve) => {
      this.clientQueue.push(() => {
        if (!this.gridController) throw new Error('Expected gridController to be defined');
        const format = this.gridController.getFormatAll(sheetId);
        if (format) {
          resolve(JSON.parse(format));
        } else {
          resolve(undefined);
        }
      });
    });
  }

  getFormatColumn(sheetId: string, column: number): Promise<Format | undefined> {
    return new Promise((resolve) => {
      this.clientQueue.push(() => {
        if (!this.gridController) throw new Error('Expected gridController to be defined');
        const format = this.gridController.getFormatColumn(sheetId, column);
        if (format) {
          resolve(JSON.parse(format));
        } else {
          resolve(undefined);
        }
      });
    });
  }

  getFormatRow(sheetId: string, row: number): Promise<Format | undefined> {
    return new Promise((resolve) => {
      this.clientQueue.push(() => {
        if (!this.gridController) throw new Error('Expected gridController to be defined');
        const format = this.gridController.getFormatRow(sheetId, row);
        if (format) {
          resolve(JSON.parse(format));
        } else {
          resolve(undefined);
        }
      });
    });
  }

  getFormatCell(sheetId: string, x: number, y: number): Promise<Format | undefined> {
    return new Promise((resolve) => {
      this.clientQueue.push(() => {
        if (!this.gridController) throw new Error('Expected gridController to be defined');
        const format = this.gridController.getFormatCell(sheetId, x, y);
        if (format) {
          resolve(JSON.parse(format));
        } else {
          resolve(undefined);
        }
      });
    });
  }

  receiveSequenceNum(sequenceNum: number) {
    return new Promise((resolve) => {
      this.clientQueue.push(() => {
        if (!this.gridController) throw new Error('Expected gridController to be defined');
        this.gridController.receiveSequenceNum(sequenceNum);
        resolve(undefined);
      });
    });
  }

  receiveTransaction(message: MultiplayerCoreReceiveTransaction) {
    return new Promise((resolve) => {
      this.clientQueue.push(async () => {
        if (!this.gridController) throw new Error('Expected gridController to be defined');
        const data = message.transaction;
        this.gridController.multiplayerTransaction(data.id, data.sequence_num, data.operations);
        offline.markTransactionSent(data.id);
        if (await offline.unsentTransactionsCount()) {
          coreClient.sendMultiplayerState('syncing');
        } else {
          coreClient.sendMultiplayerState('connected');
        }
        resolve(undefined);
      });
    });
  }

  receiveTransactions(transactions: string) {
    return new Promise((resolve) => {
      this.clientQueue.push(async () => {
        if (!this.gridController) throw new Error('Expected gridController to be defined');
        this.gridController.receiveMultiplayerTransactions(transactions);
        if (await offline.unsentTransactionsCount()) {
          coreClient.sendMultiplayerState('syncing');
        } else {
          coreClient.sendMultiplayerState('connected');
        }
        resolve(undefined);
      });
    });
  }

  summarizeSelection(message: ClientCoreSummarizeSelection): Promise<SummarizeSelectionResult | undefined> {
    return new Promise((resolve) => {
      this.clientQueue.push(() => {
        if (!this.gridController) throw new Error('Expected gridController to be defined');
        const summary = this.gridController.summarizeSelection(
          JSON.stringify(message.selection, bigIntReplacer),
          BigInt(message.decimalPlaces)
        );
        if (summary) {
          resolve(JSON.parse(summary));
        } else {
          resolve(undefined);
        }
      });
    });
  }

  setCellBold(selection: Selection, bold: boolean, cursor?: string) {
    return new Promise((resolve) => {
      this.clientQueue.push(() => {
        if (!this.gridController) throw new Error('Expected gridController to be defined');
        this.gridController.setCellBold(JSON.stringify(selection, bigIntReplacer), bold, cursor);
        resolve(undefined);
      });
    });
  }

  setCellItalic(selection: Selection, italic: boolean, cursor?: string) {
    return new Promise((resolve) => {
      this.clientQueue.push(() => {
        if (!this.gridController) throw new Error('Expected gridController to be defined');
        this.gridController.setCellItalic(JSON.stringify(selection, bigIntReplacer), italic, cursor);
        resolve(undefined);
      });
    });
  }

  setCellTextColor(selection: Selection, color?: string, cursor?: string) {
    return new Promise((resolve) => {
      this.clientQueue.push(() => {
        if (!this.gridController) throw new Error('Expected gridController to be defined');
        this.gridController.setCellTextColor(JSON.stringify(selection, bigIntReplacer), color, cursor);
        resolve(undefined);
      });
    });
  }

  setCellFillColor(selection: Selection, fillColor?: string, cursor?: string) {
    return new Promise((resolve) => {
      this.clientQueue.push(() => {
        if (!this.gridController) throw new Error('Expected gridController to be defined');
        this.gridController.setCellFillColor(JSON.stringify(selection, bigIntReplacer), fillColor, cursor);
        resolve(undefined);
      });
    });
  }

  setCommas(selection: Selection, commas: boolean, cursor?: string) {
    return new Promise((resolve) => {
      this.clientQueue.push(() => {
        if (!this.gridController) throw new Error('Expected gridController to be defined');
        this.gridController.setCellCommas(JSON.stringify(selection, bigIntReplacer), commas, cursor);
        resolve(undefined);
      });
    });
  }

  getRenderCell(sheetId: string, x: number, y: number): Promise<JsRenderCell | undefined> {
    return new Promise((resolve) => {
      this.clientQueue.push(() => {
        if (!this.gridController) throw new Error('Expected gridController to be defined');
        const results = JSON.parse(this.gridController.getRenderCells(sheetId, posToRect(x, y)));
        resolve(results[0]);
      });
    });
  }

  setCurrency(selection: Selection, symbol: string, cursor?: string) {
    return new Promise((resolve) => {
      this.clientQueue.push(() => {
        if (!this.gridController) throw new Error('Expected gridController to be defined');
        this.gridController.setCellCurrency(JSON.stringify(selection, bigIntReplacer), symbol, cursor);
        resolve(undefined);
      });
    });
  }

  importCsv(
    sheetId: string,
    x: number,
    y: number,
    file: ArrayBuffer,
    fileName: string,
    cursor?: string
  ): Promise<string | undefined> {
    return new Promise((resolve) => {
      this.clientQueue.push(() => {
        if (!this.gridController) throw new Error('Expected gridController to be defined');
        try {
          this.gridController.importCsv(sheetId, new Uint8Array(file), fileName, posToPos(x, y), cursor);
          resolve(undefined);
        } catch (error) {
          // TODO(ddimaria): standardize on how WASM formats errors for a consistent error
          // type in the UI.
          console.error(error);
          reportError(error);
          Sentry.captureException(error);
          resolve(error as string);
        }
      });
    });
  }

  importParquet(
    sheetId: string,
    x: number,
    y: number,
    file: ArrayBuffer,
    fileName: string,
    cursor?: string
  ): Promise<string | undefined> {
    return new Promise((resolve) => {
      this.clientQueue.push(() => {
        if (!this.gridController) throw new Error('Expected gridController to be defined');
        try {
          this.gridController.importParquet(sheetId, new Uint8Array(file), fileName, posToPos(x, y), cursor);
          resolve(undefined);
        } catch (error) {
          // TODO(ddimaria): standardize on how WASM formats errors for a consistent error
          // type in the UI.
          reportError(error);
          Sentry.captureException(error);
          resolve(error as string);
        }
      });
    });
  }

  deleteCellValues(selection: Selection, cursor?: string) {
    return new Promise((resolve) => {
      this.clientQueue.push(() => {
        if (!this.gridController) throw new Error('Expected gridController to be defined');
        this.gridController.deleteCellValues(JSON.stringify(selection, bigIntReplacer), cursor);
        resolve(undefined);
      });
    });
  }

  setCodeCellValue(
    sheetId: string,
    x: number,
    y: number,
    language: CodeCellLanguage,
    codeString: string,
    cursor?: string
  ) {
    return new Promise((resolve) => {
      this.clientQueue.push(() => {
        if (!this.gridController) throw new Error('Expected gridController to be defined');
        this.gridController.setCellCode(sheetId, posToPos(x, y), language, codeString, cursor);
        resolve(undefined);
      });
    });
  }

  addSheet(cursor?: string) {
    return new Promise((resolve) => {
      this.clientQueue.push(() => {
        if (!this.gridController) throw new Error('Expected gridController to be defined');
        this.gridController.addSheet(cursor);
        resolve(undefined);
      });
    });
  }

  deleteSheet(sheetId: string, cursor: string) {
    return new Promise((resolve) => {
      this.clientQueue.push(() => {
        if (!this.gridController) throw new Error('Expected gridController to be defined');
        this.gridController.deleteSheet(sheetId, cursor);
        resolve(undefined);
      });
    });
  }

  moveSheet(sheetId: string, previous: string | undefined, cursor: string) {
    return new Promise((resolve) => {
      this.clientQueue.push(() => {
        if (!this.gridController) throw new Error('Expected gridController to be defined');
        this.gridController.moveSheet(sheetId, previous, cursor);
        resolve(undefined);
      });
    });
  }

  setSheetName(sheetId: string, name: string, cursor: string) {
    return new Promise((resolve) => {
      this.clientQueue.push(() => {
        if (!this.gridController) throw new Error('Expected gridController to be defined');
        this.gridController.setSheetName(sheetId, name, cursor);
        resolve(undefined);
      });
    });
  }

  setSheetColor(sheetId: string, color: string | undefined, cursor: string) {
    return new Promise((resolve) => {
      this.clientQueue.push(() => {
        if (!this.gridController) throw new Error('Expected gridController to be defined');
        this.gridController.setSheetColor(sheetId, color, cursor);
        resolve(undefined);
      });
    });
  }

  duplicateSheet(sheetId: string, cursor: string) {
    return new Promise((resolve) => {
      this.clientQueue.push(() => {
        if (!this.gridController) throw new Error('Expected gridController to be defined');
        this.gridController.duplicateSheet(sheetId, cursor);
        resolve(undefined);
      });
    });
  }

  undo(cursor: string) {
    return new Promise((resolve) => {
      this.clientQueue.push(() => {
        if (!this.gridController) throw new Error('Expected gridController to be defined');
        this.gridController.undo(cursor);
        resolve(undefined);
      });
    });
  }

  redo(cursor: string) {
    return new Promise((resolve) => {
      this.clientQueue.push(() => {
        if (!this.gridController) throw new Error('Expected gridController to be defined');
        this.gridController.redo(cursor);
        resolve(undefined);
      });
    });
  }

  async upgradeGridFile(file: string, sequenceNum: number): Promise<{ grid: string; version: string }> {
    await initCore();
    const gc = GridController.newFromFile(file, sequenceNum, false);
    const grid = gc.exportToFile();
    const version = gc.getVersion();
    return { grid, version };
  }

  export(): Promise<string> {
    return new Promise((resolve) => {
      this.clientQueue.push(() => {
        if (!this.gridController) throw new Error('Expected gridController to be defined');
        resolve(this.gridController.exportToFile());
      });
    });
  }

  search(search: string, searchOptions: SearchOptions): Promise<SheetPos[]> {
    return new Promise((resolve) => {
      this.clientQueue.push(() => {
        if (!this.gridController) throw new Error('Expected gridController to be defined');
        resolve(this.gridController.search(search, searchOptions));
      });
    });
  }

  hasRenderCells(sheetId: string, x: number, y: number, width: number, height: number): Promise<boolean> {
    return new Promise((resolve) => {
      this.clientQueue.push(() => {
        if (!this.gridController) throw new Error('Expected gridController to be defined');
        resolve(this.gridController.hasRenderCells(sheetId, numbersToRect(x, y, width, height)));
      });
    });
  }

  setCellAlign(selection: Selection, align: CellAlign, cursor?: string) {
    return new Promise((resolve) => {
      this.clientQueue.push(() => {
        if (!this.gridController) throw new Error('Expected gridController to be defined');
        this.gridController.setCellAlign(JSON.stringify(selection, bigIntReplacer), align, cursor);
        resolve(undefined);
      });
    });
  }

  //#region Clipboard
  copyToClipboard(selection: Selection): Promise<{ plainText: string; html: string }> {
    return new Promise((resolve) => {
      this.clientQueue.push(() => {
        if (!this.gridController) throw new Error('Expected gridController to be defined');
        resolve(this.gridController.copyToClipboard(JSON.stringify(selection, bigIntReplacer)));
      });
    });
  }

  cutToClipboard(selection: Selection, cursor: string): Promise<{ plainText: string; html: string }> {
    return new Promise((resolve) => {
      this.clientQueue.push(() => {
        if (!this.gridController) throw new Error('Expected gridController to be defined');
        resolve(this.gridController.cutToClipboard(JSON.stringify(selection, bigIntReplacer), cursor));
      });
    });
  }

  pasteFromClipboard(
    selection: Selection,
    plainText: string | undefined,
    html: string | undefined,
    special: string,
    cursor: string
  ) {
    return new Promise((resolve) => {
      this.clientQueue.push(() => {
        if (!this.gridController) throw new Error('Expected gridController to be defined');
        this.gridController.pasteFromClipboard(
          JSON.stringify(selection, bigIntReplacer),
          plainText,
          html,
          special,
          cursor
        );
        resolve(undefined);
      });
    });
  }

  //#endregion

  setRegionBorders(
    sheetId: string,
    x: number,
    y: number,
    width: number,
    height: number,
    border: string,
    style: string | undefined,
    cursor: string
  ) {
    return new Promise((resolve) => {
      this.clientQueue.push(() => {
        if (!this.gridController) throw new Error('Expected gridController to be defined');
        this.gridController.setRegionBorders(sheetId, numbersToRect(x, y, width, height), border, style, cursor);
        resolve(undefined);
      });
    });
  }

  setCellRenderSize(sheetId: string, x: number, y: number, width: number, height: number, cursor: string) {
    return new Promise((resolve) => {
      this.clientQueue.push(() => {
        if (!this.gridController) throw new Error('Expected gridController to be defined');
        this.gridController.setCellRenderSize(
          sheetId,
          numbersToRect(x, y, 1, 1),
          width.toString(),
          height.toString(),
          cursor
        );
        resolve(undefined);
      });
    });
  }

  autocomplete(
    sheetId: string,
    x1: number,
    y1: number,
    x2: number,
    y2: number,
    fullX1: number,
    fullY1: number,
    fullX2: number,
    fullY2: number,
    cursor: string
  ) {
    return new Promise((resolve) => {
      this.clientQueue.push(() => {
        if (!this.gridController) throw new Error('Expected gridController to be defined');
        this.gridController.autocomplete(
          sheetId,
          pointsToRect(x1, y1, x2, y2),
          pointsToRect(fullX1, fullY1, fullX2, fullY2),
          cursor
        );
        resolve(undefined);
      });
    });
  }

  exportCsvSelection(selection: Selection): Promise<string> {
    return new Promise((resolve) => {
      this.clientQueue.push(() => {
        if (!this.gridController) throw new Error('Expected gridController to be defined');
        resolve(this.gridController.exportCsvSelection(JSON.stringify(selection, bigIntReplacer)));
      });
    });
  }

  getColumnsBounds(
    sheetId: string,
    start: number,
    end: number,
    ignoreFormatting: boolean
  ): Promise<MinMax | undefined> {
    return new Promise((resolve) => {
      this.clientQueue.push(() => {
        if (!this.gridController) throw new Error('Expected gridController to be defined');
        const result = this.gridController.getColumnsBounds(sheetId, start, end, ignoreFormatting);
        if (result) resolve(JSON.parse(result));
        else resolve(undefined);
      });
    });
  }

  getRowsBounds(sheetId: string, start: number, end: number, ignoreFormatting: boolean): Promise<MinMax | undefined> {
    return new Promise((resolve) => {
      this.clientQueue.push(() => {
        if (!this.gridController) throw new Error('Expected gridController to be defined');
        const result = this.gridController.getRowsBounds(sheetId, start, end, ignoreFormatting);
        if (result) resolve(JSON.parse(result));
        else resolve(undefined);
      });
    });
  }

  findNextColumn(data: ClientCoreFindNextColumn): Promise<number> {
    return new Promise((resolve) => {
      this.clientQueue.push(() => {
        if (!this.gridController) throw new Error('Expected gridController to be defined');
        resolve(
          this.gridController.findNextColumn(data.sheetId, data.columnStart, data.row, data.reverse, data.withContent)
        );
      });
    });
  }

  findNextRow(data: ClientCoreFindNextRow): Promise<number> {
    return new Promise((resolve) => {
      this.clientQueue.push(() => {
        if (!this.gridController) throw new Error('Expected gridController to be defined');
        resolve(
          this.gridController.findNextRow(data.sheetId, data.rowStart, data.column, data.reverse, data.withContent)
        );
      });
    });
  }

  commitTransientResize(sheetId: string, transientResize: string, cursor: string) {
    this.clientQueue.push(() => {
      if (!this.gridController) throw new Error('Expected gridController to be defined');
      this.gridController.commitOffsetsResize(sheetId, transientResize, cursor);
    });
  }
  commitSingleResize(
    sheetId: string,
    column: number | undefined,
    row: number | undefined,
    size: number,
    cursor: string
  ) {
    this.clientQueue.push(() => {
      if (!this.gridController) throw new Error('Expected gridController to be defined');
      this.gridController.commitSingleResize(sheetId, column, row, size, cursor);
    });
  }

  calculationComplete(transactionId: string, results: PythonRun) {
    let array_output: string[][][] | null = null;
    if (results.array_output) {
      // A 1d list was provided. We convert it to a 2d array by changing each entry into an array.
      if (!Array.isArray(results.array_output[0][0])) {
        array_output = (results.array_output as any).map((row: any) => [row]);
      } else {
        array_output = results.array_output as any as string[][][];
      }
    }

    const codeResult: JsCodeResult = {
      transaction_id: transactionId,
      success: results.success,
      error_msg: results.std_err,
      input_python_std_out: results.std_out,
      output_value: results.output ? (results.output as any as string[]) : null,
      array_output,
      line_number: results.lineno ?? null,
      output_type: results.output_type ?? null,
      cancel_compute: false,
    } as JsCodeResult;

    if (!this.gridController) throw new Error('Expected gridController to be defined');
    this.gridController.calculationComplete(JSON.stringify(codeResult));
  }

<<<<<<< HEAD
  getCells(transactionId: string, x0: number, y0: number, x1: number, y1: number, sheet?: string, lineNumber?: number) {
    if (!this.gridController) throw new Error('Expected gridController to be defined');
    return this.gridController.calculationGetCells(transactionId, x0, y0, x1, y1, sheet, lineNumber);
=======
  getCells(
    id: number,
    transactionId: string,
    x: number,
    y: number,
    w: number,
    h: number,
    sheet?: string,
    lineNumber?: number
  ) {
    if (!this.gridController) throw new Error('Expected gridController to be defined');
    try {
      const cellsStringified = this.gridController.calculationGetCells(transactionId, x, y, w, h, sheet, lineNumber);
      const cells = cellsStringified ? (JSON.parse(cellsStringified) as JsGetCellResponse[]) : undefined;
      corePython.sendGetCells(id, cells);
    } catch (e) {
      // there was an error getting the cells (likely, an unknown sheet name)
      corePython.sendGetCells(id);
    }
>>>>>>> 8805288e
  }

  async importExcel(message: ClientCoreImportExcel): Promise<{ contents?: string; version?: string; error?: string }> {
    await initCore();
    try {
      const fileBytes = await readFileAsArrayBuffer(message.file);
      const gc = GridController.importExcel(fileBytes, message.file.name);
      const contents = gc.exportToFile();
      return { contents: contents, version: gc.getVersion() };
    } catch (error: unknown) {
      // TODO(ddimaria): standardize on how WASM formats errors for a consistent error
      // type in the UI.
      console.error(error);
      reportError(error);
      Sentry.captureException(error);
      return { error: error as string };
    }
  }

  // Returns true if the transaction was applied successfully.
  applyOfflineUnsavedTransaction(transactionId: string, transactions: string): boolean {
    if (!this.gridController) throw new Error('Expected gridController to be defined');
    try {
      this.gridController.applyOfflineUnsavedTransaction(transactionId, transactions);
      return true;
    } catch (error: any) {
      console.log(error);
      return false;
    }
  }

  clearFormatting(selection: Selection, cursor?: string) {
    if (!this.gridController) throw new Error('Expected gridController to be defined');
    this.gridController.clearFormatting(JSON.stringify(selection, bigIntReplacer), cursor);
  }

  rerunCodeCells(sheetId?: string, x?: number, y?: number, cursor?: string) {
    if (!this.gridController) throw new Error('Expected gridController to be defined');
    if (sheetId !== undefined && x !== undefined && y !== undefined) {
      this.gridController.rerunCodeCell(sheetId, posToPos(x, y), cursor);
    } else if (sheetId !== undefined) {
      this.gridController.rerunSheetCodeCells(sheetId, cursor);
    } else {
      this.gridController.rerunAllCodeCells(cursor);
    }
  }

  cancelExecution(transactionId: string) {
    if (!this.gridController) throw new Error('Expected gridController to be defined');
    const codeResult: JsCodeResult = {
      transaction_id: transactionId,
      success: false,
      error_msg: 'Python execution cancelled by user',
      input_python_std_out: null,
      output_value: null,
      array_output: null,
      line_number: null,
      output_type: null,
      cancel_compute: true,
    } as JsCodeResult;
    this.gridController.calculationComplete(JSON.stringify(codeResult));
  }

  changeDecimals(selection: Selection, decimals: number, cursor?: string) {
    if (!this.gridController) throw new Error('Expected gridController to be defined');
    this.gridController.changeDecimalPlaces(JSON.stringify(selection, bigIntReplacer), decimals, cursor);
  }

  setPercentage(selection: Selection, cursor?: string) {
    if (!this.gridController) throw new Error('Expected gridController to be defined');
    this.gridController.setCellPercentage(JSON.stringify(selection, bigIntReplacer), cursor);
  }

  setExponential(selection: Selection, cursor?: string) {
    if (!this.gridController) throw new Error('Expected gridController to be defined');
    this.gridController.setCellExponential(JSON.stringify(selection, bigIntReplacer), cursor);
  }

  removeCellNumericFormat(selection: Selection, cursor?: string) {
    if (!this.gridController) throw new Error('Expected gridController to be defined');
    this.gridController.removeCellNumericFormat(JSON.stringify(selection, bigIntReplacer), cursor);
  }

  moveCells(message: ClientCoreMoveCells) {
    if (!this.gridController) throw new Error('Expected gridController to be defined');
    const dest: SheetPos = {
      x: BigInt(message.targetX),
      y: BigInt(message.targetY),
      sheet_id: { id: message.targetSheetId },
    };
    this.gridController.moveCells(
      JSON.stringify(message.source, bigIntReplacer),
      JSON.stringify(dest, bigIntReplacer),
      message.cursor
    );
  }
}

export const core = new Core();<|MERGE_RESOLUTION|>--- conflicted
+++ resolved
@@ -806,31 +806,9 @@
     this.gridController.calculationComplete(JSON.stringify(codeResult));
   }
 
-<<<<<<< HEAD
-  getCells(transactionId: string, x0: number, y0: number, x1: number, y1: number, sheet?: string, lineNumber?: number) {
-    if (!this.gridController) throw new Error('Expected gridController to be defined');
-    return this.gridController.calculationGetCells(transactionId, x0, y0, x1, y1, sheet, lineNumber);
-=======
-  getCells(
-    id: number,
-    transactionId: string,
-    x: number,
-    y: number,
-    w: number,
-    h: number,
-    sheet?: string,
-    lineNumber?: number
-  ) {
-    if (!this.gridController) throw new Error('Expected gridController to be defined');
-    try {
-      const cellsStringified = this.gridController.calculationGetCells(transactionId, x, y, w, h, sheet, lineNumber);
-      const cells = cellsStringified ? (JSON.parse(cellsStringified) as JsGetCellResponse[]) : undefined;
-      corePython.sendGetCells(id, cells);
-    } catch (e) {
-      // there was an error getting the cells (likely, an unknown sheet name)
-      corePython.sendGetCells(id);
-    }
->>>>>>> 8805288e
+  getCells(transactionId: string, x: number, y: number, w: number, h: number, sheet?: string, lineNumber?: number) {
+    if (!this.gridController) throw new Error('Expected gridController to be defined');
+    return this.gridController.calculationGetCells(transactionId, x, y, w, h, sheet, lineNumber);
   }
 
   async importExcel(message: ClientCoreImportExcel): Promise<{ contents?: string; version?: string; error?: string }> {
