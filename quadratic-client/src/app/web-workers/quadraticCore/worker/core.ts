--- conflicted
+++ resolved
@@ -1116,7 +1116,6 @@
     }
   }
 
-<<<<<<< HEAD
   getCellValueSelection(selection: Selection): JsCellValueSelection | undefined {
     if (!this.gridController) throw new Error('Expected gridController to be defined');
     const cellValueSelection = this.gridController.getCellValueSelection(JSON.stringify(selection, bigIntReplacer));
@@ -1125,22 +1124,14 @@
     }
   }
 
-=======
->>>>>>> 5d640c50
   deleteColumns(sheetId: string, columns: number[], cursor: string) {
     if (!this.gridController) throw new Error('Expected gridController to be defined');
     this.gridController.deleteColumn(sheetId, JSON.stringify(columns), cursor);
   }
 
-<<<<<<< HEAD
-  insertColumn(sheetId: string, column: number, cursor: string) {
-    if (!this.gridController) throw new Error('Expected gridController to be defined');
-    this.gridController.insertColumn(sheetId, BigInt(column), cursor);
-=======
   insertColumn(sheetId: string, column: number, right: boolean, cursor: string) {
     if (!this.gridController) throw new Error('Expected gridController to be defined');
     this.gridController.insertColumn(sheetId, BigInt(column), right, cursor);
->>>>>>> 5d640c50
   }
 
   deleteRows(sheetId: string, rows: number[], cursor: string) {
@@ -1148,15 +1139,9 @@
     this.gridController.deleteRows(sheetId, JSON.stringify(rows), cursor);
   }
 
-<<<<<<< HEAD
-  insertRow(sheetId: string, row: number, cursor: string) {
-    if (!this.gridController) throw new Error('Expected gridController to be defined');
-    this.gridController.insertRow(sheetId, BigInt(row), cursor);
-=======
   insertRow(sheetId: string, row: number, below: boolean, cursor: string) {
     if (!this.gridController) throw new Error('Expected gridController to be defined');
     this.gridController.insertRow(sheetId, BigInt(row), below, cursor);
->>>>>>> 5d640c50
   }
 }
 
