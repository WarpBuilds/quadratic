/**
 * Interface between the core webworker and quadratic-core (Rust)
 *
 * This is a singleton where one instance exists for the web worker and can be
 * directly accessed by its siblings.
 */

import { debugWebWorkers } from '@/app/debugFlags';
import {
  CellAlign,
  CellFormatSummary,
  CellVerticalAlign,
  CellWrap,
  CodeCellLanguage,
  Format,
  JsCodeCell,
  JsCodeResult,
  JsRenderCell,
  MinMax,
  SearchOptions,
  Selection,
  SheetPos,
  SummarizeSelectionResult,
  Validation,
} from '@/app/quadratic-core-types';
import initCore, { GridController } from '@/app/quadratic-core/quadratic_core';
import { MultiplayerCoreReceiveTransaction } from '@/app/web-workers/multiplayerWebWorker/multiplayerCoreMessages';
import * as Sentry from '@sentry/react';
import {
  ClientCoreFindNextColumn,
  ClientCoreFindNextRow,
  ClientCoreImportExcel,
  ClientCoreLoad,
  ClientCoreMoveCells,
  ClientCoreSummarizeSelection,
} from '../coreClientMessages';
import { coreClient } from './coreClient';
import { coreRender } from './coreRender';
import { offline } from './offline';
import { numbersToRectStringified, pointsToRect, posToPos, posToRect } from './rustConversions';

// Used to coerce bigints to numbers for JSON.stringify; see
// https://github.com/GoogleChromeLabs/jsbi/issues/30#issuecomment-2064279949.
const bigIntReplacer = (_key: string, value: any): any => {
  return typeof value === 'bigint' ? Number(value) : value;
};

class Core {
  gridController?: GridController;

  // priority queue for client/render requests (client is always first)
  private clientQueue: Function[] = [];
  private renderQueue: Function[] = [];

  private async loadGridFile(file: string): Promise<Uint8Array> {
    const res = await fetch(file);
    return new Uint8Array(await res.arrayBuffer());
  }

  constructor() {
    this.next();
  }

  private allowEventLoop() {
    return new Promise((ok) => setTimeout(ok, 0));
  }

  private next = async () => {
    if (this.clientQueue.length) {
      this.clientQueue.shift()?.();
    } else if (this.renderQueue.length) {
      this.renderQueue.shift()?.();
    }
    await this.allowEventLoop();
    this.next();
  };

  // Creates a Grid from a file. Initializes bother coreClient and coreRender w/metadata.
  async loadFile(message: ClientCoreLoad, renderPort: MessagePort): Promise<{ version: string } | { error: string }> {
    coreRender.init(renderPort);
    const results = await Promise.all([this.loadGridFile(message.url), initCore()]);
    try {
      this.gridController = GridController.newFromFile(results[0], message.sequenceNumber, true);
    } catch (e) {
      console.error('Error loading grid file:', e);
      Sentry.captureException(e);
      return { error: 'Unable to load file' };
    }
    if (debugWebWorkers) console.log('[core] GridController loaded');
    return { version: this.gridController.getVersion() };
  }

  getSheetName(sheetId: string): Promise<string> {
    return new Promise((resolve) => {
      this.clientQueue.push(() => {
        if (!this.gridController) throw new Error('Expected gridController to be defined in Core.getSheetName');
        resolve(this.gridController.getSheetName(sheetId));
      });
    });
  }

  getSheetOrder(sheetId: string): Promise<string> {
    return new Promise((resolve) => {
      this.clientQueue.push(() => {
        if (!this.gridController) throw new Error('Expected gridController to be defined in Core.getSheetOrder');
        resolve(this.gridController.getSheetOrder(sheetId));
      });
    });
  }

  getSheetColor(sheetId: string): Promise<string> {
    return new Promise((resolve) => {
      this.clientQueue.push(() => {
        if (!this.gridController) throw new Error('Expected gridController to be defined in Core.getSheetColor');
        resolve(this.gridController.getSheetColor(sheetId));
      });
    });
  }

  // Gets the bounds of a sheet.
  getGridBounds(data: {
    sheetId: string;
    ignoreFormatting: boolean;
  }): Promise<{ x: number; y: number; width: number; height: number } | undefined> {
    return new Promise((resolve) => {
      this.clientQueue.push(() => {
        if (!this.gridController) throw new Error('Expected gridController to be defined in Core.getGridBounds');
        const bounds = this.gridController.getGridBounds(data.sheetId, data.ignoreFormatting);
        if (bounds.type === 'empty') {
          resolve(undefined);
        } else {
          resolve({
            x: bounds.min.x,
            y: bounds.min.y,
            width: bounds.max.x - bounds.min.x,
            height: bounds.max.y - bounds.min.y,
          });
        }
      });
    });
  }

  // Gets RenderCell[] for a region of a Sheet.
  getRenderCells(data: {
    sheetId: string;
    x: number;
    y: number;
    width: number;
    height: number;
  }): Promise<JsRenderCell[]> {
    return new Promise((resolve) => {
      this.renderQueue.push(() => {
        if (!this.gridController) throw new Error('Expected gridController to be defined in Core.getGridBounds');
        const cells = this.gridController.getRenderCells(
          data.sheetId,
          numbersToRectStringified(data.x, data.y, data.width, data.height)
        );
        resolve(JSON.parse(cells));
      });
    });
  }

  // Gets the SheetIds for the Grid.
  getSheetIds(): Promise<string[]> {
    return new Promise((resolve) => {
      this.clientQueue.push(() => {
        if (!this.gridController) throw new Error('Expected gridController to be defined in Core.getSheetIds');
        resolve(JSON.parse(this.gridController.getSheetIds()));
      });
    });
  }

  getCodeCell(sheetId: string, x: number, y: number): Promise<JsCodeCell | undefined> {
    return new Promise((resolve) => {
      this.clientQueue.push(() => {
        if (!this.gridController) throw new Error('Expected gridController to be defined in Core.getCodeCell');
        resolve(this.gridController.getCodeCell(sheetId, posToPos(x, y)));
      });
    });
  }

  cellHasContent(sheetId: string, x: number, y: number): Promise<boolean> {
    return new Promise((resolve) => {
      this.clientQueue.push(() => {
        if (!this.gridController) throw new Error('Expected gridController to be defined in Core.cellHasContent');
        resolve(this.gridController.hasRenderCells(sheetId, posToRect(x, y)));
      });
    });
  }

  getEditCell(sheetId: string, x: number, y: number): Promise<string> {
    return new Promise((resolve) => {
      this.clientQueue.push(() => {
        if (!this.gridController) throw new Error('Expected gridController to be defined in Core.getEditCell');
        resolve(this.gridController.getEditCell(sheetId, posToPos(x, y)));
      });
    });
  }

  setCellValue(sheetId: string, x: number, y: number, value: string, cursor?: string) {
    return new Promise((resolve) => {
      this.clientQueue.push(() => {
        if (!this.gridController) throw new Error('Expected gridController to be defined');
        this.gridController.setCellValue(sheetId, x, y, value, cursor);
        resolve(undefined);
      });
    });
  }

  getCellFormatSummary(sheetId: string, x: number, y: number, withSheetInfo: boolean): Promise<CellFormatSummary> {
    return new Promise((resolve) => {
      this.clientQueue.push(() => {
        if (!this.gridController) throw new Error('Expected gridController to be defined');
        resolve(this.gridController.getCellFormatSummary(sheetId, posToPos(x, y), withSheetInfo));
      });
    });
  }

  getFormatAll(sheetId: string): Promise<Format | undefined> {
    return new Promise((resolve) => {
      this.clientQueue.push(() => {
        if (!this.gridController) throw new Error('Expected gridController to be defined');
        const format = this.gridController.getFormatAll(sheetId);
        if (format) {
          resolve(JSON.parse(format));
        } else {
          resolve(undefined);
        }
      });
    });
  }

  getFormatColumn(sheetId: string, column: number): Promise<Format | undefined> {
    return new Promise((resolve) => {
      this.clientQueue.push(() => {
        if (!this.gridController) throw new Error('Expected gridController to be defined');
        const format = this.gridController.getFormatColumn(sheetId, column);
        if (format) {
          resolve(JSON.parse(format));
        } else {
          resolve(undefined);
        }
      });
    });
  }

  getFormatRow(sheetId: string, row: number): Promise<Format | undefined> {
    return new Promise((resolve) => {
      this.clientQueue.push(() => {
        if (!this.gridController) throw new Error('Expected gridController to be defined');
        const format = this.gridController.getFormatRow(sheetId, row);
        if (format) {
          resolve(JSON.parse(format));
        } else {
          resolve(undefined);
        }
      });
    });
  }

  getFormatCell(sheetId: string, x: number, y: number): Promise<Format | undefined> {
    return new Promise((resolve) => {
      this.clientQueue.push(() => {
        if (!this.gridController) throw new Error('Expected gridController to be defined');
        const format = this.gridController.getFormatCell(sheetId, x, y);
        if (format) {
          resolve(JSON.parse(format));
        } else {
          resolve(undefined);
        }
      });
    });
  }

  receiveSequenceNum(sequenceNum: number) {
    return new Promise((resolve) => {
      this.clientQueue.push(() => {
        if (!this.gridController) throw new Error('Expected gridController to be defined');
        this.gridController.receiveSequenceNum(sequenceNum);
        resolve(undefined);
      });
    });
  }

  receiveTransaction(message: MultiplayerCoreReceiveTransaction) {
    return new Promise((resolve) => {
      this.clientQueue.push(async () => {
        if (!this.gridController) throw new Error('Expected gridController to be defined');
        const data = message.transaction;
        this.gridController.multiplayerTransaction(data.id, data.sequence_num, data.operations);
        offline.markTransactionSent(data.id);
        if (await offline.unsentTransactionsCount()) {
          coreClient.sendMultiplayerState('syncing');
        } else {
          coreClient.sendMultiplayerState('connected');
        }
        resolve(undefined);
      });
    });
  }

  receiveTransactions(transactions: string) {
    return new Promise((resolve) => {
      this.clientQueue.push(async () => {
        if (!this.gridController) throw new Error('Expected gridController to be defined');
        this.gridController.receiveMultiplayerTransactions(transactions);
        if (await offline.unsentTransactionsCount()) {
          coreClient.sendMultiplayerState('syncing');
        } else {
          coreClient.sendMultiplayerState('connected');
        }
        resolve(undefined);
      });
    });
  }

  summarizeSelection(message: ClientCoreSummarizeSelection): Promise<SummarizeSelectionResult | undefined> {
    return new Promise((resolve) => {
      this.clientQueue.push(() => {
        if (!this.gridController) throw new Error('Expected gridController to be defined');
        const summary = this.gridController.summarizeSelection(
          JSON.stringify(message.selection, bigIntReplacer),
          BigInt(message.decimalPlaces)
        );
        if (summary) {
          resolve(JSON.parse(summary));
        } else {
          resolve(undefined);
        }
      });
    });
  }

  setCellBold(selection: Selection, bold: boolean, cursor?: string) {
    return new Promise((resolve) => {
      this.clientQueue.push(() => {
        if (!this.gridController) throw new Error('Expected gridController to be defined');
        this.gridController.setCellBold(JSON.stringify(selection, bigIntReplacer), bold, cursor);
        resolve(undefined);
      });
    });
  }

  setCellItalic(selection: Selection, italic: boolean, cursor?: string) {
    return new Promise((resolve) => {
      this.clientQueue.push(() => {
        if (!this.gridController) throw new Error('Expected gridController to be defined');
        this.gridController.setCellItalic(JSON.stringify(selection, bigIntReplacer), italic, cursor);
        resolve(undefined);
      });
    });
  }

  setCellTextColor(selection: Selection, color?: string, cursor?: string) {
    return new Promise((resolve) => {
      this.clientQueue.push(() => {
        if (!this.gridController) throw new Error('Expected gridController to be defined');
        this.gridController.setCellTextColor(JSON.stringify(selection, bigIntReplacer), color, cursor);
        resolve(undefined);
      });
    });
  }

  setCellFillColor(selection: Selection, fillColor?: string, cursor?: string) {
    return new Promise((resolve) => {
      this.clientQueue.push(() => {
        if (!this.gridController) throw new Error('Expected gridController to be defined');
        this.gridController.setCellFillColor(JSON.stringify(selection, bigIntReplacer), fillColor, cursor);
        resolve(undefined);
      });
    });
  }

  setCommas(selection: Selection, commas: boolean, cursor?: string) {
    return new Promise((resolve) => {
      this.clientQueue.push(() => {
        if (!this.gridController) throw new Error('Expected gridController to be defined');
        this.gridController.setCellCommas(JSON.stringify(selection, bigIntReplacer), commas, cursor);
        resolve(undefined);
      });
    });
  }

  getRenderCell(sheetId: string, x: number, y: number): Promise<JsRenderCell | undefined> {
    return new Promise((resolve) => {
      this.clientQueue.push(() => {
        if (!this.gridController) throw new Error('Expected gridController to be defined');
        const results = JSON.parse(this.gridController.getRenderCells(sheetId, posToRect(x, y)));
        resolve(results[0]);
      });
    });
  }

  setCurrency(selection: Selection, symbol: string, cursor?: string) {
    return new Promise((resolve) => {
      this.clientQueue.push(() => {
        if (!this.gridController) throw new Error('Expected gridController to be defined');
        this.gridController.setCellCurrency(JSON.stringify(selection, bigIntReplacer), symbol, cursor);
        resolve(undefined);
      });
    });
  }

  importCsv(
    sheetId: string,
    x: number,
    y: number,
    file: ArrayBuffer,
    fileName: string,
    cursor?: string
  ): Promise<string | undefined> {
    return new Promise((resolve) => {
      this.clientQueue.push(() => {
        if (!this.gridController) throw new Error('Expected gridController to be defined');
        try {
          this.gridController.importCsv(sheetId, new Uint8Array(file), fileName, posToPos(x, y), cursor);
          resolve(undefined);
        } catch (error) {
          // TODO(ddimaria): standardize on how WASM formats errors for a consistent error
          // type in the UI.
          console.error(error);
          reportError(error);
          Sentry.captureException(error);
          resolve(error as string);
        }
      });
    });
  }

  importParquet(
    sheetId: string,
    x: number,
    y: number,
    file: ArrayBuffer,
    fileName: string,
    cursor?: string
  ): Promise<string | undefined> {
    return new Promise((resolve) => {
      this.clientQueue.push(() => {
        if (!this.gridController) throw new Error('Expected gridController to be defined');
        try {
          this.gridController.importParquet(sheetId, new Uint8Array(file), fileName, posToPos(x, y), cursor);
          resolve(undefined);
        } catch (error) {
          // TODO(ddimaria): standardize on how WASM formats errors for a consistent error
          // type in the UI.
          reportError(error);
          Sentry.captureException(error);
          resolve(error as string);
        }
      });
    });
  }

  deleteCellValues(selection: Selection, cursor?: string) {
    return new Promise((resolve) => {
      this.clientQueue.push(() => {
        if (!this.gridController) throw new Error('Expected gridController to be defined');
        this.gridController.deleteCellValues(JSON.stringify(selection, bigIntReplacer), cursor);
        resolve(undefined);
      });
    });
  }

  setCodeCellValue(
    sheetId: string,
    x: number,
    y: number,
    language: CodeCellLanguage,
    codeString: string,
    cursor?: string
  ) {
    return new Promise((resolve) => {
      this.clientQueue.push(() => {
        if (!this.gridController) throw new Error('Expected gridController to be defined');
        this.gridController.setCellCode(sheetId, posToPos(x, y), language, codeString, cursor);
        resolve(undefined);
      });
    });
  }

  addSheet(cursor?: string) {
    return new Promise((resolve) => {
      this.clientQueue.push(() => {
        if (!this.gridController) throw new Error('Expected gridController to be defined');
        this.gridController.addSheet(cursor);
        resolve(undefined);
      });
    });
  }

  deleteSheet(sheetId: string, cursor: string) {
    return new Promise((resolve) => {
      this.clientQueue.push(() => {
        if (!this.gridController) throw new Error('Expected gridController to be defined');
        this.gridController.deleteSheet(sheetId, cursor);
        resolve(undefined);
      });
    });
  }

  moveSheet(sheetId: string, previous: string | undefined, cursor: string) {
    return new Promise((resolve) => {
      this.clientQueue.push(() => {
        if (!this.gridController) throw new Error('Expected gridController to be defined');
        this.gridController.moveSheet(sheetId, previous, cursor);
        resolve(undefined);
      });
    });
  }

  setSheetName(sheetId: string, name: string, cursor: string) {
    return new Promise((resolve) => {
      this.clientQueue.push(() => {
        if (!this.gridController) throw new Error('Expected gridController to be defined');
        this.gridController.setSheetName(sheetId, name, cursor);
        resolve(undefined);
      });
    });
  }

  setSheetColor(sheetId: string, color: string | undefined, cursor: string) {
    return new Promise((resolve) => {
      this.clientQueue.push(() => {
        if (!this.gridController) throw new Error('Expected gridController to be defined');
        this.gridController.setSheetColor(sheetId, color, cursor);
        resolve(undefined);
      });
    });
  }

  duplicateSheet(sheetId: string, cursor: string) {
    return new Promise((resolve) => {
      this.clientQueue.push(() => {
        if (!this.gridController) throw new Error('Expected gridController to be defined');
        this.gridController.duplicateSheet(sheetId, cursor);
        resolve(undefined);
      });
    });
  }

  undo(cursor: string) {
    return new Promise((resolve) => {
      this.clientQueue.push(() => {
        if (!this.gridController) throw new Error('Expected gridController to be defined');
        this.gridController.undo(cursor);
        resolve(undefined);
      });
    });
  }

  redo(cursor: string) {
    return new Promise((resolve) => {
      this.clientQueue.push(() => {
        if (!this.gridController) throw new Error('Expected gridController to be defined');
        this.gridController.redo(cursor);
        resolve(undefined);
      });
    });
  }

  async upgradeGridFile(file: Uint8Array, sequenceNum: number): Promise<{ grid: Uint8Array; version: string }> {
    await initCore();
    const gc = GridController.newFromFile(file, sequenceNum, false);
    const grid = gc.exportToFile();
    const version = gc.getVersion();
    return { grid, version };
  }

  export(): Promise<Uint8Array> {
    return new Promise((resolve) => {
      this.clientQueue.push(() => {
        if (!this.gridController) throw new Error('Expected gridController to be defined');
        resolve(this.gridController.exportToFile());
      });
    });
  }

  search(search: string, searchOptions: SearchOptions): Promise<SheetPos[]> {
    return new Promise((resolve) => {
      this.clientQueue.push(() => {
        if (!this.gridController) throw new Error('Expected gridController to be defined');
        resolve(this.gridController.search(search, searchOptions));
      });
    });
  }

  hasRenderCells(sheetId: string, x: number, y: number, width: number, height: number): Promise<boolean> {
    return new Promise((resolve) => {
      this.clientQueue.push(() => {
        if (!this.gridController) throw new Error('Expected gridController to be defined');
        resolve(this.gridController.hasRenderCells(sheetId, numbersToRectStringified(x, y, width, height)));
      });
    });
  }

  setCellAlign(selection: Selection, align: CellAlign, cursor?: string) {
    return new Promise((resolve) => {
      this.clientQueue.push(() => {
        if (!this.gridController) throw new Error('Expected gridController to be defined');
        this.gridController.setCellAlign(JSON.stringify(selection, bigIntReplacer), align, cursor);
        resolve(undefined);
      });
    });
  }

  setCellVerticalAlign(selection: Selection, verticalAlign: CellVerticalAlign, cursor?: string) {
    return new Promise((resolve) => {
      this.clientQueue.push(() => {
        if (!this.gridController) throw new Error('Expected gridController to be defined');
        this.gridController.setCellVerticalAlign(JSON.stringify(selection, bigIntReplacer), verticalAlign, cursor);
        resolve(undefined);
      });
    });
  }

  setCellWrap(selection: Selection, wrap: CellWrap, cursor?: string) {
    return new Promise((resolve) => {
      this.clientQueue.push(() => {
        if (!this.gridController) throw new Error('Expected gridController to be defined');
        this.gridController.setCellWrap(JSON.stringify(selection, bigIntReplacer), wrap, cursor);
        resolve(undefined);
      });
    });
  }

  //#region Clipboard
  copyToClipboard(selection: Selection): Promise<{ plainText: string; html: string }> {
    return new Promise((resolve) => {
      this.clientQueue.push(() => {
        if (!this.gridController) throw new Error('Expected gridController to be defined');
        resolve(this.gridController.copyToClipboard(JSON.stringify(selection, bigIntReplacer)));
      });
    });
  }

  cutToClipboard(selection: Selection, cursor: string): Promise<{ plainText: string; html: string }> {
    return new Promise((resolve) => {
      this.clientQueue.push(() => {
        if (!this.gridController) throw new Error('Expected gridController to be defined');
        resolve(this.gridController.cutToClipboard(JSON.stringify(selection, bigIntReplacer), cursor));
      });
    });
  }

  pasteFromClipboard(
    selection: Selection,
    plainText: string | undefined,
    html: string | undefined,
    special: string,
    cursor: string
  ) {
    return new Promise((resolve) => {
      this.clientQueue.push(() => {
        if (!this.gridController) throw new Error('Expected gridController to be defined');
        this.gridController.pasteFromClipboard(
          JSON.stringify(selection, bigIntReplacer),
          plainText,
          html,
          special,
          cursor
        );
        resolve(undefined);
      });
    });
  }

  //#endregion

  setRegionBorders(
    sheetId: string,
    x: number,
    y: number,
    width: number,
    height: number,
    selection: string,
    style: string | undefined,
    cursor: string
  ) {
    return new Promise((resolve) => {
      this.clientQueue.push(() => {
        if (!this.gridController) throw new Error('Expected gridController to be defined');
<<<<<<< HEAD
        this.gridController.setRegionBorders(
          sheetId,
          numbersToRectStringified(x, y, width, height),
          border,
          style,
          cursor
        );
=======
        this.gridController.setRegionBorders(sheetId, numbersToRect(x, y, width, height), selection, style, cursor);
>>>>>>> a51d4ad8
        resolve(undefined);
      });
    });
  }

  setCellRenderSize(sheetId: string, x: number, y: number, width: number, height: number, cursor: string) {
    return new Promise((resolve) => {
      this.clientQueue.push(() => {
        if (!this.gridController) throw new Error('Expected gridController to be defined');
        this.gridController.setCellRenderSize(
          sheetId,
          numbersToRectStringified(x, y, 1, 1),
          width.toString(),
          height.toString(),
          cursor
        );
        resolve(undefined);
      });
    });
  }

  autocomplete(
    sheetId: string,
    x1: number,
    y1: number,
    x2: number,
    y2: number,
    fullX1: number,
    fullY1: number,
    fullX2: number,
    fullY2: number,
    cursor: string
  ) {
    return new Promise((resolve) => {
      this.clientQueue.push(() => {
        if (!this.gridController) throw new Error('Expected gridController to be defined');
        this.gridController.autocomplete(
          sheetId,
          pointsToRect(x1, y1, x2, y2),
          pointsToRect(fullX1, fullY1, fullX2, fullY2),
          cursor
        );
        resolve(undefined);
      });
    });
  }

  exportCsvSelection(selection: Selection): Promise<string> {
    return new Promise((resolve) => {
      this.clientQueue.push(() => {
        if (!this.gridController) throw new Error('Expected gridController to be defined');
        resolve(this.gridController.exportCsvSelection(JSON.stringify(selection, bigIntReplacer)));
      });
    });
  }

  getColumnsBounds(
    sheetId: string,
    start: number,
    end: number,
    ignoreFormatting: boolean
  ): Promise<MinMax | undefined> {
    return new Promise((resolve) => {
      this.clientQueue.push(() => {
        if (!this.gridController) throw new Error('Expected gridController to be defined');
        const result = this.gridController.getColumnsBounds(sheetId, start, end, ignoreFormatting);
        if (result) resolve(JSON.parse(result));
        else resolve(undefined);
      });
    });
  }

  getRowsBounds(sheetId: string, start: number, end: number, ignoreFormatting: boolean): Promise<MinMax | undefined> {
    return new Promise((resolve) => {
      this.clientQueue.push(() => {
        if (!this.gridController) throw new Error('Expected gridController to be defined');
        const result = this.gridController.getRowsBounds(sheetId, start, end, ignoreFormatting);
        if (result) resolve(JSON.parse(result));
        else resolve(undefined);
      });
    });
  }

  findNextColumn(data: ClientCoreFindNextColumn): Promise<number | undefined> {
    return new Promise((resolve) => {
      this.clientQueue.push(() => {
        if (!this.gridController) throw new Error('Expected gridController to be defined');
        resolve(
          this.gridController.findNextColumn(data.sheetId, data.columnStart, data.row, data.reverse, data.withContent)
        );
      });
    });
  }

  findNextRow(data: ClientCoreFindNextRow): Promise<number | undefined> {
    return new Promise((resolve) => {
      this.clientQueue.push(() => {
        if (!this.gridController) throw new Error('Expected gridController to be defined');
        resolve(
          this.gridController.findNextRow(data.sheetId, data.rowStart, data.column, data.reverse, data.withContent)
        );
      });
    });
  }

  commitTransientResize(sheetId: string, transientResize: string, cursor: string) {
    this.clientQueue.push(() => {
      if (!this.gridController) throw new Error('Expected gridController to be defined');
      this.gridController.commitOffsetsResize(sheetId, transientResize, cursor);
    });
  }

  commitSingleResize(
    sheetId: string,
    column: number | undefined,
    row: number | undefined,
    size: number,
    cursor: string
  ) {
    this.clientQueue.push(() => {
      if (!this.gridController) throw new Error('Expected gridController to be defined');
      this.gridController.commitSingleResize(sheetId, column, row, size, cursor);
    });
  }

  calculationComplete(results: JsCodeResult) {
    if (!this.gridController) throw new Error('Expected gridController to be defined');
    this.gridController.calculationComplete(JSON.stringify(results));
  }

  connectionComplete(transactionId: string, data: ArrayBuffer, std_out?: string, std_err?: string, extra?: string) {
    if (!this.gridController) throw new Error('Expected gridController to be defined');
    this.gridController.connectionComplete(transactionId, data as Uint8Array, std_out, std_err, extra);
  }

  getCells(transactionId: string, x: number, y: number, w: number, h?: number, sheet?: string, lineNumber?: number) {
    if (!this.gridController) throw new Error('Expected gridController to be defined');
    return this.gridController.calculationGetCells(transactionId, x, y, w, h, sheet, lineNumber);
  }

  async importExcel(
    message: ClientCoreImportExcel
  ): Promise<{ contents?: Uint8Array; version?: string; error?: string }> {
    await initCore();
    try {
      const gc = GridController.importExcel(message.file, message.fileName);
      const contents = gc.exportToFile();
      return { contents: contents, version: gc.getVersion() };
    } catch (error: unknown) {
      // TODO(ddimaria): standardize on how WASM formats errors for a consistent error
      // type in the UI.
      console.error(error);
      reportError(error);
      Sentry.captureException(error);
      return { error: error as string };
    }
  }

  // Returns true if the transaction was applied successfully.
  applyOfflineUnsavedTransaction(transactionId: string, transactions: string): boolean {
    if (!this.gridController) throw new Error('Expected gridController to be defined');
    try {
      this.gridController.applyOfflineUnsavedTransaction(transactionId, transactions);
      return true;
    } catch (error: any) {
      console.log(error);
      return false;
    }
  }

  clearFormatting(selection: Selection, cursor?: string) {
    if (!this.gridController) throw new Error('Expected gridController to be defined');
    this.gridController.clearFormatting(JSON.stringify(selection, bigIntReplacer), cursor);
  }

  rerunCodeCells(sheetId?: string, x?: number, y?: number, cursor?: string) {
    if (!this.gridController) throw new Error('Expected gridController to be defined');
    if (sheetId !== undefined && x !== undefined && y !== undefined) {
      this.gridController.rerunCodeCell(sheetId, posToPos(x, y), cursor);
    } else if (sheetId !== undefined) {
      this.gridController.rerunSheetCodeCells(sheetId, cursor);
    } else {
      this.gridController.rerunAllCodeCells(cursor);
    }
  }

  cancelExecution(transactionId: string) {
    if (!this.gridController) throw new Error('Expected gridController to be defined');
    const codeResult: JsCodeResult = {
      transaction_id: transactionId,
      success: false,
      std_err: 'Execution cancelled by user',
      std_out: null,
      output_value: null,
      output_array: null,
      line_number: null,
      output_display_type: null,
      cancel_compute: true,
    };
    this.gridController.calculationComplete(JSON.stringify(codeResult));
  }

  changeDecimals(selection: Selection, decimals: number, cursor?: string) {
    if (!this.gridController) throw new Error('Expected gridController to be defined');
    this.gridController.changeDecimalPlaces(JSON.stringify(selection, bigIntReplacer), decimals, cursor);
  }

  setPercentage(selection: Selection, cursor?: string) {
    if (!this.gridController) throw new Error('Expected gridController to be defined');
    this.gridController.setCellPercentage(JSON.stringify(selection, bigIntReplacer), cursor);
  }

  setExponential(selection: Selection, cursor?: string) {
    if (!this.gridController) throw new Error('Expected gridController to be defined');
    this.gridController.setCellExponential(JSON.stringify(selection, bigIntReplacer), cursor);
  }

  removeCellNumericFormat(selection: Selection, cursor?: string) {
    if (!this.gridController) throw new Error('Expected gridController to be defined');
    this.gridController.removeCellNumericFormat(JSON.stringify(selection, bigIntReplacer), cursor);
  }

  moveCells(message: ClientCoreMoveCells) {
    if (!this.gridController) throw new Error('Expected gridController to be defined');
    const dest: SheetPos = {
      x: BigInt(message.targetX),
      y: BigInt(message.targetY),
      sheet_id: { id: message.targetSheetId },
    };
    this.gridController.moveCells(
      JSON.stringify(message.source, bigIntReplacer),
      JSON.stringify(dest, bigIntReplacer),
      message.cursor
    );
  }

  getValidation(sheetId: string, validationId: string): Validation | undefined {
    if (!this.gridController) throw new Error('Expected gridController to be defined');
    const validation = this.gridController.getValidation(sheetId, validationId);
    if (validation) {
      return JSON.parse(validation);
    }
  }

  getValidations(sheetId: string): Validation[] {
    if (!this.gridController) throw new Error('Expected gridController to be defined');
    const validations = this.gridController.getValidations(sheetId);
    return JSON.parse(validations);
  }

  updateValidation(validation: Validation, cursor: string) {
    if (!this.gridController) throw new Error('Expected gridController to be defined');
    this.gridController.updateValidation(JSON.stringify(validation, bigIntReplacer), cursor);
  }

  removeValidation(sheetId: string, validationId: string, cursor: string) {
    if (!this.gridController) throw new Error('Expected gridController to be defined');
    this.gridController.removeValidation(sheetId, validationId, cursor);
  }

  removeValidations(sheetId: string, cursor: string) {
    if (!this.gridController) throw new Error('Expected gridController to be defined');
    this.gridController.removeValidations(sheetId, cursor);
  }

  getValidationFromPos(sheetId: string, x: number, y: number) {
    if (!this.gridController) throw new Error('Expected gridController to be defined');
    const validation = this.gridController.getValidationFromPos(sheetId, posToPos(x, y));
    if (validation) {
      return JSON.parse(validation);
    }
  }

  receiveRowHeights(transactionId: string, sheetId: string, rowHeights: string) {
    if (!this.gridController) throw new Error('Expected gridController to be defined');
    this.gridController.receiveRowHeights(transactionId, sheetId, rowHeights);
  }

  getValidationList(sheetId: string, x: number, y: number) {
    if (!this.gridController) throw new Error('Expected gridController to be defined');
    const list = this.gridController.getValidationList(sheetId, BigInt(x), BigInt(y));
    return JSON.parse(list);
  }

  getDisplayCell(sheetId: string, x: number, y: number) {
    if (!this.gridController) throw new Error('Expected gridController to be defined');
    return this.gridController.getDisplayValue(sheetId, posToPos(x, y));
  }
}

export const core = new Core();<|MERGE_RESOLUTION|>--- conflicted
+++ resolved
@@ -680,17 +680,13 @@
     return new Promise((resolve) => {
       this.clientQueue.push(() => {
         if (!this.gridController) throw new Error('Expected gridController to be defined');
-<<<<<<< HEAD
         this.gridController.setRegionBorders(
           sheetId,
           numbersToRectStringified(x, y, width, height),
-          border,
+          selection,
           style,
           cursor
         );
-=======
-        this.gridController.setRegionBorders(sheetId, numbersToRect(x, y, width, height), selection, style, cursor);
->>>>>>> a51d4ad8
         resolve(undefined);
       });
     });
