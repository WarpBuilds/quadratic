/**
 * Interface between the core webworker and quadratic-core (Rust)
 *
 * This is a singleton where one instance exists for the web worker and can be
 * directly accessed by its siblings.
 */

import { bigIntReplacer } from '@/app/bigint';
import { debugWebWorkers } from '@/app/debugFlags';
import type {
  BorderSelection,
  BorderStyle,
  CellAlign,
  CellFormatSummary,
  CellVerticalAlign,
  CellWrap,
  CodeCellLanguage,
  DataTableSort,
  Direction,
  Format,
  JsCellValue,
  JsClipboard,
  JsCodeCell,
  JsCodeResult,
  JsCoordinate,
  JsDataTableColumnHeader,
  JsRenderCell,
  JsSelectionContext,
  JsSummarizeSelectionResult,
  JsTablesContext,
  MinMax,
  Pos,
  Rect,
  SearchOptions,
  SheetPos,
  Validation,
} from '@/app/quadratic-core-types';
import initCore, { GridController } from '@/app/quadratic-core/quadratic_core';
import type {
  MultiplayerCoreReceiveTransaction,
  MultiplayerCoreReceiveTransactions,
} from '@/app/web-workers/multiplayerWebWorker/multiplayerCoreMessages';
import type {
  ClientCoreAddDataTable,
  ClientCoreFindNextColumnForRect,
  ClientCoreFindNextRowForRect,
  ClientCoreGetCsvPreview,
  ClientCoreImportFile,
  ClientCoreLoad,
  ClientCoreMoveCells,
  ClientCoreMoveCodeCellHorizontally,
  ClientCoreMoveCodeCellVertically,
  ClientCoreSummarizeSelection,
} from '@/app/web-workers/quadraticCore/coreClientMessages';
import { coreClient } from '@/app/web-workers/quadraticCore/worker/coreClient';
import { coreRender } from '@/app/web-workers/quadraticCore/worker/coreRender';
import { offline } from '@/app/web-workers/quadraticCore/worker/offline';
import {
  numbersToRectStringified,
  pointsToRect,
  posToPos,
  posToRect,
  toSheetPos,
} from '@/app/web-workers/quadraticCore/worker/rustConversions';
import * as Sentry from '@sentry/react';
import { Buffer } from 'buffer';
import { Rectangle } from 'pixi.js';

class Core {
  gridController?: GridController;

  private handleCoreError(error: Error | unknown) {
    Sentry.captureException(error);
    coreClient.sendCoreError();
  }

  private async loadGridFile(file: string): Promise<Uint8Array> {
    const res = await fetch(file);
    return new Uint8Array(await res.arrayBuffer());
  }

  // Creates a Grid from a file. Initializes bother coreClient and coreRender w/metadata.
  async loadFile(message: ClientCoreLoad, renderPort: MessagePort): Promise<{ version: string } | { error: string }> {
    coreRender.init(renderPort);
    const results = await Promise.all([this.loadGridFile(message.url), initCore()]);
    try {
      this.gridController = GridController.newFromFile(results[0], message.sequenceNumber, true);
    } catch (e) {
      console.error('Error loading grid file:', e);
      Sentry.captureException(e);
      return { error: 'Unable to load file' };
    }
    if (debugWebWorkers) console.log('[core] GridController loaded');
    return { version: this.gridController.getVersion() };
  }

  getSheetName(sheetId: string): Promise<string> {
    return new Promise((resolve) => {
      if (!this.gridController) throw new Error('Expected gridController to be defined in Core.getSheetName');
      try {
        resolve(this.gridController.getSheetName(sheetId));
      } catch (e) {
        this.handleCoreError(e);
        resolve('');
      }
    });
  }

  getSheetOrder(sheetId: string): Promise<string> {
    return new Promise((resolve) => {
      if (!this.gridController) throw new Error('Expected gridController to be defined in Core.getSheetOrder');
      try {
        resolve(this.gridController.getSheetOrder(sheetId));
      } catch (e) {
        this.handleCoreError(e);
        resolve('');
      }
    });
  }

  getSheetColor(sheetId: string): Promise<string> {
    return new Promise((resolve) => {
      if (!this.gridController) throw new Error('Expected gridController to be defined in Core.getSheetColor');
      try {
        resolve(this.gridController.getSheetColor(sheetId));
      } catch (e) {
        this.handleCoreError(e);
        resolve('');
      }
    });
  }

  // Gets the bounds of a sheet.
  getGridBounds(data: {
    sheetId: string;
    ignoreFormatting: boolean;
  }): Promise<{ x: number; y: number; width: number; height: number } | undefined> {
    return new Promise((resolve) => {
      if (!this.gridController) throw new Error('Expected gridController to be defined in Core.getGridBounds');
      try {
        const bounds = this.gridController.getGridBounds(data.sheetId, data.ignoreFormatting);
        if (bounds.type === 'empty') {
          resolve(undefined);
        } else {
          resolve({
            x: bounds.min.x,
            y: bounds.min.y,
            width: bounds.max.x - bounds.min.x,
            height: bounds.max.y - bounds.min.y,
          });
        }
      } catch (e) {
        this.handleCoreError(e);
        resolve(undefined);
      }
    });
  }

  // Gets RenderCell[] for a region of a Sheet.
  getRenderCells(data: {
    sheetId: string;
    x: number;
    y: number;
    width: number;
    height: number;
  }): Promise<JsRenderCell[]> {
    return new Promise((resolve) => {
      if (!this.gridController) throw new Error('Expected gridController to be defined in Core.getRenderCells');
      try {
        const renderCells: JsRenderCell[] = this.gridController.getRenderCells(
          data.sheetId,
          numbersToRectStringified(data.x, data.y, data.width, data.height)
        );
        resolve(renderCells);
      } catch (e) {
        this.handleCoreError(e);
        resolve([]);
      }
    });
  }

  // Gets the SheetIds for the Grid.
  getSheetIds(): Promise<string[]> {
    return new Promise((resolve) => {
      if (!this.gridController) throw new Error('Expected gridController to be defined in Core.getSheetIds');
      try {
        const sheetIds: string[] = this.gridController.getSheetIds();
        resolve(sheetIds);
      } catch (e) {
        this.handleCoreError(e);
        resolve([]);
      }
    });
  }

  getCodeCell(sheetId: string, x: number, y: number): Promise<JsCodeCell | undefined> {
    return new Promise((resolve) => {
      if (!this.gridController) throw new Error('Expected gridController to be defined in Core.getCodeCell');
      try {
        resolve(this.gridController.getCodeCell(sheetId, posToPos(x, y)));
      } catch (e) {
        this.handleCoreError(e);
        resolve(undefined);
      }
    });
  }

  cellHasContent(sheetId: string, x: number, y: number): Promise<boolean> {
    return new Promise((resolve) => {
      if (!this.gridController) throw new Error('Expected gridController to be defined in Core.cellHasContent');
      try {
        resolve(this.gridController.hasRenderCells(sheetId, posToRect(x, y)));
      } catch (e) {
        this.handleCoreError(e);
        resolve(false);
      }
    });
  }

  getEditCell(sheetId: string, x: number, y: number): Promise<string> {
    return new Promise((resolve) => {
      if (!this.gridController) throw new Error('Expected gridController to be defined in Core.getEditCell');
      try {
        resolve(this.gridController.getEditCell(sheetId, posToPos(x, y)));
      } catch (e) {
        this.handleCoreError(e);
        resolve('');
      }
    });
  }

  setCellValue(sheetId: string, x: number, y: number, value: string, cursor?: string) {
    return new Promise((resolve) => {
      if (!this.gridController) throw new Error('Expected gridController to be defined');
      try {
        this.gridController.setCellValue(sheetId, x, y, value, cursor);
      } catch (e) {
        this.handleCoreError(e);
      }
      resolve(undefined);
    });
  }

  setCellValues(sheetId: string, x: number, y: number, values: string[][], cursor?: string) {
    return new Promise((resolve) => {
      if (!this.gridController) throw new Error('Expected gridController to be defined');
      try {
        this.gridController.setCellValues(sheetId, x, y, values, cursor);
      } catch (e) {
        this.handleCoreError(e);
      }
      resolve(undefined);
    });
  }

  getCellFormatSummary(sheetId: string, x: number, y: number): Promise<CellFormatSummary> {
    return new Promise((resolve) => {
      if (!this.gridController) throw new Error('Expected gridController to be defined');
      try {
        resolve(this.gridController.getCellFormatSummary(sheetId, posToPos(x, y)));
      } catch (e) {
        this.handleCoreError(e);
        resolve({} as CellFormatSummary);
      }
    });
  }

  getFormatCell(sheetId: string, x: number, y: number): Promise<Format | undefined> {
    return new Promise((resolve) => {
      if (!this.gridController) throw new Error('Expected gridController to be defined');
      try {
        const format = this.gridController.getFormatCell(sheetId, x, y);
        resolve(format);
      } catch (e) {
        this.handleCoreError(e);
        resolve(undefined);
      }
    });
  }

  receiveSequenceNum(sequenceNum: number) {
    return new Promise((resolve) => {
      if (!this.gridController) throw new Error('Expected gridController to be defined');
      try {
        this.gridController.receiveSequenceNum(sequenceNum);
      } catch (e) {
        this.handleCoreError(e);
      }
      resolve(undefined);
    });
  }

  receiveTransaction(message: MultiplayerCoreReceiveTransaction) {
    return new Promise(async (resolve) => {
      if (!this.gridController) throw new Error('Expected gridController to be defined');
      try {
        const data = message.transaction;

        if (typeof data.operations === 'string') {
          data.operations = Buffer.from(data.operations, 'base64');
        }

        this.gridController.multiplayerTransaction(data.id, data.sequence_num, new Uint8Array(data.operations));
        offline.markTransactionSent(data.id);
        if (await offline.unsentTransactionsCount()) {
          coreClient.sendMultiplayerState('syncing');
        } else {
          coreClient.sendMultiplayerState('connected');
        }
      } catch (e) {
        this.handleCoreError(e);
      }
      resolve(undefined);
    });
  }

  receiveTransactions(receive_transactions: MultiplayerCoreReceiveTransactions) {
    return new Promise(async (resolve) => {
      if (!this.gridController) throw new Error('Expected gridController to be defined');
      try {
        const formattedTransactions = receive_transactions.transactions.map((transaction) => ({
          id: transaction.id,
          file_id: transaction.file_id,
          sequence_num: transaction.sequence_num,
          operations:
            typeof transaction.operations === 'string'
              ? Array.from(Buffer.from(transaction.operations, 'base64'))
              : Array.from(transaction.operations),
        }));
        receive_transactions.transactions = [];

        this.gridController.receiveMultiplayerTransactions(formattedTransactions);

        // sends multiplayer synced to the client, to proceed from file loading screen
        coreClient.sendMultiplayerSynced();

        if (await offline.unsentTransactionsCount()) {
          coreClient.sendMultiplayerState('syncing');
        } else {
          coreClient.sendMultiplayerState('connected');
        }
      } catch (e) {
        this.handleCoreError(e);
      }
      resolve(undefined);
    });
  }

  summarizeSelection(message: ClientCoreSummarizeSelection): Promise<JsSummarizeSelectionResult | undefined> {
    return new Promise((resolve) => {
      if (!this.gridController) throw new Error('Expected gridController to be defined');
      try {
        const summary = this.gridController.summarizeSelection(message.selection, BigInt(message.decimalPlaces));
        resolve(summary);
      } catch (e) {
        this.handleCoreError(e);
        resolve(undefined);
      }
    });
  }

  setBold(selection: string, bold?: boolean, cursor?: string) {
    return new Promise((resolve) => {
      if (!this.gridController) throw new Error('Expected gridController to be defined');
      try {
        this.gridController.setBold(selection, bold, cursor);
      } catch (e) {
        this.handleCoreError(e);
      }
      resolve(undefined);
    });
  }

  setItalic(selection: string, italic?: boolean, cursor?: string) {
    return new Promise((resolve) => {
      if (!this.gridController) throw new Error('Expected gridController to be defined');
      try {
        this.gridController.setItalic(selection, italic, cursor);
      } catch (e) {
        this.handleCoreError(e);
      }
      resolve(undefined);
    });
  }

  setTextColor(selection: string, color?: string, cursor?: string) {
    return new Promise((resolve) => {
      if (!this.gridController) throw new Error('Expected gridController to be defined');
      try {
        this.gridController.setTextColor(selection, color, cursor);
      } catch (e) {
        this.handleCoreError(e);
      }
      resolve(undefined);
    });
  }

  setUnderline(selection: string, underline?: boolean, cursor?: string) {
    return new Promise((resolve) => {
      if (!this.gridController) throw new Error('Expected gridController to be defined');
      try {
        this.gridController.setUnderline(selection, underline, cursor);
      } catch (e) {
        this.handleCoreError(e);
      }
      resolve(undefined);
    });
  }

  setStrikeThrough(selection: string, strikeThrough?: boolean, cursor?: string) {
    return new Promise((resolve) => {
      if (!this.gridController) throw new Error('Expected gridController to be defined');
      try {
        this.gridController.setStrikeThrough(selection, strikeThrough, cursor);
      } catch (e) {
        this.handleCoreError(e);
      }
      resolve(undefined);
    });
  }

  setFillColor(selection: string, fillColor?: string, cursor?: string) {
    return new Promise((resolve) => {
      if (!this.gridController) throw new Error('Expected gridController to be defined');
      try {
        this.gridController.setFillColor(selection, fillColor, cursor);
      } catch (e) {
        this.handleCoreError(e);
      }
      resolve(undefined);
    });
  }

  setCommas(selection: string, commas?: boolean, cursor?: string) {
    return new Promise((resolve) => {
      if (!this.gridController) throw new Error('Expected gridController to be defined');
      try {
        this.gridController.setCommas(selection, commas, cursor);
      } catch (e) {
        this.handleCoreError(e);
      }
      resolve(undefined);
    });
  }

  getRenderCell(sheetId: string, x: number, y: number): Promise<JsRenderCell | undefined> {
    return new Promise((resolve) => {
      if (!this.gridController) throw new Error('Expected gridController to be defined');
      try {
        const renderCells: JsRenderCell[] | undefined = this.gridController.getRenderCells(sheetId, posToRect(x, y));
        resolve(renderCells?.[0]);
      } catch (e) {
        this.handleCoreError(e);
        resolve(undefined);
      }
    });
  }

  setCurrency(selection: string, symbol: string, cursor?: string) {
    return new Promise((resolve) => {
      if (!this.gridController) throw new Error('Expected gridController to be defined');
      try {
        this.gridController.setCurrency(selection, symbol, cursor);
      } catch (e) {
        this.handleCoreError(e);
      }
      resolve(undefined);
    });
  }

  async upgradeGridFile(
    file: ArrayBuffer,
    sequenceNum: number
  ): Promise<{ contents?: ArrayBuffer; version?: string; error?: string }> {
    try {
      await initCore();
      const gc = GridController.newFromFile(new Uint8Array(file), sequenceNum, false);
      const version = gc.getVersion();
      const contents = gc.exportGridToFile();
      return { contents, version };
    } catch (error: unknown) {
      console.error(error);
      reportError(error);
      Sentry.captureException(error);
      return { error: error as string };
    }
  }

  async importFile({
    file,
    fileName,
    fileType,
    sheetId,
    location,
    cursor,
    csvDelimiter,
    hasHeading,
  }: ClientCoreImportFile): Promise<{ contents?: ArrayBuffer; version?: string; error?: string }> {
    if (cursor === undefined) {
      try {
        await initCore();
        let gc: GridController;
        switch (fileType) {
          case 'excel':
            gc = GridController.importExcel(new Uint8Array(file), fileName);
            break;
          case 'csv':
            gc = GridController.importCsv(new Uint8Array(file), fileName, csvDelimiter, hasHeading);
            break;
          case 'parquet':
            gc = GridController.importParquet(new Uint8Array(file), fileName);
            break;
          default:
            throw new Error('Unsupported file type');
        }
        const version = gc.getVersion();
        const contents = gc.exportGridToFile();
        return { contents, version };
      } catch (error: unknown) {
        console.error(error);
        reportError(error);
        Sentry.captureException(error);
        return { error: error as string };
      }
    } else {
      return new Promise((resolve) => {
        if (!this.gridController) throw new Error('Expected gridController to be defined');
        try {
          switch (fileType) {
            case 'excel':
              this.gridController.importExcelIntoExistingFile(new Uint8Array(file), fileName, cursor);
              break;
            case 'csv':
              if (sheetId === undefined || location === undefined) {
                throw new Error('Expected sheetId and location to be defined');
              }
              this.gridController.importCsvIntoExistingFile(
                new Uint8Array(file),
                fileName,
                sheetId,
                posToPos(location.x, location.y),
                cursor,
                csvDelimiter,
                hasHeading
              );
              break;
            case 'parquet':
              if (sheetId === undefined || location === undefined) {
                throw new Error('Expected sheetId and location to be defined');
              }
              this.gridController.importParquetIntoExistingFile(
                new Uint8Array(file),
                fileName,
                sheetId,
                posToPos(location.x, location.y),
                cursor
              );
              break;
            default:
              throw new Error('Unsupported file type');
          }
          resolve({});
        } catch (error: unknown) {
          // TODO(ddimaria): standardize on how WASM formats errors for a consistent error
          // type in the UI.
          console.error(error);
          reportError(error);
          Sentry.captureException(error);
          resolve({ error: error as string });
        }
      });
    }
  }

  async getCsvPreview({ file, maxRows, delimiter }: ClientCoreGetCsvPreview): Promise<string[][] | undefined> {
    try {
      await initCore();
      return GridController.getCsvPreview(new Uint8Array(file), maxRows, delimiter);
    } catch (error: unknown) {
      console.error(error);
      reportError(error);
      Sentry.captureException(error);
      return undefined;
    }
  }

  deleteCellValues(selection: string, cursor?: string) {
    return new Promise((resolve) => {
      if (!this.gridController) throw new Error('Expected gridController to be defined');
      try {
        this.gridController.deleteCellValues(selection, cursor);
      } catch (e) {
        this.handleCoreError(e);
      }
      resolve(undefined);
    });
  }

  setCodeCellValue(
    sheetId: string,
    x: number,
    y: number,
    language: CodeCellLanguage,
    codeString: string,
    cursor?: string
  ): Promise<string | undefined> {
    return new Promise((resolve) => {
      if (!this.gridController) throw new Error('Expected gridController to be defined');
      try {
        resolve(this.gridController.setCellCode(sheetId, posToPos(x, y), language, codeString, cursor));
      } catch (e) {
        this.handleCoreError(e);
        resolve(undefined);
      }
    });
  }

  addSheet(cursor?: string) {
    return new Promise((resolve) => {
      if (!this.gridController) throw new Error('Expected gridController to be defined');
      try {
        this.gridController.addSheet(cursor);
      } catch (e) {
        this.handleCoreError(e);
      }
      resolve(undefined);
    });
  }

  deleteSheet(sheetId: string, cursor: string) {
    return new Promise((resolve) => {
      if (!this.gridController) throw new Error('Expected gridController to be defined');
      try {
        this.gridController.deleteSheet(sheetId, cursor);
      } catch (e) {
        this.handleCoreError(e);
      }
      resolve(undefined);
    });
  }

  moveSheet(sheetId: string, previous: string | undefined, cursor: string) {
    return new Promise((resolve) => {
      if (!this.gridController) throw new Error('Expected gridController to be defined');
      try {
        this.gridController.moveSheet(sheetId, previous, cursor);
      } catch (e) {
        this.handleCoreError(e);
      }
      resolve(undefined);
    });
  }

  setSheetName(sheetId: string, name: string, cursor: string) {
    return new Promise((resolve) => {
      if (!this.gridController) throw new Error('Expected gridController to be defined');
      try {
        this.gridController.setSheetName(sheetId, name, cursor);
      } catch (e) {
        this.handleCoreError(e);
      }
      resolve(undefined);
    });
  }

  setSheetColor(sheetId: string, color: string | undefined, cursor: string) {
    return new Promise((resolve) => {
      if (!this.gridController) throw new Error('Expected gridController to be defined');
      try {
        this.gridController.setSheetColor(sheetId, color, cursor);
      } catch (e) {
        this.handleCoreError(e);
      }
      resolve(undefined);
    });
  }

  duplicateSheet(sheetId: string, cursor: string) {
    return new Promise((resolve) => {
      if (!this.gridController) throw new Error('Expected gridController to be defined');
      try {
        this.gridController.duplicateSheet(sheetId, cursor);
      } catch (e) {
        this.handleCoreError(e);
      }
      resolve(undefined);
    });
  }

  undo(cursor: string) {
    return new Promise((resolve) => {
      if (!this.gridController) throw new Error('Expected gridController to be defined');
      try {
        this.gridController.undo(cursor);
      } catch (e) {
        this.handleCoreError(e);
      }
      resolve(undefined);
    });
  }

  redo(cursor: string) {
    return new Promise((resolve) => {
      if (!this.gridController) throw new Error('Expected gridController to be defined');
      try {
        this.gridController.redo(cursor);
      } catch (e) {
        this.handleCoreError(e);
      }
      resolve(undefined);
    });
  }

  export(): Promise<ArrayBuffer> {
    return new Promise((resolve) => {
      if (!this.gridController) throw new Error('Expected gridController to be defined');
      try {
        resolve(this.gridController.exportOpenGridToFile());
      } catch (e) {
        this.handleCoreError(e);
        resolve(new ArrayBuffer(0));
      }
    });
  }

  search(search: string, searchOptions: SearchOptions): Promise<SheetPos[]> {
    return new Promise((resolve) => {
      if (!this.gridController) throw new Error('Expected gridController to be defined');
      try {
        resolve(this.gridController.search(search, searchOptions));
      } catch (e) {
        this.handleCoreError(e);
        resolve([]);
      }
    });
  }

  hasRenderCells(sheetId: string, x: number, y: number, width: number, height: number): Promise<boolean> {
    return new Promise((resolve) => {
      if (!this.gridController) throw new Error('Expected gridController to be defined');
      try {
        resolve(this.gridController.hasRenderCells(sheetId, numbersToRectStringified(x, y, width, height)));
      } catch (e) {
        this.handleCoreError(e);
        resolve(false);
      }
    });
  }

  setAlign(selection: string, align: CellAlign, cursor?: string) {
    return new Promise((resolve) => {
      if (!this.gridController) throw new Error('Expected gridController to be defined');
      try {
        this.gridController.setAlign(selection, align, cursor);
      } catch (e) {
        this.handleCoreError(e);
      }
      resolve(undefined);
    });
  }

  setVerticalAlign(selection: string, verticalAlign: CellVerticalAlign, cursor?: string) {
    return new Promise((resolve) => {
      if (!this.gridController) throw new Error('Expected gridController to be defined');
      try {
        this.gridController.setVerticalAlign(selection, verticalAlign, cursor);
      } catch (e) {
        this.handleCoreError(e);
      }
      resolve(undefined);
    });
  }

  setWrap(selection: string, wrap: CellWrap, cursor?: string) {
    return new Promise((resolve) => {
      if (!this.gridController) throw new Error('Expected gridController to be defined');
      try {
        this.gridController.setWrap(selection, wrap, cursor);
      } catch (e) {
        this.handleCoreError(e);
      }
      resolve(undefined);
    });
  }

  //#region Clipboard
  copyToClipboard(selection: string): Promise<JsClipboard> {
    return new Promise((resolve) => {
      if (!this.gridController) throw new Error('Expected gridController to be defined');
      try {
        const jsClipboard = this.gridController.copyToClipboard(selection);
        resolve(jsClipboard);
      } catch (e) {
        this.handleCoreError(e);
        resolve({} as JsClipboard);
      }
    });
  }

  cutToClipboard(selection: string, cursor: string): Promise<JsClipboard> {
    return new Promise((resolve) => {
      if (!this.gridController) throw new Error('Expected gridController to be defined');
      try {
        const jsClipboard = this.gridController.cutToClipboard(selection, cursor);
        resolve(jsClipboard);
      } catch (e) {
        this.handleCoreError(e);
        resolve({} as JsClipboard);
      }
    });
  }

  pasteFromClipboard({
    selection,
    plainText,
    html,
    special,
    cursor,
  }: {
    selection: string;
    plainText: string | undefined;
    html: string | undefined;
    special: string;
    cursor: string;
  }) {
    return new Promise((resolve) => {
      if (!this.gridController) throw new Error('Expected gridController to be defined');
      try {
        this.gridController.pasteFromClipboard(selection, plainText, html, special, cursor);
      } catch (e) {
        this.handleCoreError(e);
      }
      resolve(undefined);
    });
  }

  //#endregion

  setBorders(selection: string, borderSelection: BorderSelection, style: BorderStyle | undefined, cursor: string) {
    return new Promise((resolve) => {
      if (!this.gridController) throw new Error('Expected gridController to be defined');
      try {
        this.gridController.setBorders(selection, JSON.stringify(borderSelection), JSON.stringify(style), cursor);
      } catch (e) {
        this.handleCoreError(e);
      }
      resolve(undefined);
    });
  }

  setChartSize(sheetId: string, x: number, y: number, width: number, height: number, cursor: string) {
    return new Promise((resolve) => {
      if (!this.gridController) throw new Error('Expected gridController to be defined');
      try {
        this.gridController.setChartSize(toSheetPos(x, y, sheetId), width, height, cursor);
      } catch (e) {
        this.handleCoreError(e);
      }
      resolve(undefined);
    });
  }

  autocomplete(
    sheetId: string,
    x1: number,
    y1: number,
    x2: number,
    y2: number,
    fullX1: number,
    fullY1: number,
    fullX2: number,
    fullY2: number,
    cursor: string
  ) {
    return new Promise((resolve) => {
      if (!this.gridController) throw new Error('Expected gridController to be defined');
      try {
        this.gridController.autocomplete(
          sheetId,
          pointsToRect(x1, y1, x2, y2),
          pointsToRect(fullX1, fullY1, fullX2, fullY2),
          cursor
        );
      } catch (e) {
        this.handleCoreError(e);
      }
      resolve(undefined);
    });
  }

  exportCsvSelection(selection: string): Promise<string> {
    return new Promise((resolve) => {
      if (!this.gridController) throw new Error('Expected gridController to be defined');
      try {
        resolve(this.gridController.exportCsvSelection(selection));
      } catch (e) {
        this.handleCoreError(e);
        resolve('');
      }
    });
  }

  getColumnsBounds(
    sheetId: string,
    start: number,
    end: number,
    ignoreFormatting: boolean
  ): Promise<MinMax | undefined> {
    return new Promise((resolve) => {
      if (!this.gridController) throw new Error('Expected gridController to be defined');
      try {
        const result = this.gridController.getColumnsBounds(sheetId, start, end, ignoreFormatting);
        if (result) resolve(result);
        else resolve(undefined);
      } catch (e) {
        this.handleCoreError(e);
        resolve(undefined);
      }
    });
  }

  getRowsBounds(sheetId: string, start: number, end: number, ignoreFormatting: boolean): Promise<MinMax | undefined> {
    return new Promise((resolve) => {
      if (!this.gridController) throw new Error('Expected gridController to be defined');
      try {
        const result = this.gridController.getRowsBounds(sheetId, start, end, ignoreFormatting);
        if (result) resolve(result);
        else resolve(undefined);
      } catch (e) {
        this.handleCoreError(e);
        resolve(undefined);
      }
    });
  }

  jumpCursor(
    sheetId: string,
    current: JsCoordinate,
    jump: boolean,
    direction: Direction
  ): Promise<JsCoordinate | undefined> {
    return new Promise((resolve) => {
      if (!this.gridController) throw new Error('Expected gridController to be defined');
      try {
        const pos = this.gridController.jumpCursor(
          sheetId,
          posToPos(current.x, current.y),
          jump,
          JSON.stringify(direction)
        );
        resolve({ x: Number(pos.x), y: Number(pos.y) });
      } catch (e) {
        this.handleCoreError(e);
        resolve(undefined);
      }
    });
  }

  findNextColumnForRect(data: ClientCoreFindNextColumnForRect): Promise<number> {
    return new Promise((resolve) => {
      if (!this.gridController) throw new Error('Expected gridController to be defined');
      try {
        resolve(
          this.gridController.findNextColumnForRect(
            data.sheetId,
            data.columnStart,
            data.row,
            data.width,
            data.height,
            data.reverse
          )
        );
      } catch (e) {
        this.handleCoreError(e);
        resolve(0);
      }
    });
  }

  findNextRowForRect(data: ClientCoreFindNextRowForRect): Promise<number> {
    return new Promise((resolve) => {
      if (!this.gridController) throw new Error('Expected gridController to be defined');
      try {
        resolve(
          this.gridController.findNextRowForRect(
            data.sheetId,
            data.column,
            data.rowStart,
            data.width,
            data.height,
            data.reverse
          )
        );
      } catch (e) {
        this.handleCoreError(e);
        resolve(0);
      }
    });
  }

  commitTransientResize(sheetId: string, transientResize: string, cursor: string) {
    if (!this.gridController) throw new Error('Expected gridController to be defined');
    try {
      this.gridController.commitOffsetsResize(sheetId, transientResize, cursor);
    } catch (e) {
      this.handleCoreError(e);
    }
  }

  commitSingleResize(
    sheetId: string,
    column: number | undefined,
    row: number | undefined,
    size: number,
    cursor: string
  ) {
    if (!this.gridController) throw new Error('Expected gridController to be defined');
    try {
      this.gridController.commitSingleResize(sheetId, column, row, size, cursor);
    } catch (e) {
      this.handleCoreError(e);
    }
  }

  calculationComplete(jsCodeResultBuffer: ArrayBuffer) {
    if (!this.gridController) throw new Error('Expected gridController to be defined');
<<<<<<< HEAD
    try {
      this.gridController.calculationComplete(JSON.stringify(results));
    } catch (e) {
      this.handleCoreError(e);
    }
=======
    this.gridController.calculationComplete(new Uint8Array(jsCodeResultBuffer));
>>>>>>> f76f52a3
  }

  connectionComplete(transactionId: string, data: ArrayBuffer, std_out?: string, std_err?: string, extra?: string) {
    if (!this.gridController) throw new Error('Expected gridController to be defined');
    try {
      this.gridController.connectionComplete(transactionId, new Uint8Array(data), std_out, std_err, extra);
    } catch (e) {
      this.handleCoreError(e);
    }
  }

  // Returns true if the transaction was applied successfully.
  applyOfflineUnsavedTransaction(transactionId: string, transactions: string): boolean {
    if (!this.gridController) throw new Error('Expected gridController to be defined');
    try {
      this.gridController.applyOfflineUnsavedTransaction(transactionId, transactions);
      return true;
    } catch (error: any) {
      console.log(error);
      return false;
    }
  }

  clearFormatting(selection: string, cursor?: string) {
    if (!this.gridController) throw new Error('Expected gridController to be defined');
    try {
      this.gridController.clearFormatting(selection, cursor);
    } catch (e) {
      this.handleCoreError(e);
    }
  }

  rerunCodeCells(sheetId?: string, x?: number, y?: number, cursor?: string): Promise<string | undefined> {
    return new Promise((resolve) => {
      if (!this.gridController) throw new Error('Expected gridController to be defined');
      try {
        if (sheetId !== undefined && x !== undefined && y !== undefined) {
          return resolve(this.gridController.rerunCodeCell(sheetId, posToPos(x, y), cursor));
        }
        if (sheetId !== undefined) {
          return resolve(this.gridController.rerunSheetCodeCells(sheetId, cursor));
        }
        return resolve(this.gridController.rerunAllCodeCells(cursor));
      } catch (e) {
        this.handleCoreError(e);
        resolve(undefined);
      }
    });
  }

  cancelExecution(transactionId: string) {
    if (!this.gridController) throw new Error('Expected gridController to be defined');
<<<<<<< HEAD
    try {
      const codeResult: JsCodeResult = {
        transaction_id: transactionId,
        success: false,
        std_err: 'Execution cancelled by user',
        std_out: null,
        output_value: null,
        output_array: null,
        line_number: null,
        output_display_type: null,
        cancel_compute: true,
        chart_pixel_output: null,
        has_headers: false,
      };
      this.gridController.calculationComplete(JSON.stringify(codeResult));
    } catch (e) {
      this.handleCoreError(e);
    }
=======
    const codeResult: JsCodeResult = {
      transaction_id: transactionId,
      success: false,
      std_err: 'Execution cancelled by user',
      std_out: null,
      output_value: null,
      output_array: null,
      line_number: null,
      output_display_type: null,
      cancel_compute: true,
      chart_pixel_output: null,
      has_headers: false,
    };
    const jsCodeResult = JSON.stringify(codeResult);
    const encoder = new TextEncoder();
    const jsCodeResultArray = encoder.encode(jsCodeResult);
    this.gridController.calculationComplete(jsCodeResultArray);
>>>>>>> f76f52a3
  }

  changeDecimalPlaces(selection: string, decimals: number, cursor?: string) {
    if (!this.gridController) throw new Error('Expected gridController to be defined');
    try {
      this.gridController.changeDecimalPlaces(selection, decimals, cursor);
    } catch (e) {
      this.handleCoreError(e);
    }
  }

  setPercentage(selection: string, cursor?: string) {
    if (!this.gridController) throw new Error('Expected gridController to be defined');
    try {
      this.gridController.setPercentage(selection, cursor);
    } catch (e) {
      this.handleCoreError(e);
    }
  }

  setExponential(selection: string, cursor?: string) {
    if (!this.gridController) throw new Error('Expected gridController to be defined');
    try {
      this.gridController.setExponential(selection, cursor);
    } catch (e) {
      this.handleCoreError(e);
    }
  }

  removeNumericFormat(selection: string, cursor?: string) {
    if (!this.gridController) throw new Error('Expected gridController to be defined');
    try {
      this.gridController.removeNumericFormat(selection, cursor);
    } catch (e) {
      this.handleCoreError(e);
    }
  }

  moveCells(message: ClientCoreMoveCells) {
    return new Promise((resolve) => {
      if (!this.gridController) throw new Error('Expected gridController to be defined');
      try {
        const dest: SheetPos = {
          x: BigInt(message.targetX),
          y: BigInt(message.targetY),
          sheet_id: { id: message.targetSheetId },
        };
        this.gridController.moveCells(
          JSON.stringify(message.source, bigIntReplacer),
          JSON.stringify(dest, bigIntReplacer),
          message.columns,
          message.rows,
          message.cursor
        );
      } catch (e) {
        this.handleCoreError(e);
      }
      resolve(undefined);
    });
  }

  moveCodeCellVertically(message: ClientCoreMoveCodeCellVertically): Pos {
    if (!this.gridController) throw new Error('Expected gridController to be defined');
    try {
      return this.gridController.moveCodeCellVertically(
        message.sheetId,
        BigInt(message.x),
        BigInt(message.y),
        message.sheetEnd,
        message.reverse,
        message.cursor
      );
    } catch (e) {
      this.handleCoreError(e);
      return { x: BigInt(0), y: BigInt(0) };
    }
  }

  moveCodeCellHorizontally(message: ClientCoreMoveCodeCellHorizontally): Pos {
    if (!this.gridController) throw new Error('Expected gridController to be defined');
    try {
      return this.gridController.moveCodeCellHorizontally(
        message.sheetId,
        BigInt(message.x),
        BigInt(message.y),
        message.sheetEnd,
        message.reverse,
        message.cursor
      );
    } catch (e) {
      this.handleCoreError(e);
      return { x: BigInt(0), y: BigInt(0) };
    }
  }

  getValidations(sheetId: string): Validation[] {
    if (!this.gridController) throw new Error('Expected gridController to be defined');
    try {
      return this.gridController.getValidations(sheetId);
    } catch (e) {
      this.handleCoreError(e);
      return [];
    }
  }

  updateValidation(validation: Validation, cursor: string) {
    if (!this.gridController) throw new Error('Expected gridController to be defined');
    try {
      this.gridController.updateValidation(JSON.stringify(validation, bigIntReplacer), cursor);
    } catch (e) {
      this.handleCoreError(e);
    }
  }

  removeValidation(sheetId: string, validationId: string, cursor: string) {
    if (!this.gridController) throw new Error('Expected gridController to be defined');
    try {
      this.gridController.removeValidation(sheetId, validationId, cursor);
    } catch (e) {
      this.handleCoreError(e);
    }
  }

  removeValidations(sheetId: string, cursor: string) {
    if (!this.gridController) throw new Error('Expected gridController to be defined');
    try {
      this.gridController.removeValidations(sheetId, cursor);
    } catch (e) {
      this.handleCoreError(e);
    }
  }

  getValidationFromPos(sheetId: string, x: number, y: number): Validation | undefined {
    if (!this.gridController) throw new Error('Expected gridController to be defined');
    try {
      return this.gridController.getValidationFromPos(sheetId, posToPos(x, y));
    } catch (e) {
      this.handleCoreError(e);
      return undefined;
    }
  }

  receiveRowHeights = (transactionId: string, sheetId: string, rowHeights: string) => {
    if (!this.gridController) throw new Error('Expected gridController to be defined');
    try {
      this.gridController.receiveRowHeights(transactionId, sheetId, rowHeights);
    } catch (e) {
      this.handleCoreError(e);
    }
  };

  setDateTimeFormat(selection: string, format: string, cursor: string) {
    if (!this.gridController) throw new Error('Expected gridController to be defined');
    try {
      this.gridController.setDateTimeFormat(selection, format, cursor);
    } catch (e) {
      this.handleCoreError(e);
    }
  }

  getValidationList(sheetId: string, x: number, y: number): string[] {
    if (!this.gridController) throw new Error('Expected gridController to be defined');
    try {
      return this.gridController.getValidationList(sheetId, BigInt(x), BigInt(y));
    } catch (e) {
      this.handleCoreError(e);
      return [];
    }
  }

  getDisplayCell(sheetId: string, x: number, y: number) {
    if (!this.gridController) throw new Error('Expected gridController to be defined');
    try {
      return this.gridController.getDisplayValue(sheetId, posToPos(x, y));
    } catch (e) {
      this.handleCoreError(e);
      return undefined;
    }
  }

  validateInput(sheetId: string, x: number, y: number, input: string): string | undefined {
    if (!this.gridController) throw new Error('Expected gridController to be defined');
    try {
      return this.gridController.validateInput(sheetId, posToPos(x, y), input);
    } catch (e) {
      this.handleCoreError(e);
      return undefined;
    }
  }

  getCellValue(sheetId: string, x: number, y: number): JsCellValue | undefined {
    if (!this.gridController) throw new Error('Expected gridController to be defined');
    try {
      return this.gridController.getCellValue(sheetId, posToPos(x, y));
    } catch (e) {
      this.handleCoreError(e);
      return undefined;
    }
  }

  getAISelectionContexts(args: {
    selections: string[];
    maxRects?: number;
    includeErroredCodeCells: boolean;
    includeTablesSummary: boolean;
    includeChartsSummary: boolean;
  }): JsSelectionContext[] | undefined {
    if (!this.gridController) throw new Error('Expected gridController to be defined');
    try {
      return this.gridController.getAISelectionContexts(
        args.selections,
        args.maxRects,
        args.includeErroredCodeCells,
        args.includeTablesSummary,
        args.includeChartsSummary
      );
    } catch (e) {
      this.handleCoreError(e);
      return undefined;
    }
  }

  getAITablesContext(): JsTablesContext[] | undefined {
    if (!this.gridController) throw new Error('Expected gridController to be defined');
    try {
      return this.gridController.getAITablesContext();
    } catch (e) {
      this.handleCoreError(e);
      return undefined;
    }
  }

  neighborText(sheetId: string, x: number, y: number): string[] {
    if (!this.gridController) throw new Error('Expected gridController to be defined');
    try {
      const neighborText: string[] | undefined = this.gridController.neighborText(sheetId, BigInt(x), BigInt(y));
      return neighborText ?? [];
    } catch (e) {
      this.handleCoreError(e);
      return [];
    }
  }

  deleteColumns(sheetId: string, columns: number[], cursor: string) {
    if (!this.gridController) throw new Error('Expected gridController to be defined');
    try {
      this.gridController.deleteColumns(sheetId, JSON.stringify(columns), cursor);
    } catch (e) {
      this.handleCoreError(e);
    }
  }

  insertColumn(sheetId: string, column: number, right: boolean, cursor: string) {
    if (!this.gridController) throw new Error('Expected gridController to be defined');
    try {
      this.gridController.insertColumn(sheetId, BigInt(column), right, cursor);
    } catch (e) {
      this.handleCoreError(e);
    }
  }

  deleteRows(sheetId: string, rows: number[], cursor: string) {
    if (!this.gridController) throw new Error('Expected gridController to be defined');
    try {
      this.gridController.deleteRows(sheetId, JSON.stringify(rows), cursor);
    } catch (e) {
      this.handleCoreError(e);
    }
  }

  insertRow(sheetId: string, row: number, below: boolean, cursor: string) {
    if (!this.gridController) throw new Error('Expected gridController to be defined');
    try {
      this.gridController.insertRow(sheetId, BigInt(row), below, cursor);
    } catch (e) {
      this.handleCoreError(e);
    }
  }

  flattenDataTable(sheetId: string, x: number, y: number, cursor: string) {
    if (!this.gridController) throw new Error('Expected gridController to be defined');
    try {
      this.gridController.flattenDataTable(sheetId, posToPos(x, y), cursor);
    } catch (e) {
      this.handleCoreError(e);
    }
  }

  codeDataTableToDataTable(sheetId: string, x: number, y: number, cursor: string) {
    if (!this.gridController) throw new Error('Expected gridController to be defined');
    try {
      this.gridController.codeDataTableToDataTable(sheetId, posToPos(x, y), cursor);
    } catch (e) {
      this.handleCoreError(e);
    }
  }

  gridToDataTable(sheetRect: string, cursor: string) {
    if (!this.gridController) throw new Error('Expected gridController to be defined');
    try {
      this.gridController.gridToDataTable(sheetRect, cursor);
    } catch (e) {
      this.handleCoreError(e);
    }
  }

  dataTableMeta(
    sheetId: string,
    x: number,
    y: number,
    name?: string,
    alternatingColors?: boolean,
    columns?: JsDataTableColumnHeader[],
    showUI?: boolean,
    showName?: boolean,
    showColumns?: boolean,
    cursor?: string
  ) {
    if (!this.gridController) throw new Error('Expected gridController to be defined');
    try {
      this.gridController.dataTableMeta(
        sheetId,
        posToPos(x, y),
        name,
        alternatingColors,
        JSON.stringify(columns),
        showUI,
        showName,
        showColumns,
        cursor
      );
    } catch (e) {
      this.handleCoreError(e);
    }
  }

  dataTableMutations(args: {
    sheetId: string;
    x: number;
    y: number;
    select_table: boolean;
    columns_to_add?: number[];
    columns_to_remove?: number[];
    rows_to_add?: number[];
    rows_to_remove?: number[];
    flatten_on_delete?: boolean;
    swallow_on_insert?: boolean;
    cursor?: string;
  }) {
    if (!this.gridController) throw new Error('Expected gridController to be defined');
    try {
      this.gridController.dataTableMutations(
        args.sheetId,
        posToPos(args.x, args.y),
        args.select_table,
        args.columns_to_add ? new Uint32Array(args.columns_to_add) : undefined,
        args.columns_to_remove ? new Uint32Array(args.columns_to_remove) : undefined,
        args.rows_to_add ? new Uint32Array(args.rows_to_add) : undefined,
        args.rows_to_remove ? new Uint32Array(args.rows_to_remove) : undefined,
        args.flatten_on_delete,
        args.swallow_on_insert,
        args.cursor
      );
    } catch (e) {
      this.handleCoreError(e);
    }
  }

  sortDataTable(sheetId: string, x: number, y: number, sort: DataTableSort[] | undefined, cursor: string) {
    if (!this.gridController) throw new Error('Expected gridController to be defined');
    try {
      this.gridController.sortDataTable(sheetId, posToPos(x, y), JSON.stringify(sort), cursor);
    } catch (e) {
      this.handleCoreError(e);
    }
  }

  dataTableFirstRowAsHeader(sheetId: string, x: number, y: number, firstRowAsHeader: boolean, cursor: string) {
    if (!this.gridController) throw new Error('Expected gridController to be defined');
    try {
      this.gridController.dataTableFirstRowAsHeader(sheetId, posToPos(x, y), firstRowAsHeader, cursor);
    } catch (e) {
      this.handleCoreError(e);
    }
  }

  addDataTable(args: ClientCoreAddDataTable) {
    if (!this.gridController) throw new Error('Expected gridController to be defined');
    try {
      this.gridController.addDataTable(
        args.sheetId,
        posToPos(args.x, args.y),
        args.name,
        args.values,
        args.firstRowIsHeader,
        args.cursor
      );
    } catch (e) {
      this.handleCoreError(e);
    }
  }

  getCellsA1(transactionId: string, a1: string): Uint8Array {
    if (!this.gridController) throw new Error('Expected gridController to be defined');
    try {
      return this.gridController.calculationGetCellsA1(transactionId, a1);
    } catch (e) {
      this.handleCoreError(e);
      return '';
    }
  }

  finiteRectFromSelection(selection: string): Rectangle | undefined {
    if (!this.gridController) throw new Error('Expected gridController to be defined');
    try {
      const rect: Rect | undefined = this.gridController.finiteRectFromSelection(selection);
      return rect
        ? new Rectangle(
            Number(rect.min.x),
            Number(rect.min.y),
            Number(rect.max.x - rect.min.x) + 1,
            Number(rect.max.y - rect.min.y) + 1
          )
        : undefined;
    } catch (e) {
      this.handleCoreError(e);
      return undefined;
    }
  }

  moveColumns(sheetId: string, colStart: number, colEnd: number, to: number, cursor: string) {
    if (!this.gridController) throw new Error('Expected gridController to be defined');
    try {
      this.gridController.moveColumns(sheetId, colStart, colEnd, to, cursor);
    } catch (e) {
      this.handleCoreError(e);
    }
  }

  moveRows(sheetId: string, rowStart: number, rowEnd: number, to: number, cursor: string) {
    if (!this.gridController) throw new Error('Expected gridController to be defined');
    try {
      this.gridController.moveRows(sheetId, rowStart, rowEnd, to, cursor);
    } catch (e) {
      this.handleCoreError(e);
    }
  }
}

export const core = new Core();<|MERGE_RESOLUTION|>--- conflicted
+++ resolved
@@ -1024,15 +1024,11 @@
 
   calculationComplete(jsCodeResultBuffer: ArrayBuffer) {
     if (!this.gridController) throw new Error('Expected gridController to be defined');
-<<<<<<< HEAD
-    try {
-      this.gridController.calculationComplete(JSON.stringify(results));
-    } catch (e) {
-      this.handleCoreError(e);
-    }
-=======
-    this.gridController.calculationComplete(new Uint8Array(jsCodeResultBuffer));
->>>>>>> f76f52a3
+    try {
+      this.gridController.calculationComplete(new Uint8Array(jsCodeResultBuffer));
+    } catch (e) {
+      this.handleCoreError(e);
+    }
   }
 
   connectionComplete(transactionId: string, data: ArrayBuffer, std_out?: string, std_err?: string, extra?: string) {
@@ -1085,26 +1081,6 @@
 
   cancelExecution(transactionId: string) {
     if (!this.gridController) throw new Error('Expected gridController to be defined');
-<<<<<<< HEAD
-    try {
-      const codeResult: JsCodeResult = {
-        transaction_id: transactionId,
-        success: false,
-        std_err: 'Execution cancelled by user',
-        std_out: null,
-        output_value: null,
-        output_array: null,
-        line_number: null,
-        output_display_type: null,
-        cancel_compute: true,
-        chart_pixel_output: null,
-        has_headers: false,
-      };
-      this.gridController.calculationComplete(JSON.stringify(codeResult));
-    } catch (e) {
-      this.handleCoreError(e);
-    }
-=======
     const codeResult: JsCodeResult = {
       transaction_id: transactionId,
       success: false,
@@ -1121,8 +1097,11 @@
     const jsCodeResult = JSON.stringify(codeResult);
     const encoder = new TextEncoder();
     const jsCodeResultArray = encoder.encode(jsCodeResult);
-    this.gridController.calculationComplete(jsCodeResultArray);
->>>>>>> f76f52a3
+    try {
+      this.gridController.calculationComplete(jsCodeResultArray);
+    } catch (e) {
+      this.handleCoreError(e);
+    }
   }
 
   changeDecimalPlaces(selection: string, decimals: number, cursor?: string) {
