// this file cannot include any non-type imports; see https://rustwasm.github.io/wasm-bindgen/reference/js-snippets.html#caveats

import {
  ConnectionKind,
  JsCodeCell,
  JsHtmlOutput,
  JsRenderBorders,
  JsRenderCell,
  JsRenderCodeCell,
  JsRenderFill,
  JsSheetFill,
  Selection,
  SheetBounds,
  SheetInfo,
  TransactionName,
  Validation,
} from '@/app/quadratic-core-types';

declare var self: WorkerGlobalScope &
  typeof globalThis & {
    addUnsentTransaction: (transactionId: string, transaction: string, operations: number) => void;
    sendTransaction: (transactionId: string, operations: string) => void;
    sendImportProgress: (
      filename: string,
      current: number,
      total: number,
      x: number,
      y: number,
      width: number,
      height: number
    ) => void;
    sendCompleteRenderCells: (sheetId: string, hashX: number, hashY: number, cells: JsRenderCell[]) => void;
    sendAddSheetClient: (sheetInfo: SheetInfo, user: boolean) => void;
    sendDeleteSheetClient: (sheetId: string, user: boolean) => void;
    sendSheetInfoClient: (sheets: SheetInfo[]) => void;
    sendSheetInfoRender: (sheets: SheetInfo[]) => void;
    sendSheetFills: (sheetId: string, fill: JsRenderFill[]) => void;
    sendSheetMetaFills: (sheetId: string, fills: JsSheetFill) => void;
    sendSheetBorders: (sheetId: string, borders: JsRenderBorders) => void;
    sheetInfoUpdate: (sheetInfo: SheetInfo) => void;
    sendSheetInfoUpdateRender: (sheetInfo: SheetInfo) => void;
    sendAddSheetRender: (sheetInfo: SheetInfo) => void;
    sendDeleteSheetRender: (sheetId: string) => void;
    sendSetCursor: (cursor: string) => void;
    sendSetCursorSelection: (selection: Selection) => void;
    requestTransactions: (sequenceNum: number) => void;
    sendSheetOffsetsClient: (
      sheetId: string,
      column: bigint | undefined,
      row: bigint | undefined,
      size: number
    ) => void;
    sendSheetOffsetsRender: (
      sheetId: string,
      column: bigint | undefined,
      row: bigint | undefined,
      size: number
    ) => void;
    sendSheetHtml: (html: JsHtmlOutput[]) => void;
    sendUpdateHtml: (html: JsHtmlOutput) => void;
    sendGenerateThumbnail: () => void;
    sendSheetRenderCells: (sheetId: string, renderCells: JsRenderCell[]) => void;
    sendSheetCodeCell: (sheetId: string, codeCells: JsRenderCodeCell[]) => void;
    sendSheetBoundsUpdateClient: (sheetBounds: SheetBounds) => void;
    sendSheetBoundsUpdateRender: (sheetBounds: SheetBounds) => void;
    sendTransactionStart: (transactionId: string, transactionType: TransactionName) => void;
    sendTransactionProgress: (transactionId: string, remainingOperations: number) => void;
    sendRunPython: (transactionId: string, x: number, y: number, sheetId: string, code: string) => void;
    sendRunJavascript: (transactionId: string, x: number, y: number, sheetId: string, code: string) => void;
    sendUpdateCodeCell: (
      sheetId: string,
      x: number,
      y: number,
      codeCell?: JsCodeCell,
      renderCodeCell?: JsRenderCodeCell
    ) => void;
    sendUndoRedo: (undo: string, redo: string) => void;
    sendConnection: (
      transactionId: string,
      x: number,
      y: number,
      sheetId: string,
      code: string,
      connector_type: ConnectionKind,
      connection_id: String
    ) => void;
    sendImage: (sheetId: string, x: number, y: number, image?: string, w?: string, h?: string) => void;
<<<<<<< HEAD
    sendSheetValidations: (sheetId: string, validations: Validation[]) => void;
=======
    sendRequestRowHeights: (transactionId: string, sheetId: string, rows: string) => void;
    sendResizeRowHeightsClient: (sheetId: string, rowHeights: string) => void;
    sendResizeRowHeightsRender: (sheetId: string, rowHeights: string) => void;
>>>>>>> 2f4af34c
  };

export const addUnsentTransaction = (transactionId: string, transactions: string, operations: number) => {
  return self.addUnsentTransaction(transactionId, transactions, operations);
};

export const jsSendTransaction = (transactionId: string, operations: string) => {
  return self.sendTransaction(transactionId, operations);
};

export const jsTime = (name: string) => console.time(name);
export const jsTimeEnd = (name: string) => console.timeEnd(name);

export const jsImportProgress = (
  filename: string,
  current: number,
  total: number,
  x: number,
  y: number,
  width: number,
  height: number
) => {
  return self.sendImportProgress(filename, current, total, x, y, width, height);
};

export const jsRenderCellSheets = (sheetId: string, hashX: bigint, hashY: bigint, cells: string /*JsRenderCell[]*/) => {
  const renderCells = JSON.parse(cells) as JsRenderCell[];
  self.sendSheetRenderCells(sheetId, renderCells);
  self.sendCompleteRenderCells(sheetId, Number(hashX), Number(hashY), renderCells);
};

export const jsAddSheet = (sheetInfoStringified: string, user: boolean) => {
  const sheetInfo = JSON.parse(sheetInfoStringified);
  self.sendAddSheetClient(sheetInfo, user);
  self.sendAddSheetRender(sheetInfo);
};

export const jsDeleteSheet = (sheetId: string, user: boolean) => {
  self.sendDeleteSheetClient(sheetId, user);
  self.sendDeleteSheetRender(sheetId);
};

export const jsSheetInfo = (sheetInfoStringified: string) => {
  const sheetInfo = JSON.parse(sheetInfoStringified);
  self.sendSheetInfoClient(sheetInfo);
  self.sendSheetInfoRender(sheetInfo);
};

export const jsSheetFills = (sheetId: string, fills: string) => {
  const sheetFills = JSON.parse(fills);
  self.sendSheetFills(sheetId, sheetFills);
};

export const jsSheetInfoUpdate = (sheetInfoStringified: string) => {
  const sheetInfo = JSON.parse(sheetInfoStringified);
  self.sheetInfoUpdate(sheetInfo);
  self.sendSheetInfoUpdateRender(sheetInfo);
};

export const jsOffsetsModified = (
  sheetId: string,
  column: bigint | undefined,
  row: bigint | undefined,
  size: number
) => {
  self.sendSheetOffsetsClient(sheetId, column, row, size);
  self.sendSheetOffsetsRender(sheetId, column, row, size);
};

export const jsUpdateHtml = (htmlStringified: string) => {
  const html: JsHtmlOutput = JSON.parse(htmlStringified);
  self.sendUpdateHtml(html);
};

export const jsRequestTransactions = (sequenceNum: bigint) => {
  self.requestTransactions(Number(sequenceNum));
};

export const jsSetCursor = (cursor: string) => {
  self.sendSetCursor(cursor);
};

export const jsSetCursorSelection = (selectionStringified: string) => {
  const selection = JSON.parse(selectionStringified) as Selection;
  self.sendSetCursorSelection(selection);
};

export const jsHtmlOutput = (htmlStringified: string) => {
  const html: JsHtmlOutput[] = JSON.parse(htmlStringified);
  self.sendSheetHtml(html);
};

export const jsGenerateThumbnail = () => {
  self.sendGenerateThumbnail();
};

export const jsSheetBorders = (sheetId: string, bordersStringified: string) => {
  const borders = JSON.parse(bordersStringified) as JsRenderBorders;
  self.sendSheetBorders(sheetId, borders);
};

export const jsSheetCodeCell = (sheetId: string, codeCellsStringified: string) => {
  const codeCells = JSON.parse(codeCellsStringified) as JsRenderCodeCell[];
  self.sendSheetCodeCell(sheetId, codeCells);
};

export const jsSheetBoundsUpdate = (bounds: string) => {
  const sheetBounds = JSON.parse(bounds) as SheetBounds;
  self.sendSheetBoundsUpdateClient(sheetBounds);
  self.sendSheetBoundsUpdateRender(sheetBounds);
};

export const jsTransactionStart = (transaction_id: string, transaction_name: string) => {
  const transactionType = JSON.parse(transaction_name);
  self.sendTransactionStart(transaction_id, transactionType);
};

export const jsTransactionProgress = (transactionId: string, remainingOperations: number) => {
  self.sendTransactionProgress(transactionId, remainingOperations);
};

export const jsRunPython = (transactionId: string, x: number, y: number, sheetId: string, code: string) => {
  self.sendRunPython(transactionId, x, y, sheetId, code);
};

export const jsRunJavascript = (transactionId: string, x: number, y: number, sheetId: string, code: string) => {
  self.sendRunJavascript(transactionId, x, y, sheetId, code);
};

export const jsUpdateCodeCell = (
  sheetId: string,
  x: bigint,
  y: bigint,
  codeCellStringified?: string,
  renderCodeCellStringified?: string
) => {
  if (codeCellStringified && renderCodeCellStringified) {
    const codeCell = JSON.parse(codeCellStringified) as JsCodeCell;
    const renderCodeCell = JSON.parse(renderCodeCellStringified) as JsRenderCodeCell;
    self.sendUpdateCodeCell(sheetId, Number(x), Number(y), codeCell, renderCodeCell);
  } else {
    self.sendUpdateCodeCell(sheetId, Number(x), Number(y));
  }
};

export const jsUndoRedo = (undo: string, redo: string) => {
  self.sendUndoRedo(undo, redo);
};

export const jsConnection = (
  transactionId: string,
  x: number,
  y: number,
  sheetId: string,
  code: string,
  connector_type: ConnectionKind,
  connection_id: String
) => {
  self.sendConnection(transactionId, x, y, sheetId, code, connector_type, connection_id);
};

export const jsSendImage = (sheetId: string, x: number, y: number, image?: string, w?: string, h?: string) => {
  self.sendImage(sheetId, x, y, image, w, h);
};

export const jsSheetMetaFills = (sheetId: string, sheetMetaFillsStringified: string) => {
  const sheetMetaFills = JSON.parse(sheetMetaFillsStringified) as JsSheetFill;
  self.sendSheetMetaFills(sheetId, sheetMetaFills);
};

<<<<<<< HEAD
export const jsSheetValidations = (sheetId: string, validations: string) => {
  const validationsParsed = JSON.parse(validations) as Validation[];
  self.sendSheetValidations(sheetId, validationsParsed);
=======
export const jsRequestRowHeights = (transactionId: string, sheetId: string, rows: string) => {
  self.sendRequestRowHeights(transactionId, sheetId, rows);
};

export const jsResizeRowHeights = (sheetId: string, rowHeights: string) => {
  self.sendResizeRowHeightsClient(sheetId, rowHeights);
  self.sendResizeRowHeightsRender(sheetId, rowHeights);
>>>>>>> 2f4af34c
};<|MERGE_RESOLUTION|>--- conflicted
+++ resolved
@@ -85,13 +85,10 @@
       connection_id: String
     ) => void;
     sendImage: (sheetId: string, x: number, y: number, image?: string, w?: string, h?: string) => void;
-<<<<<<< HEAD
     sendSheetValidations: (sheetId: string, validations: Validation[]) => void;
-=======
     sendRequestRowHeights: (transactionId: string, sheetId: string, rows: string) => void;
     sendResizeRowHeightsClient: (sheetId: string, rowHeights: string) => void;
     sendResizeRowHeightsRender: (sheetId: string, rowHeights: string) => void;
->>>>>>> 2f4af34c
   };
 
 export const addUnsentTransaction = (transactionId: string, transactions: string, operations: number) => {
@@ -262,11 +259,11 @@
   self.sendSheetMetaFills(sheetId, sheetMetaFills);
 };
 
-<<<<<<< HEAD
 export const jsSheetValidations = (sheetId: string, validations: string) => {
   const validationsParsed = JSON.parse(validations) as Validation[];
   self.sendSheetValidations(sheetId, validationsParsed);
-=======
+};
+
 export const jsRequestRowHeights = (transactionId: string, sheetId: string, rows: string) => {
   self.sendRequestRowHeights(transactionId, sheetId, rows);
 };
@@ -274,5 +271,4 @@
 export const jsResizeRowHeights = (sheetId: string, rowHeights: string) => {
   self.sendResizeRowHeightsClient(sheetId, rowHeights);
   self.sendResizeRowHeightsRender(sheetId, rowHeights);
->>>>>>> 2f4af34c
 };