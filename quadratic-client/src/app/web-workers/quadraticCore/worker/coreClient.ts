--- conflicted
+++ resolved
@@ -167,7 +167,7 @@
           id: e.data.id,
           formatSummary: await core.getCellFormatSummary(e.data.sheetId, e.data.x, e.data.y, e.data.withSheetInfo),
         });
-        break;
+        return;
 
       case 'clientCoreGetFormatAll':
         this.send({
@@ -175,17 +175,15 @@
           id: e.data.id,
           format: await core.getFormatAll(e.data.sheetId),
         });
-        break;
+        return;
 
       case 'clientCoreGetFormatColumn':
         this.send({
           type: 'coreClientGetFormatColumn',
           id: e.data.id,
           format: await core.getFormatColumn(e.data.sheetId, e.data.column),
-<<<<<<< HEAD
-=======
-        });
-        break;
+        });
+        return;
 
       case 'clientCoreGetFormatRow':
         this.send({
@@ -193,24 +191,7 @@
           id: e.data.id,
           format: await core.getFormatRow(e.data.sheetId, e.data.row),
         });
-        break;
-
-      case 'clientCoreGetFormatCell':
-        this.send({
-          type: 'coreClientGetFormatCell',
-          id: e.data.id,
-          format: await core.getFormatCell(e.data.sheetId, e.data.x, e.data.y),
->>>>>>> 191e60c4
-        });
-        break;
-
-      case 'clientCoreGetFormatRow':
-        this.send({
-          type: 'coreClientGetFormatRow',
-          id: e.data.id,
-          format: await core.getFormatRow(e.data.sheetId, e.data.row),
-        });
-        break;
+        return;
 
       case 'clientCoreGetFormatCell':
         this.send({
@@ -238,7 +219,6 @@
 
       case 'clientCoreSetCellBold':
         await core.setCellBold(e.data.selection, e.data.bold, e.data.cursor);
-<<<<<<< HEAD
         return;
 
       case 'clientCoreSetCellItalic':
@@ -260,29 +240,6 @@
       case 'clientCoreSetCurrency':
         await core.setCurrency(e.data.selection, e.data.symbol, e.data.cursor);
         return;
-=======
-        break;
-
-      case 'clientCoreSetCellItalic':
-        await core.setCellItalic(e.data.selection, e.data.italic, e.data.cursor);
-        break;
-
-      case 'clientCoreSetCellTextColor':
-        await core.setCellTextColor(e.data.selection, e.data.color, e.data.cursor);
-        break;
-
-      case 'clientCoreSetCellFillColor':
-        await core.setCellFillColor(e.data.selection, e.data.fillColor, e.data.cursor);
-        break;
-
-      case 'clientCoreSetCommas':
-        await core.setCommas(e.data.selection, e.data.commas, e.data.cursor);
-        break;
-
-      case 'clientCoreSetCurrency':
-        await core.setCurrency(e.data.selection, e.data.symbol, e.data.cursor);
-        break;
->>>>>>> 191e60c4
 
       case 'clientCoreImportCsv':
         try {
@@ -318,11 +275,7 @@
 
       case 'clientCoreDeleteCellValues':
         await core.deleteCellValues(e.data.selection, e.data.cursor);
-<<<<<<< HEAD
-        return;
-=======
-        break;
->>>>>>> 191e60c4
+        return;
 
       case 'clientCoreSetCodeCellValue':
         await core.setCodeCellValue(
@@ -394,11 +347,7 @@
 
       case 'clientCoreSetCellAlign':
         await core.setCellAlign(e.data.selection, e.data.align, e.data.cursor);
-<<<<<<< HEAD
-        return;
-=======
-        break;
->>>>>>> 191e60c4
+        return;
 
       case 'clientCoreCopyToClipboard':
         const result = await core.copyToClipboard(e.data.selection);
@@ -412,11 +361,7 @@
 
       case 'clientCorePasteFromClipboard':
         await core.pasteFromClipboard(e.data.selection, e.data.plainText, e.data.html, e.data.special, e.data.cursor);
-<<<<<<< HEAD
-        return;
-=======
-        break;
->>>>>>> 191e60c4
+        return;
 
       case 'clientCoreSetRegionBorders':
         await core.setRegionBorders(
@@ -509,11 +454,7 @@
 
       case 'clientCoreClearFormatting':
         core.clearFormatting(e.data.selection, e.data.cursor);
-<<<<<<< HEAD
-        return;
-=======
-        break;
->>>>>>> 191e60c4
+        return;
 
       case 'clientCoreRerunCodeCells':
         core.rerunCodeCells(e.data.sheetId, e.data.x, e.data.y, e.data.cursor);
@@ -529,7 +470,6 @@
 
       case 'clientCoreChangeDecimals':
         core.changeDecimals(e.data.selection, e.data.delta, e.data.cursor);
-<<<<<<< HEAD
         return;
 
       case 'clientCoreSetPercentage':
@@ -543,21 +483,6 @@
       case 'clientCoreRemoveCellNumericFormat':
         core.removeCellNumericFormat(e.data.selection, e.data.cursor);
         return;
-=======
-        break;
-
-      case 'clientCoreSetPercentage':
-        core.setPercentage(e.data.selection, e.data.cursor);
-        break;
-
-      case 'clientCoreSetExponential':
-        core.setExponential(e.data.selection, e.data.cursor);
-        break;
-
-      case 'clientCoreRemoveCellNumericFormat':
-        core.removeCellNumericFormat(e.data.selection, e.data.cursor);
-        break;
->>>>>>> 191e60c4
 
       case 'clientCoreMoveCells':
         core.moveCells(e.data);
