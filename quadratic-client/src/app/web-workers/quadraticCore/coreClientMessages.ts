--- conflicted
+++ resolved
@@ -974,13 +974,13 @@
   type: 'coreClientMultiplayerSynced';
 }
 
-<<<<<<< HEAD
 export interface ClientCoreSetDateTimeFormat {
   type: 'clientCoreSetDateTimeFormat';
   selection: Selection;
   format: string;
   cursor: string;
-=======
+}
+
 export interface ClientCoreValidateInput {
   type: 'clientCoreValidateInput';
   id: number;
@@ -994,7 +994,6 @@
   type: 'coreClientValidateInput';
   id: number;
   validationId: string | undefined;
->>>>>>> 50be75af
 }
 
 export type ClientCoreMessage =
@@ -1062,9 +1061,7 @@
   | ClientCoreGetFormatColumn
   | ClientCoreGetFormatRow
   | ClientCoreGetFormatCell
-<<<<<<< HEAD
-  | ClientCoreSetDateTimeFormat;
-=======
+  | ClientCoreSetDateTimeFormat
   | ClientCoreGetValidation
   | ClientCoreGetValidations
   | ClientCoreUpdateValidation
@@ -1074,7 +1071,6 @@
   | ClientCoreGetValidationList
   | ClientCoreGetDisplayCell
   | ClientCoreValidateInput;
->>>>>>> 50be75af
 
 export type CoreClientMessage =
   | CoreClientGetCodeCell
