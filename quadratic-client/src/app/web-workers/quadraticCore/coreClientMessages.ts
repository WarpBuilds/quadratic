import {
  CellAlign,
  CellFormatSummary,
  CellVerticalAlign,
  CellWrap,
  CodeCellLanguage,
  Format,
  JsCodeCell,
  JsHtmlOutput,
  JsRenderBorders,
  JsRenderCell,
  JsRenderCodeCell,
  JsRenderFill,
  JsRowHeight,
  JsSheetFill,
  MinMax,
  SearchOptions,
  Selection,
  SheetBounds,
  SheetInfo,
  SheetPos,
  SheetRect,
  SummarizeSelectionResult,
  TransactionName,
} from '@/app/quadratic-core-types';
import { CodeRun } from '../CodeRun';
import { MultiplayerState } from '../multiplayerWebWorker/multiplayerClientMessages';

//#region Initialize

export interface ClientCoreLoad {
  type: 'clientCoreLoad';
  url: string;
  version: string;
  sequenceNumber: number;
  id: number;
  fileId: string;
}

export interface CoreClientLoad {
  type: 'coreClientLoad';
  id: number;
  version?: string;
  error?: string;
}

export interface ClientCoreUpgradeGridFile {
  type: 'clientCoreUpgradeGridFile';
  grid: string;
  sequenceNumber: number;
  id: number;
}

export interface CoreClientUpgradeFile {
  type: 'coreClientUpgradeGridFile';
  grid: string;
  version: string;
  id: number;
}

export interface ClientCoreInit {
  type: 'clientCoreInit';
  env: ImportMetaEnv;
}

export interface ClientCoreInitMultiplayer {
  type: 'clientCoreInitMultiplayer';
}

export interface CoreClientMultiplayerState {
  type: 'coreClientMultiplayerState';
  state: MultiplayerState;
}

export interface CoreClientConnectionState {
  type: 'coreClientConnectionState';
  state: 'loading' | 'ready' | 'error' | 'running';

  // current cell being executed
  current?: CodeRun;

  // cells awaiting execution
  awaitingExecution?: CodeRun[];
}

export interface ClientCoreInitPython {
  type: 'clientCoreInitPython';
}

export interface ClientCoreInitJavascript {
  type: 'clientCoreInitJavascript';
}

export interface ClientCoreExport {
  type: 'clientCoreExport';
  id: number;
}

export interface CoreClientExport {
  type: 'coreClientExport';
  grid: string;
  id: number;
}

export interface ClientCoreExportCsvSelection {
  type: 'clientCoreExportCsvSelection';
  id: number;
  selection: Selection;
}

export interface CoreClientExportCsvSelection {
  type: 'coreClientExportCsvSelection';
  csv: string;
  id: number;
}

//#endregion

//#region Query

export interface ClientCoreGetCodeCell {
  type: 'clientCoreGetCodeCell';
  sheetId: string;
  x: number;
  y: number;
  id: number;
}

export interface CoreClientGetCodeCell {
  type: 'coreClientGetCodeCell';
  cell: JsCodeCell | undefined;
  id: number;
}

export interface ClientCoreCellHasContent {
  type: 'clientCoreCellHasContent';
  sheetId: string;
  x: number;
  y: number;
  id: number;
}

export interface CoreClientCellHasContent {
  type: 'coreClientCellHasContent';
  hasContent: boolean;
  id: number;
}

export interface ClientCoreGetEditCell {
  type: 'clientCoreGetEditCell';
  sheetId: string;
  x: number;
  y: number;
  id: number;
}

export interface CoreClientGetEditCell {
  type: 'coreClientGetEditCell';
  cell: string | undefined;
  id: number;
}

export interface ClientCoreGetCellFormatSummary {
  type: 'clientCoreGetCellFormatSummary';
  id: number;
  sheetId: string;
  x: number;
  y: number;
  withSheetInfo: boolean;
}

export interface CoreClientGetCellFormatSummary {
  type: 'coreClientGetCellFormatSummary';
  formatSummary: CellFormatSummary;
  id: number;
}

export interface ClientCoreGetFormatAll {
  type: 'clientCoreGetFormatAll';
  id: number;
  sheetId: string;
}

export interface CoreClientGetFormatAll {
  type: 'coreClientGetFormatAll';
  id: number;
  format?: Format;
}

export interface ClientCoreGetFormatColumn {
  type: 'clientCoreGetFormatColumn';
  id: number;
  sheetId: string;
  column: number;
}

export interface CoreClientGetFormatColumn {
  type: 'coreClientGetFormatColumn';
  id: number;
  format?: Format;
}

export interface ClientCoreGetFormatRow {
  type: 'clientCoreGetFormatRow';
  id: number;
  sheetId: string;
  row: number;
}

export interface CoreClientGetFormatRow {
  type: 'coreClientGetFormatRow';
  id: number;
  format?: Format;
}

export interface ClientCoreGetFormatCell {
  type: 'clientCoreGetFormatCell';
  id: number;
  sheetId: string;
  x: number;
  y: number;
}

export interface CoreClientGetFormatCell {
  type: 'coreClientGetFormatCell';
  id: number;
  format?: Format;
}

export interface ClientCoreSummarizeSelection {
  type: 'clientCoreSummarizeSelection';
  decimalPlaces: number;
  id: number;
  selection: Selection;
}

export interface CoreClientSummarizeSelection {
  type: 'coreClientSummarizeSelection';
  id: number;
  summary: SummarizeSelectionResult | undefined;
}

export interface ClientCoreSearch {
  type: 'clientCoreSearch';
  search: string;
  searchOptions: SearchOptions;
  id: number;
}

export interface CoreClientSearch {
  type: 'coreClientSearch';
  results: SheetPos[];
  id: number;
}

export interface ClientCoreHasRenderCells {
  type: 'clientCoreHasRenderCells';
  id: number;
  sheetId: string;
  x: number;
  y: number;
  width: number;
  height: number;
}

export interface CoreClientHasRenderCells {
  type: 'coreClientHasRenderCells';
  id: number;
  hasRenderCells: boolean;
}

export interface CoreClientGetJwt {
  type: 'coreClientGetJwt';
  id: number;
}

export interface ClientCoreGetJwt {
  type: 'clientCoreGetJwt';
  id: number;
  jwt: string;
}

//#endregion

//#region Render

export interface ClientCoreGetRenderCell {
  type: 'clientCoreGetRenderCell';
  sheetId: string;
  x: number;
  y: number;
  id: number;
}

export interface CoreClientGetRenderCell {
  type: 'coreClientGetRenderCell';
  cell: JsRenderCell | undefined;
  id: number;
}

export interface CoreClientHtmlOutput {
  type: 'coreClientHtmlOutput';
  html: JsHtmlOutput[];
}

export interface CoreClientUpdateHtml {
  type: 'coreClientUpdateHtml';
  html: JsHtmlOutput;
}

//#endregion

//#region Set values

export interface ClientCoreSetCellValue {
  type: 'clientCoreSetCellValue';
  sheetId: string;
  x: number;
  y: number;
  value: string;
  cursor?: string;
}

export interface ClientCoreSetCellBold {
  type: 'clientCoreSetCellBold';
  selection: Selection;
  bold: boolean;
  cursor?: string;
}

export interface ClientCoreSetCellItalic {
  type: 'clientCoreSetCellItalic';
  selection: Selection;
  italic: boolean;
  cursor?: string;
}

export interface ClientCoreSetCellFillColor {
  type: 'clientCoreSetCellFillColor';
  selection: Selection;
  fillColor?: string;
  cursor?: string;
}

export interface ClientCoreSetCellTextColor {
  type: 'clientCoreSetCellTextColor';
  selection: Selection;
  color?: string;
  cursor?: string;
}

export interface ClientCoreSetCellAlign {
  type: 'clientCoreSetCellAlign';
  selection: Selection;
  align: CellAlign;
  cursor?: string;
}

export interface ClientCoreSetCellVerticalAlign {
  type: 'clientCoreSetCellVerticalAlign';
  selection: Selection;
  verticalAlign: CellVerticalAlign;
  cursor?: string;
}

export interface ClientCoreSetCellWrap {
  type: 'clientCoreSetCellWrap';
  selection: Selection;
  wrap: CellWrap;
  cursor?: string;
}

export interface ClientCoreSetCurrency {
  type: 'clientCoreSetCurrency';
  selection: Selection;
  symbol: string;
  cursor?: string;
}

export interface ClientCoreSetPercentage {
  type: 'clientCoreSetPercentage';
  selection: Selection;
  cursor?: string;
}

export interface ClientCoreSetExponential {
  type: 'clientCoreSetExponential';
  selection: Selection;
  cursor?: string;
}

export interface ClientCoreRemoveCellNumericFormat {
  type: 'clientCoreRemoveCellNumericFormat';
  selection: Selection;
  cursor?: string;
}

export interface ClientCoreChangeDecimals {
  type: 'clientCoreChangeDecimals';
  selection: Selection;
  delta: number;
  cursor?: string;
}

export interface ClientCoreClearFormatting {
  type: 'clientCoreClearFormatting';
  selection: Selection;
  cursor?: string;
}

export interface ClientCoreSetCommas {
  type: 'clientCoreSetCommas';
  selection: Selection;
  commas: boolean;
  cursor?: string;
}

export interface ClientCoreImportCsv {
  type: 'clientCoreImportCsv';
  sheetId: string;
  x: number;
  y: number;
  id: number;
  file: ArrayBuffer;
  fileName: string;
  cursor?: string;
}

export interface CoreClientImportCsv {
  type: 'coreClientImportCsv';
  id: number;
  error: string | undefined;
}

export interface ClientCoreImportParquet {
  type: 'clientCoreImportParquet';
  sheetId: string;
  x: number;
  y: number;
  id: number;
  file: ArrayBuffer;
  fileName: string;
  cursor?: string;
}

export interface CoreClientImportParquet {
  type: 'coreClientImportParquet';
  id: number;
  error: string | undefined;
}

export interface ClientCoreDeleteCellValues {
  type: 'clientCoreDeleteCellValues';
  selection: Selection;
  cursor?: string;
}

export interface ClientCoreSetCodeCellValue {
  type: 'clientCoreSetCodeCellValue';
  sheetId: string;
  x: number;
  y: number;
  language: CodeCellLanguage;
  codeString: string;
  cursor?: string;
}

export interface CoreClientSheetFills {
  type: 'coreClientSheetFills';
  sheetId: string;
  fills: JsRenderFill[];
}

export interface CoreClientSheetMetaFills {
  type: 'coreClientSheetMetaFills';
  sheetId: string;
  fills: JsSheetFill;
}

export interface ClientCoreRerunCodeCells {
  type: 'clientCoreRerunCodeCells';
  sheetId?: string;
  x?: number;
  y?: number;
  cursor: string;
}

export interface ClientCoreSetRegionBorders {
  type: 'clientCoreSetRegionBorders';
  sheetId: string;
  x: number;
  y: number;
  width: number;
  height: number;
  selection: string;
  style?: string;
  cursor: string;
}

export interface ClientCoreSetCellRenderResize {
  type: 'clientCoreSetCellRenderResize';
  sheetId: string;
  x: number;
  y: number;
  width: number;
  height: number;
  cursor: string;
}

export interface ClientCoreAutocomplete {
  type: 'clientCoreAutocomplete';
  sheetId: string;
  x1: number;
  y1: number;
  x2: number;
  y2: number;
  fullX1: number;
  fullY1: number;
  fullX2: number;
  fullY2: number;
  cursor: string;
}

//#endregion

//#region Sheets

export interface CoreClientSheetInfo {
  type: 'coreClientSheetInfo';
  sheetInfo: SheetInfo[];
}

export interface CoreClientSheetBoundsUpdate {
  type: 'coreClientSheetBoundsUpdate';
  sheetBounds: SheetBounds;
}

export interface ClientCoreAddSheet {
  type: 'clientCoreAddSheet';
  cursor?: string;
}

export interface CoreClientAddSheet {
  type: 'coreClientAddSheet';
  sheetInfo: SheetInfo;
  user: boolean;
}

export interface ClientCoreDeleteSheet {
  type: 'clientCoreDeleteSheet';
  sheetId: string;
  cursor: string;
}

export interface CoreClientDeleteSheet {
  type: 'coreClientDeleteSheet';
  sheetId: string;
  user: boolean;
}

export interface ClientCoreMoveSheet {
  type: 'clientCoreMoveSheet';
  sheetId: string;
  previous?: string;
  cursor: string;
}

export interface CoreClientSheetInfoUpdate {
  type: 'coreClientSheetInfoUpdate';
  sheetInfo: SheetInfo;
}

export interface ClientCoreSetSheetName {
  type: 'clientCoreSetSheetName';
  sheetId: string;
  name: string;
  cursor: string;
}

export interface ClientCoreSetSheetColor {
  type: 'clientCoreSetSheetColor';
  sheetId: string;
  color: string | undefined;
  cursor: string;
}

export interface ClientCoreDuplicateSheet {
  type: 'clientCoreDuplicateSheet';
  sheetId: string;
  cursor: string;
}

export interface CoreClientSetCursor {
  type: 'coreClientSetCursor';
  cursor: string;
}

export interface CoreClientSheetOffsets {
  type: 'coreClientSheetOffsets';
  sheetId: string;
  column?: number;
  row?: number;
  size: number;
  borders: JsRenderBorders;
}

export interface CoreClientGenerateThumbnail {
  type: 'coreClientGenerateThumbnail';
}

export interface CoreClientSheetBorders {
  type: 'coreClientSheetBorders';
  sheetId: string;
  borders: JsRenderBorders;
}

export interface CoreClientSheetRenderCells {
  type: 'coreClientSheetRenderCells';
  sheetId: string;
  renderCells: JsRenderCell[];
}

export interface CoreClientSheetCodeCellRender {
  type: 'coreClientSheetCodeCellRender';
  sheetId: string;
  codeCells: JsRenderCodeCell[];
}

export interface CoreClientResizeRowHeights {
  type: 'coreClientResizeRowHeights';
  sheetId: string;
  rowHeights: JsRowHeight[];
}

//#endregion

//#region Undo/Redo

export interface ClientCoreUndo {
  type: 'clientCoreUndo';
  cursor: string;
}

export interface ClientCoreRedo {
  type: 'clientCoreRedo';
  cursor: string;
}

//#endregion

//#region Clipboard

export interface ClientCoreCopyToClipboard {
  type: 'clientCoreCopyToClipboard';
  id: number;
  selection: Selection;
}

export interface CoreClientCopyToClipboard {
  type: 'coreClientCopyToClipboard';
  id: number;
  plainText: string;
  html: string;
}

export interface ClientCoreCutToClipboard {
  type: 'clientCoreCutToClipboard';
  id: number;
  selection: Selection;
  cursor: string;
}

export interface CoreClientCutToClipboard {
  type: 'coreClientCutToClipboard';
  id: number;
  plainText: string;
  html: string;
}

export interface ClientCorePasteFromClipboard {
  type: 'clientCorePasteFromClipboard';
  selection: Selection;
  plainText?: string;
  html?: string;
  special: string;
  cursor: string;
}

//#endregion

//#region Bounds

export interface ClientCoreGetColumnsBounds {
  type: 'clientCoreGetColumnsBounds';
  sheetId: string;
  start: number;
  end: number;
  ignoreFormatting: boolean;
  id: number;
}

export interface CoreClientGetColumnsBounds {
  type: 'coreClientGetColumnsBounds';
  bounds?: MinMax;
  id: number;
}

export interface ClientCoreGetRowsBounds {
  type: 'clientCoreGetRowsBounds';
  sheetId: string;
  start: number;
  end: number;
  ignoreFormatting: boolean;
  id: number;
}

export interface CoreClientGetRowsBounds {
  type: 'coreClientGetRowsBounds';
  bounds?: MinMax;
  id: number;
}

export interface ClientCoreFindNextColumn {
  type: 'clientCoreFindNextColumn';
  id: number;
  sheetId: string;
  columnStart: number;
  row: number;
  reverse: boolean;
  withContent: boolean;
}

export interface CoreClientFindNextColumn {
  type: 'coreClientFindNextColumn';
  id: number;
  column?: number;
}

export interface ClientCoreFindNextRow {
  type: 'clientCoreFindNextRow';
  id: number;
  sheetId: string;
  rowStart: number;
  column: number;
  reverse: boolean;
  withContent: boolean;
}

export interface CoreClientFindNextRow {
  type: 'coreClientFindNextRow';
  id: number;
  row?: number;
}

export interface ClientCoreCommitTransientResize {
  type: 'clientCoreCommitTransientResize';
  sheetId: string;
  transientResize: string /*TransientResize*/;
  cursor: string;
}

export interface ClientCoreCommitSingleResize {
  type: 'clientCoreCommitSingleResize';
  sheetId: string;
  column: number | undefined;
  row: number | undefined;
  size: number;
  cursor: string;
}

//#endregion

//#region transactions

export interface CoreClientImportProgress {
  type: 'coreClientImportProgress';
  filename: string;
  current: number;
  total: number;
  x: number;
  y: number;
  width: number;
  height: number;
}

export interface CoreClientTransactionStart {
  type: 'coreClientTransactionStart';
  transactionId: string;
  transactionType: TransactionName;
}

export interface CoreClientTransactionProgress {
  type: 'coreClientTransactionProgress';
  transactionId: string;
  remainingOperations: number;
}

export interface CoreClientUpdateCodeCell {
  type: 'coreClientUpdateCodeCell';
  sheetId: string;
  x: number;
  y: number;
  codeCell?: JsCodeCell;
  renderCodeCell?: JsRenderCodeCell;
}

export interface ClientCoreImportExcel {
  type: 'clientCoreImportExcel';
  file: File;
  id: number;
}

export interface CoreClientImportExcel {
  type: 'coreClientImportExcel';
  id: number;
  contents?: string;
  version?: string;
  error?: string;
}

export interface ClientCoreCancelExecution {
  type: 'clientCoreCancelExecution';
  language: CodeCellLanguage;
}

export interface CoreClientOfflineTransactions {
  type: 'coreClientOfflineTransactionStats';
  transactions: number;
  operations: number;
}

export interface CoreClientOfflineTransactionsApplied {
  type: 'coreClientOfflineTransactionsApplied';
  timestamps: number[];
}

export interface CoreClientUndoRedo {
  type: 'coreClientUndoRedo';
  undo: boolean;
  redo: boolean;
}

export interface ClientCoreMoveCells {
  type: 'clientCoreMoveCells';
  source: SheetRect;
  targetSheetId: string;
  targetX: number;
  targetY: number;
  cursor: string;
}

export interface CoreClientSetCursorSelection {
  type: 'coreClientSetCursorSelection';
  selection: Selection;
}

//#endregion

export interface CoreClientImage {
  type: 'coreClientImage';
  sheetId: string;
  x: number;
  y: number;
  image?: string;
  w?: string;
  h?: string;
}

export interface CoreClientMultiplayerSynced {
  type: 'coreClientMultiplayerSynced';
}

export type ClientCoreMessage =
  | ClientCoreLoad
  | ClientCoreGetCodeCell
  | ClientCoreCellHasContent
  | ClientCoreGetEditCell
  | ClientCoreSetCellValue
  | ClientCoreGetCellFormatSummary
  | ClientCoreInitMultiplayer
  | ClientCoreSummarizeSelection
  | ClientCoreSetCellBold
  | ClientCoreSetCellItalic
  | ClientCoreSetCellFillColor
  | ClientCoreSetCellTextColor
  | ClientCoreSetCellAlign
  | ClientCoreSetCellVerticalAlign
  | ClientCoreSetCellWrap
  | ClientCoreSetCurrency
  | ClientCoreSetPercentage
  | ClientCoreSetExponential
  | ClientCoreRemoveCellNumericFormat
  | ClientCoreChangeDecimals
  | ClientCoreClearFormatting
  | ClientCoreGetRenderCell
  | ClientCoreSetCommas
  | ClientCoreImportCsv
  | ClientCoreImportParquet
  | ClientCoreDeleteCellValues
  | ClientCoreSetCodeCellValue
  | ClientCoreAddSheet
  | ClientCoreDeleteSheet
  | ClientCoreMoveSheet
  | ClientCoreSetSheetName
  | ClientCoreSetSheetColor
  | ClientCoreDuplicateSheet
  | ClientCoreUndo
  | ClientCoreRedo
  | ClientCoreUpgradeGridFile
  | ClientCoreExport
  | ClientCoreSearch
  | ClientCoreRerunCodeCells
  | ClientCoreHasRenderCells
  | ClientCoreCopyToClipboard
  | ClientCoreCutToClipboard
  | ClientCorePasteFromClipboard
  | ClientCoreSetRegionBorders
  | ClientCoreSetCellRenderResize
  | ClientCoreAutocomplete
  | ClientCoreExportCsvSelection
  | ClientCoreGetColumnsBounds
  | ClientCoreGetRowsBounds
  | ClientCoreFindNextColumn
  | ClientCoreFindNextRow
  | ClientCoreCommitTransientResize
  | ClientCoreCommitSingleResize
  | ClientCoreInit
  | ClientCoreInitPython
  | ClientCoreInitJavascript
  | ClientCoreImportExcel
  | ClientCoreCancelExecution
  | ClientCoreGetJwt
  | ClientCoreMoveCells
  | ClientCoreMoveCells
  | ClientCoreGetFormatAll
  | ClientCoreGetFormatColumn
  | ClientCoreGetFormatRow
  | ClientCoreGetFormatCell;

export type CoreClientMessage =
  | CoreClientGetCodeCell
  | CoreClientGetEditCell
  | CoreClientCellHasContent
  | CoreClientGetCellFormatSummary
  | CoreClientSummarizeSelection
  | CoreClientGetRenderCell
  | CoreClientImportCsv
  | CoreClientImportParquet
  | CoreClientAddSheet
  | CoreClientSheetInfo
  | CoreClientSheetFills
  | CoreClientDeleteSheet
  | CoreClientSheetInfoUpdate
  | CoreClientSetCursor
  | CoreClientSheetOffsets
  | CoreClientUpgradeFile
  | CoreClientExport
  | CoreClientSearch
  | CoreClientHasRenderCells
  | CoreClientCopyToClipboard
  | CoreClientCutToClipboard
  | CoreClientHtmlOutput
  | CoreClientUpdateHtml
  | CoreClientExportCsvSelection
  | CoreClientGetColumnsBounds
  | CoreClientGetRowsBounds
  | CoreClientFindNextColumn
  | CoreClientFindNextRow
  | CoreClientGenerateThumbnail
  | CoreClientLoad
  | CoreClientSheetBorders
  | CoreClientSheetRenderCells
  | CoreClientSheetCodeCellRender
  | CoreClientSheetBoundsUpdate
  | CoreClientImportProgress
  | CoreClientTransactionStart
  | CoreClientTransactionProgress
  | CoreClientUpdateCodeCell
  | CoreClientImportExcel
  | CoreClientMultiplayerState
  | CoreClientConnectionState
  | CoreClientOfflineTransactions
  | CoreClientUndoRedo
  | CoreClientGetJwt
  | CoreClientImage
  | CoreClientGetFormatAll
  | CoreClientGetFormatColumn
  | CoreClientGetFormatRow
  | CoreClientGetFormatCell
  | CoreClientSheetMetaFills
  | CoreClientSetCursorSelection
  | CoreClientOfflineTransactionsApplied
<<<<<<< HEAD
  | CoreClientMultiplayerSynced;
=======
  | CoreClientResizeRowHeights;
>>>>>>> 2f4af34c
<|MERGE_RESOLUTION|>--- conflicted
+++ resolved
@@ -990,8 +990,5 @@
   | CoreClientSheetMetaFills
   | CoreClientSetCursorSelection
   | CoreClientOfflineTransactionsApplied
-<<<<<<< HEAD
-  | CoreClientMultiplayerSynced;
-=======
-  | CoreClientResizeRowHeights;
->>>>>>> 2f4af34c
+  | CoreClientResizeRowHeights
+  | CoreClientMultiplayerSynced;