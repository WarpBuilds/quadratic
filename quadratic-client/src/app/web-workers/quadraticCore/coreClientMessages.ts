import { Coordinate } from '@/app/gridGL/types/size';
import {
  BorderSelection,
  BorderStyle,
  CellAlign,
  CellFormatSummary,
  CellVerticalAlign,
  CellWrap,
  CodeCellLanguage,
  Format,
  JsBordersSheet,
  JsCellValue,
  JsCodeCell,
  JsHtmlOutput,
  JsOffset,
  JsPos,
  JsRenderCell,
  JsRenderCodeCell,
  JsRenderFill,
  JsSheetFill,
  JsValidationWarning,
  MinMax,
  SearchOptions,
  Selection,
  SheetBounds,
  SheetInfo,
  SheetPos,
  SheetRect,
  SummarizeSelectionResult,
  TransactionName,
  Validation,
} from '@/app/quadratic-core-types';
import { CodeRun } from '../CodeRun';
import { MultiplayerState } from '../multiplayerWebWorker/multiplayerClientMessages';

//#region Initialize

export interface ClientCoreLoad {
  type: 'clientCoreLoad';
  url: string;
  version: string;
  sequenceNumber: number;
  id: number;
  fileId: string;
}

export interface CoreClientLoad {
  type: 'coreClientLoad';
  id: number;
  version?: string;
  error?: string;
}

export interface ClientCoreInit {
  type: 'clientCoreInit';
  env: ImportMetaEnv;
}

export interface ClientCoreInitMultiplayer {
  type: 'clientCoreInitMultiplayer';
}

export interface CoreClientMultiplayerState {
  type: 'coreClientMultiplayerState';
  state: MultiplayerState;
}

export interface CoreClientConnectionState {
  type: 'coreClientConnectionState';
  state: 'loading' | 'ready' | 'error' | 'running';

  // current cell being executed
  current?: CodeRun;

  // cells awaiting execution
  awaitingExecution?: CodeRun[];
}

export interface ClientCoreInitPython {
  type: 'clientCoreInitPython';
}

export interface ClientCoreInitJavascript {
  type: 'clientCoreInitJavascript';
}

export interface ClientCoreExport {
  type: 'clientCoreExport';
  id: number;
}

export interface CoreClientExport {
  type: 'coreClientExport';
  grid: ArrayBuffer;
  id: number;
}

export interface ClientCoreExportCsvSelection {
  type: 'clientCoreExportCsvSelection';
  id: number;
  selection: Selection;
}

export interface CoreClientExportCsvSelection {
  type: 'coreClientExportCsvSelection';
  csv: string;
  id: number;
}

//#endregion

//#region Query

export interface ClientCoreGetCodeCell {
  type: 'clientCoreGetCodeCell';
  sheetId: string;
  x: number;
  y: number;
  id: number;
}

export interface CoreClientGetCodeCell {
  type: 'coreClientGetCodeCell';
  cell: JsCodeCell | undefined;
  id: number;
}

export interface ClientCoreCellHasContent {
  type: 'clientCoreCellHasContent';
  sheetId: string;
  x: number;
  y: number;
  id: number;
}

export interface CoreClientCellHasContent {
  type: 'coreClientCellHasContent';
  hasContent: boolean;
  id: number;
}

export interface ClientCoreGetEditCell {
  type: 'clientCoreGetEditCell';
  sheetId: string;
  x: number;
  y: number;
  id: number;
}

export interface CoreClientGetEditCell {
  type: 'coreClientGetEditCell';
  cell: string | undefined;
  id: number;
}

export interface ClientCoreGetCellFormatSummary {
  type: 'clientCoreGetCellFormatSummary';
  id: number;
  sheetId: string;
  x: number;
  y: number;
  withSheetInfo: boolean;
}

export interface CoreClientGetCellFormatSummary {
  type: 'coreClientGetCellFormatSummary';
  formatSummary: CellFormatSummary;
  id: number;
}

export interface ClientCoreGetFormatAll {
  type: 'clientCoreGetFormatAll';
  id: number;
  sheetId: string;
}

export interface CoreClientGetFormatAll {
  type: 'coreClientGetFormatAll';
  id: number;
  format?: Format;
}

export interface ClientCoreGetFormatColumn {
  type: 'clientCoreGetFormatColumn';
  id: number;
  sheetId: string;
  column: number;
}

export interface CoreClientGetFormatColumn {
  type: 'coreClientGetFormatColumn';
  id: number;
  format?: Format;
}

export interface ClientCoreGetFormatRow {
  type: 'clientCoreGetFormatRow';
  id: number;
  sheetId: string;
  row: number;
}

export interface CoreClientGetFormatRow {
  type: 'coreClientGetFormatRow';
  id: number;
  format?: Format;
}

export interface ClientCoreGetFormatCell {
  type: 'clientCoreGetFormatCell';
  id: number;
  sheetId: string;
  x: number;
  y: number;
}

export interface CoreClientGetFormatCell {
  type: 'coreClientGetFormatCell';
  id: number;
  format?: Format;
}

export interface ClientCoreSummarizeSelection {
  type: 'clientCoreSummarizeSelection';
  decimalPlaces: number;
  id: number;
  selection: Selection;
}

export interface CoreClientSummarizeSelection {
  type: 'coreClientSummarizeSelection';
  id: number;
  summary: SummarizeSelectionResult | undefined;
}

export interface ClientCoreSearch {
  type: 'clientCoreSearch';
  search: string;
  searchOptions: SearchOptions;
  id: number;
}

export interface CoreClientSearch {
  type: 'coreClientSearch';
  results: SheetPos[];
  id: number;
}

export interface ClientCoreHasRenderCells {
  type: 'clientCoreHasRenderCells';
  id: number;
  sheetId: string;
  x: number;
  y: number;
  width: number;
  height: number;
}

export interface CoreClientHasRenderCells {
  type: 'coreClientHasRenderCells';
  id: number;
  hasRenderCells: boolean;
}

export interface CoreClientGetJwt {
  type: 'coreClientGetJwt';
  id: number;
}

export interface ClientCoreGetJwt {
  type: 'clientCoreGetJwt';
  id: number;
  jwt: string;
}

//#endregion

//#region Render

export interface ClientCoreGetRenderCell {
  type: 'clientCoreGetRenderCell';
  sheetId: string;
  x: number;
  y: number;
  id: number;
}

export interface CoreClientGetRenderCell {
  type: 'coreClientGetRenderCell';
  cell: JsRenderCell | undefined;
  id: number;
}

export interface CoreClientHtmlOutput {
  type: 'coreClientHtmlOutput';
  html: JsHtmlOutput[];
}

export interface CoreClientUpdateHtml {
  type: 'coreClientUpdateHtml';
  html: JsHtmlOutput;
}

//#endregion

//#region Set values

export interface ClientCoreSetCellValue {
  type: 'clientCoreSetCellValue';
  sheetId: string;
  x: number;
  y: number;
  value: string;
  cursor?: string;
}

export interface ClientCoreSetCellBold {
  type: 'clientCoreSetCellBold';
  selection: Selection;
  bold: boolean;
  cursor?: string;
}

export interface ClientCoreSetCellItalic {
  type: 'clientCoreSetCellItalic';
  selection: Selection;
  italic: boolean;
  cursor?: string;
}

export interface ClientCoreSetCellFillColor {
  type: 'clientCoreSetCellFillColor';
  selection: Selection;
  fillColor?: string;
  cursor?: string;
}

export interface ClientCoreSetCellTextColor {
  type: 'clientCoreSetCellTextColor';
  selection: Selection;
  color?: string;
  cursor?: string;
}

export interface ClientCoreSetCellUnderline {
  type: 'clientCoreSetCellUnderline';
  selection: Selection;
  underline: boolean;
  cursor?: string;
}

export interface ClientCoreSetCellStrikeThrough {
  type: 'clientCoreSetCellStrikeThrough';
  selection: Selection;
  strikeThrough: boolean;
  cursor?: string;
}

export interface ClientCoreSetCellAlign {
  type: 'clientCoreSetCellAlign';
  selection: Selection;
  align: CellAlign;
  cursor?: string;
}

export interface ClientCoreSetCellVerticalAlign {
  type: 'clientCoreSetCellVerticalAlign';
  selection: Selection;
  verticalAlign: CellVerticalAlign;
  cursor?: string;
}

export interface ClientCoreSetCellWrap {
  type: 'clientCoreSetCellWrap';
  selection: Selection;
  wrap: CellWrap;
  cursor?: string;
}

export interface ClientCoreSetCurrency {
  type: 'clientCoreSetCurrency';
  selection: Selection;
  symbol: string;
  cursor?: string;
}

export interface ClientCoreSetPercentage {
  type: 'clientCoreSetPercentage';
  selection: Selection;
  cursor?: string;
}

export interface ClientCoreSetExponential {
  type: 'clientCoreSetExponential';
  selection: Selection;
  cursor?: string;
}

export interface ClientCoreRemoveCellNumericFormat {
  type: 'clientCoreRemoveCellNumericFormat';
  selection: Selection;
  cursor?: string;
}

export interface ClientCoreChangeDecimals {
  type: 'clientCoreChangeDecimals';
  selection: Selection;
  delta: number;
  cursor?: string;
}

export interface ClientCoreClearFormatting {
  type: 'clientCoreClearFormatting';
  selection: Selection;
  cursor?: string;
}

export interface ClientCoreSetCommas {
  type: 'clientCoreSetCommas';
  selection: Selection;
  commas: boolean;
  cursor?: string;
}

export interface ClientCoreUpgradeGridFile {
  type: 'clientCoreUpgradeGridFile';
  grid: ArrayBuffer;
  sequenceNumber: number;
  id: number;
}

export interface CoreClientUpgradeFile {
  type: 'coreClientUpgradeGridFile';
  id: number;
  contents?: ArrayBuffer;
  version?: string;
  error?: string;
}

export interface ClientCoreImportFile {
  type: 'clientCoreImportFile';
  file: ArrayBuffer;
  fileName: string;
  fileType: 'csv' | 'parquet' | 'excel';
  sheetId?: string;
  location?: Coordinate;
  cursor?: string;
  id: number;
}

export interface CoreClientImportFile {
  type: 'coreClientImportFile';
  id: number;
  contents?: ArrayBuffer;
  version?: string;
  error?: string;
}

export interface ClientCoreDeleteCellValues {
  type: 'clientCoreDeleteCellValues';
  selection: Selection;
  cursor?: string;
}

export interface ClientCoreSetCodeCellValue {
  type: 'clientCoreSetCodeCellValue';
  sheetId: string;
  x: number;
  y: number;
  language: CodeCellLanguage;
  codeString: string;
  cursor?: string;
}

export interface CoreClientSheetFills {
  type: 'coreClientSheetFills';
  sheetId: string;
  fills: JsRenderFill[];
}

export interface CoreClientSheetMetaFills {
  type: 'coreClientSheetMetaFills';
  sheetId: string;
  fills: JsSheetFill;
}

export interface ClientCoreRerunCodeCells {
  type: 'clientCoreRerunCodeCells';
  sheetId?: string;
  x?: number;
  y?: number;
  cursor: string;
}

export interface ClientCoreSetBorders {
  type: 'clientCoreSetBorders';
  selection: Selection;
  borderSelection: BorderSelection;
  style?: BorderStyle;
  cursor: string;
}

export interface ClientCoreSetCellRenderResize {
  type: 'clientCoreSetCellRenderResize';
  sheetId: string;
  x: number;
  y: number;
  width: number;
  height: number;
  cursor: string;
}

export interface ClientCoreAutocomplete {
  type: 'clientCoreAutocomplete';
  sheetId: string;
  x1: number;
  y1: number;
  x2: number;
  y2: number;
  fullX1: number;
  fullY1: number;
  fullX2: number;
  fullY2: number;
  cursor: string;
}

export interface ClientCoreUpdateValidation {
  type: 'clientCoreUpdateValidation';
  validation: Validation;
  cursor: string;
}

export interface ClientCoreRemoveValidation {
  type: 'clientCoreRemoveValidation';
  sheetId: string;
  validationId: string;
  cursor: string;
}

export interface ClientCoreRemoveValidations {
  type: 'clientCoreRemoveValidations';
  sheetId: string;
  cursor: string;
}

export interface ClientCoreGetValidationFromPos {
  type: 'clientCoreGetValidationFromPos';
  sheetId: string;
  x: number;
  y: number;
  id: number;
}

//#endregion

//#region Sheets

export interface CoreClientSheetInfo {
  type: 'coreClientSheetInfo';
  sheetInfo: SheetInfo[];
}

export interface CoreClientSheetBoundsUpdate {
  type: 'coreClientSheetBoundsUpdate';
  sheetBounds: SheetBounds;
}

export interface ClientCoreAddSheet {
  type: 'clientCoreAddSheet';
  cursor?: string;
}

export interface CoreClientAddSheet {
  type: 'coreClientAddSheet';
  sheetInfo: SheetInfo;
  user: boolean;
}

export interface ClientCoreDeleteSheet {
  type: 'clientCoreDeleteSheet';
  sheetId: string;
  cursor: string;
}

export interface CoreClientDeleteSheet {
  type: 'coreClientDeleteSheet';
  sheetId: string;
  user: boolean;
}

export interface ClientCoreMoveSheet {
  type: 'clientCoreMoveSheet';
  sheetId: string;
  previous?: string;
  cursor: string;
}

export interface CoreClientSheetInfoUpdate {
  type: 'coreClientSheetInfoUpdate';
  sheetInfo: SheetInfo;
}

export interface ClientCoreSetSheetName {
  type: 'clientCoreSetSheetName';
  sheetId: string;
  name: string;
  cursor: string;
}

export interface ClientCoreSetSheetColor {
  type: 'clientCoreSetSheetColor';
  sheetId: string;
  color: string | undefined;
  cursor: string;
}

export interface ClientCoreDuplicateSheet {
  type: 'clientCoreDuplicateSheet';
  sheetId: string;
  cursor: string;
}

export interface CoreClientSetCursor {
  type: 'coreClientSetCursor';
  cursor: string;
}

export interface CoreClientSheetOffsets {
  type: 'coreClientSheetOffsets';
  sheetId: string;
  offsets: JsOffset[];
}

export interface CoreClientGenerateThumbnail {
  type: 'coreClientGenerateThumbnail';
}

export interface CoreClientBordersSheet {
  type: 'coreClientBordersSheet';
  sheetId: string;
  borders: JsBordersSheet;
}

export interface CoreClientSheetRenderCells {
  type: 'coreClientSheetRenderCells';
  sheetId: string;
  renderCells: JsRenderCell[];
}

export interface CoreClientSheetCodeCellRender {
  type: 'coreClientSheetCodeCellRender';
  sheetId: string;
  codeCells: JsRenderCodeCell[];
}

//#endregion

//#region Undo/Redo

export interface ClientCoreUndo {
  type: 'clientCoreUndo';
  cursor: string;
}

export interface ClientCoreRedo {
  type: 'clientCoreRedo';
  cursor: string;
}

//#endregion

//#region Clipboard

export interface ClientCoreCopyToClipboard {
  type: 'clientCoreCopyToClipboard';
  id: number;
  selection: Selection;
}

export interface CoreClientCopyToClipboard {
  type: 'coreClientCopyToClipboard';
  id: number;
  plainText: string;
  html: string;
}

export interface ClientCoreCutToClipboard {
  type: 'clientCoreCutToClipboard';
  id: number;
  selection: Selection;
  cursor: string;
}

export interface CoreClientCutToClipboard {
  type: 'coreClientCutToClipboard';
  id: number;
  plainText: string;
  html: string;
}

export interface ClientCorePasteFromClipboard {
  type: 'clientCorePasteFromClipboard';
  selection: Selection;
  plainText?: string;
  html?: string;
  special: string;
  cursor: string;
}

//#endregion

//#region Bounds

export interface ClientCoreGetColumnsBounds {
  type: 'clientCoreGetColumnsBounds';
  sheetId: string;
  start: number;
  end: number;
  ignoreFormatting: boolean;
  id: number;
}

export interface CoreClientGetColumnsBounds {
  type: 'coreClientGetColumnsBounds';
  bounds?: MinMax;
  id: number;
}

export interface ClientCoreGetRowsBounds {
  type: 'clientCoreGetRowsBounds';
  sheetId: string;
  start: number;
  end: number;
  ignoreFormatting: boolean;
  id: number;
}

export interface CoreClientGetRowsBounds {
  type: 'coreClientGetRowsBounds';
  bounds?: MinMax;
  id: number;
}

export interface ClientCoreFindNextColumn {
  type: 'clientCoreFindNextColumn';
  id: number;
  sheetId: string;
  columnStart: number;
  row: number;
  reverse: boolean;
  withContent: boolean;
}

export interface CoreClientFindNextColumn {
  type: 'coreClientFindNextColumn';
  id: number;
  column?: number;
}

export interface ClientCoreFindNextRow {
  type: 'clientCoreFindNextRow';
  id: number;
  sheetId: string;
  rowStart: number;
  column: number;
  reverse: boolean;
  withContent: boolean;
}

export interface CoreClientFindNextRow {
  type: 'coreClientFindNextRow';
  id: number;
  row?: number;
}

export interface ClientCoreFindNextColumnForRect {
  type: 'clientCoreFindNextColumnForRect';
  id: number;
  sheetId: string;
  columnStart: number;
  row: number;
  width: number;
  height: number;
  reverse: boolean;
}

export interface CoreClientFindNextColumnForRect {
  type: 'coreClientFindNextColumnForRect';
  id: number;
  column: number;
}

export interface ClientCoreFindNextRowForRect {
  type: 'clientCoreFindNextRowForRect';
  id: number;
  sheetId: string;
  column: number;
  rowStart: number;
  width: number;
  height: number;
  reverse: boolean;
}

export interface CoreClientFindNextRowForRect {
  type: 'coreClientFindNextRowForRect';
  id: number;
  row: number;
}

export interface ClientCoreCommitTransientResize {
  type: 'clientCoreCommitTransientResize';
  sheetId: string;
  transientResize: string /*TransientResize*/;
  cursor: string;
}

export interface ClientCoreCommitSingleResize {
  type: 'clientCoreCommitSingleResize';
  sheetId: string;
  column: number | undefined;
  row: number | undefined;
  size: number;
  cursor: string;
}

//#endregion

//#region transactions

export interface CoreClientImportProgress {
  type: 'coreClientImportProgress';
  filename: string;
  current: number;
  total: number;
  x: number;
  y: number;
  width: number;
  height: number;
}

export interface CoreClientTransactionStart {
  type: 'coreClientTransactionStart';
  transactionId: string;
  transactionType: TransactionName;
}

export interface CoreClientTransactionProgress {
  type: 'coreClientTransactionProgress';
  transactionId: string;
  remainingOperations: number;
}

export interface CoreClientUpdateCodeCell {
  type: 'coreClientUpdateCodeCell';
  sheetId: string;
  x: number;
  y: number;
  codeCell?: JsCodeCell;
  renderCodeCell?: JsRenderCodeCell;
}

export interface ClientCoreCancelExecution {
  type: 'clientCoreCancelExecution';
  language: CodeCellLanguage;
}

export interface CoreClientOfflineTransactions {
  type: 'coreClientOfflineTransactionStats';
  transactions: number;
  operations: number;
}

export interface CoreClientOfflineTransactionsApplied {
  type: 'coreClientOfflineTransactionsApplied';
  timestamps: number[];
}

export interface CoreClientUndoRedo {
  type: 'coreClientUndoRedo';
  undo: boolean;
  redo: boolean;
}

export interface ClientCoreMoveCells {
  type: 'clientCoreMoveCells';
  source: SheetRect;
  targetSheetId: string;
  targetX: number;
  targetY: number;
  cursor: string;
}

export interface ClientCoreMoveCodeCellVertically {
  type: 'clientCoreMoveCodeCellVertically';
  sheetId: string;
  x: number;
  y: number;
  sheetEnd: boolean;
  reverse: boolean;
  cursor: string;
  id: number;
}

export interface CoreClientMoveCodeCellVertically {
  type: 'coreClientMoveCodeCellVertically';
  pos: JsPos;
  id: number;
}

export interface ClientCoreMoveCodeCellHorizontally {
  type: 'clientCoreMoveCodeCellHorizontally';
  sheetId: string;
  x: number;
  y: number;
  sheetEnd: boolean;
  reverse: boolean;
  cursor: string;
  id: number;
}

export interface CoreClientMoveCodeCellHorizontally {
  type: 'coreClientMoveCodeCellHorizontally';
  pos: JsPos;
  id: number;
}

export interface CoreClientSetCursorSelection {
  type: 'coreClientSetCursorSelection';
  selection: Selection;
}

//#endregion

export interface CoreClientImage {
  type: 'coreClientImage';
  sheetId: string;
  x: number;
  y: number;
  image?: string;
  w?: string;
  h?: string;
}

export interface ClientCoreGetValidations {
  type: 'clientCoreGetValidations';
  id: number;
  sheetId: string;
}

export interface CoreClientGetValidations {
  type: 'coreClientGetValidations';
  id: number;
  validations: Validation[];
}

export interface CoreClientSheetValidations {
  type: 'coreClientSheetValidations';
  sheetId: string;
  validations: Validation[];
}

export interface CoreClientGetValidationFromPos {
  type: 'coreClientGetValidationFromPos';
  id: number;
  validation: Validation | undefined;
}

export interface ClientCoreGetValidationList {
  type: 'clientCoreGetValidationList';
  id: number;
  sheetId: string;
  x: number;
  y: number;
}

export interface CoreClientGetValidationList {
  type: 'coreClientGetValidationList';
  id: number;
  validations: string[];
}

export interface ClientCoreGetDisplayCell {
  type: 'clientCoreGetDisplayCell';
  sheetId: string;
  x: number;
  y: number;
  id: number;
}

export interface CoreClientGetDisplayCell {
  type: 'coreClientGetDisplayCell';
  cell?: string;
  id: number;
}

export interface CoreClientRenderValidationWarnings {
  type: 'coreClientRenderValidationWarnings';
  sheetId: string;
  hashX: number | undefined;
  hashY: number | undefined;
  validationWarnings: JsValidationWarning[];
}

export interface CoreClientMultiplayerSynced {
  type: 'coreClientMultiplayerSynced';
}

export interface ClientCoreSetDateTimeFormat {
  type: 'clientCoreSetDateTimeFormat';
  selection: Selection;
  format: string;
  cursor: string;
}

export interface ClientCoreValidateInput {
  type: 'clientCoreValidateInput';
  id: number;
  sheetId: string;
  x: number;
  y: number;
  input: string;
}

export interface CoreClientValidateInput {
  type: 'coreClientValidateInput';
  id: number;
  validationId: string | undefined;
}

export interface ClientCoreGetCellValue {
  type: 'clientCoreGetCellValue';
  id: number;
  sheetId: string;
  x: number;
  y: number;
}

export interface CoreClientGetCellValue {
  type: 'coreClientGetCellValue';
  id: number;
  value: JsCellValue | undefined;
}

export interface ClientCoreNeighborText {
  type: 'clientCoreNeighborText';
  id: number;
  sheetId: string;
  x: number;
  y: number;
}

export interface CoreClientNeighborText {
  type: 'coreClientNeighborText';
  id: number;
  text: string[];
}

export interface ClientCoreDeleteColumns {
  type: 'clientCoreDeleteColumns';
  sheetId: string;
  columns: number[];
  cursor: string;
}

export interface ClientCoreDeleteRows {
  type: 'clientCoreDeleteRows';
  sheetId: string;
  rows: number[];
  cursor: string;
}

export interface ClientCoreInsertColumn {
  type: 'clientCoreInsertColumn';
  sheetId: string;
  column: number;
  right: boolean;
  cursor: string;
}

export interface ClientCoreInsertRow {
  type: 'clientCoreInsertRow';
  sheetId: string;
  row: number;
  below: boolean;
  cursor: string;
}

export interface CoreClientRequestAIResearcherResult {
  type: 'coreClientRequestAIResearcherResult';
  transactionId: string;
  prompt: string;
  refCellValues: string;
}

export interface ClientCoreResponseAIResearcherResult {
  type: 'clientCoreResponseAIResearcherResult';
  transactionId: string;
  result?: string;
  error?: string;
}

export type ClientCoreMessage =
  | ClientCoreLoad
  | ClientCoreGetCodeCell
  | ClientCoreCellHasContent
  | ClientCoreGetEditCell
  | ClientCoreSetCellValue
  | ClientCoreGetCellFormatSummary
  | ClientCoreInitMultiplayer
  | ClientCoreSummarizeSelection
  | ClientCoreSetCellBold
  | ClientCoreSetCellItalic
  | ClientCoreSetCellFillColor
  | ClientCoreSetCellTextColor
  | ClientCoreSetCellUnderline
  | ClientCoreSetCellStrikeThrough
  | ClientCoreSetCellAlign
  | ClientCoreSetCellVerticalAlign
  | ClientCoreSetCellWrap
  | ClientCoreSetCurrency
  | ClientCoreSetPercentage
  | ClientCoreSetExponential
  | ClientCoreRemoveCellNumericFormat
  | ClientCoreChangeDecimals
  | ClientCoreClearFormatting
  | ClientCoreGetRenderCell
  | ClientCoreSetCommas
  | ClientCoreImportFile
  | ClientCoreDeleteCellValues
  | ClientCoreSetCodeCellValue
  | ClientCoreAddSheet
  | ClientCoreDeleteSheet
  | ClientCoreMoveSheet
  | ClientCoreSetSheetName
  | ClientCoreSetSheetColor
  | ClientCoreDuplicateSheet
  | ClientCoreUndo
  | ClientCoreRedo
  | ClientCoreUpgradeGridFile
  | ClientCoreExport
  | ClientCoreSearch
  | ClientCoreRerunCodeCells
  | ClientCoreHasRenderCells
  | ClientCoreCopyToClipboard
  | ClientCoreCutToClipboard
  | ClientCorePasteFromClipboard
  | ClientCoreSetBorders
  | ClientCoreSetCellRenderResize
  | ClientCoreAutocomplete
  | ClientCoreExportCsvSelection
  | ClientCoreGetColumnsBounds
  | ClientCoreGetRowsBounds
  | ClientCoreFindNextColumn
  | ClientCoreFindNextRow
  | ClientCoreCommitTransientResize
  | ClientCoreCommitSingleResize
  | ClientCoreInit
  | ClientCoreInitPython
  | ClientCoreInitJavascript
  | ClientCoreCancelExecution
  | ClientCoreGetJwt
  | ClientCoreMoveCells
  | ClientCoreGetFormatAll
  | ClientCoreGetFormatColumn
  | ClientCoreGetFormatRow
  | ClientCoreGetFormatCell
  | ClientCoreSetDateTimeFormat
  | ClientCoreGetValidations
  | ClientCoreUpdateValidation
  | ClientCoreRemoveValidation
  | ClientCoreRemoveValidations
  | ClientCoreGetValidationFromPos
  | ClientCoreGetValidationList
  | ClientCoreGetDisplayCell
  | ClientCoreValidateInput
  | ClientCoreGetCellValue
  | ClientCoreNeighborText
  | ClientCoreDeleteColumns
  | ClientCoreDeleteRows
  | ClientCoreInsertColumn
  | ClientCoreInsertRow
<<<<<<< HEAD
  | ClientCoreResponseAIResearcherResult;
=======
  | ClientCoreFindNextColumnForRect
  | ClientCoreFindNextRowForRect
  | ClientCoreMoveCodeCellVertically
  | ClientCoreMoveCodeCellHorizontally;
>>>>>>> f4cd94af

export type CoreClientMessage =
  | CoreClientGetCodeCell
  | CoreClientGetEditCell
  | CoreClientCellHasContent
  | CoreClientGetCellFormatSummary
  | CoreClientSummarizeSelection
  | CoreClientGetRenderCell
  | CoreClientImportFile
  | CoreClientAddSheet
  | CoreClientSheetInfo
  | CoreClientSheetFills
  | CoreClientDeleteSheet
  | CoreClientSheetInfoUpdate
  | CoreClientSetCursor
  | CoreClientSheetOffsets
  | CoreClientUpgradeFile
  | CoreClientExport
  | CoreClientSearch
  | CoreClientHasRenderCells
  | CoreClientCopyToClipboard
  | CoreClientCutToClipboard
  | CoreClientHtmlOutput
  | CoreClientUpdateHtml
  | CoreClientExportCsvSelection
  | CoreClientGetColumnsBounds
  | CoreClientGetRowsBounds
  | CoreClientFindNextColumn
  | CoreClientFindNextRow
  | CoreClientGenerateThumbnail
  | CoreClientLoad
  | CoreClientSheetRenderCells
  | CoreClientSheetCodeCellRender
  | CoreClientSheetBoundsUpdate
  | CoreClientImportProgress
  | CoreClientTransactionStart
  | CoreClientTransactionProgress
  | CoreClientUpdateCodeCell
  | CoreClientMultiplayerState
  | CoreClientConnectionState
  | CoreClientOfflineTransactions
  | CoreClientUndoRedo
  | CoreClientGetJwt
  | CoreClientImage
  | CoreClientGetFormatAll
  | CoreClientGetFormatColumn
  | CoreClientGetFormatRow
  | CoreClientGetFormatCell
  | CoreClientSheetMetaFills
  | CoreClientSetCursorSelection
  | CoreClientOfflineTransactionsApplied
  | CoreClientGetValidations
  | CoreClientSheetValidations
  | CoreClientGetValidationFromPos
  | CoreClientGetValidationList
  | CoreClientGetDisplayCell
  | CoreClientRenderValidationWarnings
  | CoreClientMultiplayerSynced
  | CoreClientValidateInput
  | CoreClientGetCellValue
  | CoreClientNeighborText
  | CoreClientBordersSheet
  | CoreClientGetCellValue
<<<<<<< HEAD
  | CoreClientRequestAIResearcherResult;
=======
  | CoreClientGetCellValue
  | CoreClientFindNextColumnForRect
  | CoreClientFindNextRowForRect
  | CoreClientMoveCodeCellVertically
  | CoreClientMoveCodeCellHorizontally;
>>>>>>> f4cd94af
<|MERGE_RESOLUTION|>--- conflicted
+++ resolved
@@ -1179,14 +1179,11 @@
   | ClientCoreDeleteRows
   | ClientCoreInsertColumn
   | ClientCoreInsertRow
-<<<<<<< HEAD
-  | ClientCoreResponseAIResearcherResult;
-=======
   | ClientCoreFindNextColumnForRect
   | ClientCoreFindNextRowForRect
   | ClientCoreMoveCodeCellVertically
-  | ClientCoreMoveCodeCellHorizontally;
->>>>>>> f4cd94af
+  | ClientCoreMoveCodeCellHorizontally
+  | ClientCoreResponseAIResearcherResult;
 
 export type CoreClientMessage =
   | CoreClientGetCodeCell
@@ -1250,12 +1247,8 @@
   | CoreClientNeighborText
   | CoreClientBordersSheet
   | CoreClientGetCellValue
-<<<<<<< HEAD
-  | CoreClientRequestAIResearcherResult;
-=======
-  | CoreClientGetCellValue
   | CoreClientFindNextColumnForRect
   | CoreClientFindNextRowForRect
   | CoreClientMoveCodeCellVertically
-  | CoreClientMoveCodeCellHorizontally;
->>>>>>> f4cd94af
+  | CoreClientMoveCodeCellHorizontally
+  | CoreClientRequestAIResearcherResult;