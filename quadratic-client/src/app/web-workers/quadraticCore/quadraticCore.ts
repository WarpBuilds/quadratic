/**
 * Interface between main thread and core web worker.
 *
 * Also open communication channel between core web worker and render web worker.
 */

import { debugShowFileIO, debugWebWorkersMessages } from '@/app/debugFlags';
import { events } from '@/app/events/events';
import { sheets } from '@/app/grid/controller/Sheets';
import { Coordinate } from '@/app/gridGL/types/size';
import {
  BorderSelection,
  BorderStyle,
  CellAlign,
  CellFormatSummary,
  CellVerticalAlign,
  CellWrap,
  CodeCellLanguage,
  Format,
  JsCodeCell,
  JsRenderCell,
  MinMax,
  PasteSpecial,
  SearchOptions,
  Selection,
  SheetPos,
  SheetRect,
  SummarizeSelectionResult,
} from '@/app/quadratic-core-types';
import { authClient } from '@/auth';
import { Rectangle } from 'pixi.js';
import { renderWebWorker } from '../renderWebWorker/renderWebWorker';
import {
  ClientCoreCellHasContent,
  ClientCoreGetCellFormatSummary,
  ClientCoreGetCodeCell,
  ClientCoreGetEditCell,
  ClientCoreGetRenderCell,
  ClientCoreHasRenderCells,
  ClientCoreLoad,
  ClientCoreMessage,
  ClientCoreSummarizeSelection,
  ClientCoreUpgradeGridFile,
  CoreClientGetCellFormatSummary,
  CoreClientGetCodeCell,
  CoreClientGetColumnsBounds,
  CoreClientGetEditCell,
  CoreClientGetJwt,
  CoreClientGetRenderCell,
  CoreClientGetRowsBounds,
  CoreClientHasRenderCells,
  CoreClientImportCsv,
  CoreClientImportParquet,
  CoreClientLoad,
  CoreClientMessage,
  CoreClientSearch,
  CoreClientSummarizeSelection,
  CoreClientUpgradeFile,
} from './coreClientMessages';

class QuadraticCore {
  private worker?: Worker;
  private id = 0;
  private waitingForResponse: Record<number, Function> = {};

  initWorker() {
    if (!this.worker) {
      this.worker = new Worker(new URL('./worker/core.worker.ts', import.meta.url), { type: 'module' });
      this.worker.onmessage = this.handleMessage;
      this.worker.onerror = (e) => console.warn(`[core.worker] error: ${e.message}`, e);

      this.sendInit();
    }
  }

  private handleMessage = async (e: MessageEvent<CoreClientMessage>) => {
    if (debugWebWorkersMessages) console.log(`[quadraticCore] message: ${e.data.type}`);

    // quadratic-core initiated messages
    if (e.data.type === 'coreClientAddSheet') {
      events.emit('addSheet', e.data.sheetInfo, e.data.user);
      return;
    } else if (e.data.type === 'coreClientSheetInfo') {
      events.emit('sheetInfo', e.data.sheetInfo);
      return;
    } else if (e.data.type === 'coreClientSheetFills') {
      events.emit('sheetFills', e.data.sheetId, e.data.fills);
      return;
    } else if (e.data.type === 'coreClientDeleteSheet') {
      events.emit('deleteSheet', e.data.sheetId, e.data.user);
      return;
    } else if (e.data.type === 'coreClientSheetInfoUpdate') {
      events.emit('sheetInfoUpdate', e.data.sheetInfo);
      return;
    } else if (e.data.type === 'coreClientSetCursor') {
      events.emit('setCursor', e.data.cursor);
      return;
    } else if (e.data.type === 'coreClientSheetOffsets') {
      events.emit('sheetOffsets', e.data.sheetId, e.data.column, e.data.row, e.data.size);
      return;
    } else if (e.data.type === 'coreClientHtmlOutput') {
      events.emit('htmlOutput', e.data.html);
      return;
    } else if (e.data.type === 'coreClientUpdateHtml') {
      events.emit('htmlUpdate', e.data.html);
      return;
    } else if (e.data.type === 'coreClientGenerateThumbnail') {
      events.emit('generateThumbnail');
      return;
    } else if (e.data.type === 'coreClientSheetRenderCells') {
      events.emit('renderCells', e.data.sheetId, e.data.renderCells);
      return;
    } else if (e.data.type === 'coreClientSheetBorders') {
      events.emit('sheetBorders', e.data.sheetId, e.data.borders);
      return;
    } else if (e.data.type === 'coreClientSheetCodeCellRender') {
      events.emit('renderCodeCells', e.data.sheetId, e.data.codeCells);
      return;
    } else if (e.data.type === 'coreClientSheetBoundsUpdate') {
      events.emit('sheetBounds', e.data.sheetBounds);
      return;
    } else if (e.data.type === 'coreClientImportProgress') {
      events.emit('importProgress', e.data);
      return;
    } else if (e.data.type === 'coreClientTransactionStart') {
      events.emit('transactionStart', e.data);
      return;
    } else if (e.data.type === 'coreClientTransactionProgress') {
      events.emit('transactionProgress', e.data);
      return;
    } else if (e.data.type === 'coreClientUpdateCodeCell') {
      events.emit('updateCodeCell', {
        sheetId: e.data.sheetId,
        x: e.data.x,
        y: e.data.y,
        codeCell: e.data.codeCell,
        renderCodeCell: e.data.renderCodeCell,
      });
      return;
    } else if (e.data.type === 'coreClientMultiplayerState') {
      events.emit('multiplayerState', e.data.state);
      return;
    } else if (e.data.type === 'coreClientConnectionState') {
      events.emit('connectionState', e.data.state, e.data.current, e.data.awaitingExecution);
      return;
    } else if (e.data.type === 'coreClientOfflineTransactionStats') {
      events.emit('offlineTransactions', e.data.transactions, e.data.operations);
      return;
    } else if (e.data.type === 'coreClientOfflineTransactionsApplied') {
      events.emit('offlineTransactionsApplied', e.data.timestamps);
      return;
    } else if (e.data.type === 'coreClientUndoRedo') {
      events.emit('undoRedo', e.data.undo, e.data.redo);
      return;
    } else if (e.data.type === 'coreClientGetJwt') {
      const jwt = await authClient.getTokenOrRedirect();
      const data = e.data as CoreClientGetJwt;
      this.send({ type: 'clientCoreGetJwt', id: data.id, jwt });
      return;
    } else if (e.data.type === 'coreClientImage') {
      events.emit('updateImage', e.data);
      return;
    } else if (e.data.type === 'coreClientSheetMetaFills') {
      events.emit('sheetMetaFills', e.data.sheetId, e.data.fills);
      return;
    } else if (e.data.type === 'coreClientSetCursorSelection') {
      events.emit('setCursor', undefined, e.data.selection);
      return;
<<<<<<< HEAD
    } else if (e.data.type === 'coreClientMultiplayerSynced') {
      events.emit('multiplayerSynced');
=======
    } else if (e.data.type === 'coreClientResizeRowHeights') {
      events.emit('resizeRowHeights', e.data.sheetId, e.data.rowHeights);
>>>>>>> 2f4af34c
      return;
    }

    if (e.data.id !== undefined) {
      // handle responses from requests to quadratic-core
      if (this.waitingForResponse[e.data.id]) {
        this.waitingForResponse[e.data.id](e.data);
        delete this.waitingForResponse[e.data.id];
      } else {
        console.warn('No resolve for message in quadraticCore', e.data);
      }
    }

    // handle requests
    else {
      switch (e.data.type) {
        default:
          console.warn('Unhandled message type', e.data.type);
      }
    }
  };

  private send(message: ClientCoreMessage, extra?: MessagePort | Transferable) {
    // worker may not be defined during hmr
    if (!this.worker) return;

    if (extra) {
      this.worker.postMessage(message, [extra]);
    } else {
      this.worker.postMessage(message);
    }
  }

  // Loads a Grid file and initializes renderWebWorker upon response
  async load(url: string, version: string, sequenceNumber: number): Promise<{ version?: string; error?: string }> {
    // this is the channel between the core worker and the render worker
    const port = new MessageChannel();
    renderWebWorker.init(port.port2);

    return new Promise((resolve) => {
      const id = this.id++;
      this.waitingForResponse[id] = (message: CoreClientLoad) => {
        if (message.error) {
          if (debugShowFileIO) console.log(`[quadraticCore] error loading file "${message.error}".`);
          resolve({ error: message.error });
        } else if (message.version) {
          if (debugShowFileIO) console.log(`[quadraticCore] file loaded.`);
          resolve({ version: message.version });
        } else {
          throw new Error('Expected CoreClientLoad to include either version or error');
        }
      };
      // load the file and send the render message port to
      const message: ClientCoreLoad = {
        type: 'clientCoreLoad',
        url,
        version,
        sequenceNumber,
        id,
        fileId: window.location.pathname.split('/')[2],
      };
      if (debugShowFileIO) console.log(`[quadraticCore] loading file ${url}`);
      this.send(message, port.port1);
    });
  }

  async upgradeGridFile(grid: string, sequenceNumber: number): Promise<{ grid: string; version: string }> {
    return new Promise((resolve) => {
      const id = this.id++;
      this.waitingForResponse[id] = (message: CoreClientUpgradeFile) => {
        resolve({ grid: message.grid, version: message.version });
      };
      const message: ClientCoreUpgradeGridFile = {
        type: 'clientCoreUpgradeGridFile',
        grid,
        sequenceNumber,
        id,
      };
      this.send(message);
    });
  }

  async export(): Promise<string> {
    return new Promise((resolve) => {
      const id = this.id++;
      this.waitingForResponse[id] = (message: { grid: string }) => {
        resolve(message.grid);
      };
      this.send({ type: 'clientCoreExport', id });
    });
  }

  // Gets a code cell from a sheet
  getCodeCell(sheetId: string, x: number, y: number): Promise<JsCodeCell | undefined> {
    return new Promise((resolve) => {
      const id = this.id++;
      const message: ClientCoreGetCodeCell = {
        type: 'clientCoreGetCodeCell',
        sheetId,
        x,
        y,
        id,
      };
      this.waitingForResponse[id] = (message: CoreClientGetCodeCell) => {
        resolve(message.cell);
      };
      this.send(message);
    });
  }

  getRenderCell(sheetId: string, x: number, y: number): Promise<JsRenderCell | undefined> {
    return new Promise((resolve) => {
      const id = this.id++;
      const message: ClientCoreGetRenderCell = {
        type: 'clientCoreGetRenderCell',
        sheetId,
        x,
        y,
        id,
      };
      this.waitingForResponse[id] = (message: CoreClientGetRenderCell) => {
        resolve(message.cell);
      };
      this.send(message);
    });
  }

  cellHasContent(sheetId: string, x: number, y: number): Promise<boolean> {
    return new Promise((resolve) => {
      const id = this.id++;
      this.waitingForResponse[id] = (message: { hasContent: boolean }) => {
        resolve(message.hasContent);
      };
      const message: ClientCoreCellHasContent = {
        type: 'clientCoreCellHasContent',
        sheetId,
        x,
        y,
        id,
      };
      this.send(message);
    });
  }

  getEditCell(sheetId: string, x: number, y: number): Promise<string | undefined> {
    return new Promise((resolve) => {
      const id = this.id++;
      const message: ClientCoreGetEditCell = {
        type: 'clientCoreGetEditCell',
        sheetId,
        x,
        y,
        id,
      };
      this.waitingForResponse[id] = (message: CoreClientGetEditCell) => {
        resolve(message.cell);
      };
      this.send(message);
    });
  }

  hasRenderCells(sheetId: string, column: number, row: number, width: number, height: number): Promise<boolean> {
    return new Promise((resolve) => {
      const id = this.id++;
      const message: ClientCoreHasRenderCells = {
        type: 'clientCoreHasRenderCells',
        sheetId,
        x: column,
        y: row,
        width,
        height,
        id,
      };
      this.waitingForResponse[id] = (message: CoreClientHasRenderCells) => {
        resolve(message.hasRenderCells);
      };
      this.send(message);
    });
  }

  setCellValue(sheetId: string, x: number, y: number, value: string, cursor?: string) {
    this.send({
      type: 'clientCoreSetCellValue',
      sheetId,
      x,
      y,
      value,
      cursor,
    });
  }

  setCodeCellValue(options: {
    sheetId: string;
    x: number;
    y: number;
    language: CodeCellLanguage;
    codeString: string;
    cursor?: string;
  }) {
    this.send({
      type: 'clientCoreSetCodeCellValue',
      ...options,
    });
  }

  getCellFormatSummary(sheetId: string, x: number, y: number, withSheetInfo: boolean): Promise<CellFormatSummary> {
    return new Promise((resolve) => {
      const id = this.id++;
      const message: ClientCoreGetCellFormatSummary = {
        type: 'clientCoreGetCellFormatSummary',
        id,
        sheetId,
        x,
        y,
        withSheetInfo,
      };
      this.waitingForResponse[id] = (message: CoreClientGetCellFormatSummary) => {
        resolve(message.formatSummary);
      };
      this.send(message);
    });
  }

  getFormatAll(sheetId: string): Promise<Format | undefined> {
    return new Promise((resolve) => {
      const id = this.id++;
      this.waitingForResponse[id] = (message: { format: Format | undefined }) => {
        resolve(message.format);
      };
      this.send({
        type: 'clientCoreGetFormatAll',
        sheetId,
        id,
      });
    });
  }

  getFormatColumn(sheetId: string, column: number): Promise<Format | undefined> {
    return new Promise((resolve) => {
      const id = this.id++;
      this.waitingForResponse[id] = (message: { format: Format | undefined }) => {
        resolve(message.format);
      };
      this.send({
        type: 'clientCoreGetFormatColumn',
        sheetId,
        column,
        id,
      });
    });
  }

  getFormatRow(sheetId: string, row: number): Promise<Format | undefined> {
    return new Promise((resolve) => {
      const id = this.id++;
      this.waitingForResponse[id] = (message: { format: Format | undefined }) => {
        resolve(message.format);
      };
      this.send({
        type: 'clientCoreGetFormatRow',
        sheetId,
        row,
        id,
      });
    });
  }

  getFormatCell(sheetId: string, x: number, y: number): Promise<Format | undefined> {
    return new Promise((resolve) => {
      const id = this.id++;
      this.waitingForResponse[id] = (message: { format: Format | undefined }) => {
        resolve(message.format);
      };
      this.send({
        type: 'clientCoreGetFormatCell',
        sheetId,
        x,
        y,
        id,
      });
    });
  }

  // Imports a CSV and returns a string with an error if not successful
  async importCsv(sheetId: string, file: File, location: Coordinate): Promise<string | undefined> {
    const arrayBuffer = await file.arrayBuffer();
    return new Promise((resolve) => {
      const id = this.id++;
      this.waitingForResponse[id] = (message: CoreClientImportCsv) => resolve(message.error);
      this.send(
        {
          type: 'clientCoreImportCsv',
          sheetId,
          x: location.x,
          y: location.y,
          id,
          file: arrayBuffer,
          fileName: file.name,
        },
        arrayBuffer
      );
    });
  }

  // Imports a Parquet and returns a string with an error if not successful
  async importParquet(sheetId: string, file: File, location: Coordinate): Promise<string | undefined> {
    const arrayBuffer = await file.arrayBuffer();
    return new Promise((resolve) => {
      const id = this.id++;
      this.waitingForResponse[id] = (message: CoreClientImportParquet) => resolve(message.error);
      this.send(
        {
          type: 'clientCoreImportParquet',
          sheetId,
          x: location.x,
          y: location.y,
          id,
          file: arrayBuffer,
          fileName: file.name,
        },
        arrayBuffer
      );
    });
  }

  initMultiplayer(port: MessagePort) {
    this.send({ type: 'clientCoreInitMultiplayer' }, port);
  }

  summarizeSelection(decimalPlaces: number, selection: Selection): Promise<SummarizeSelectionResult | undefined> {
    return new Promise((resolve) => {
      const id = this.id++;
      const message: ClientCoreSummarizeSelection = {
        type: 'clientCoreSummarizeSelection',
        id,
        selection,
        decimalPlaces,
      };
      this.waitingForResponse[id] = (message: CoreClientSummarizeSelection) => {
        resolve(message.summary);
      };
      this.send(message);
    });
  }

  setCellBold(selection: Selection, bold: boolean, cursor?: string) {
    this.send({
      type: 'clientCoreSetCellBold',
      selection,
      bold,
      cursor,
    });
  }

  setCellFillColor(selection: Selection, fillColor?: string, cursor?: string) {
    this.send({
      type: 'clientCoreSetCellFillColor',
      selection,
      fillColor,
      cursor,
    });
  }

  setCellItalic(selection: Selection, italic: boolean, cursor?: string) {
    this.send({
      type: 'clientCoreSetCellItalic',
      selection,
      italic,
      cursor,
    });
  }

  setCellTextColor(selection: Selection, color?: string, cursor?: string) {
    this.send({
      type: 'clientCoreSetCellTextColor',
      selection,
      color,
      cursor,
    });
  }

  setCellAlign(selection: Selection, align: CellAlign, cursor?: string) {
    this.send({
      type: 'clientCoreSetCellAlign',
      selection,
      align,
      cursor,
    });
  }

  setCellVerticalAlign(selection: Selection, verticalAlign: CellVerticalAlign, cursor?: string) {
    this.send({
      type: 'clientCoreSetCellVerticalAlign',
      selection,
      verticalAlign,
      cursor,
    });
  }

  setCellWrap(selection: Selection, wrap: CellWrap, cursor?: string) {
    this.send({
      type: 'clientCoreSetCellWrap',
      selection,
      wrap,
      cursor,
    });
  }

  setCellCurrency(selection: Selection, symbol: string, cursor?: string) {
    this.send({
      type: 'clientCoreSetCurrency',
      selection,
      symbol,
      cursor,
    });
  }

  setCellPercentage(selection: Selection, cursor?: string) {
    this.send({
      type: 'clientCoreSetPercentage',
      selection,
      cursor,
    });
  }

  setCellExponential(selection: Selection, cursor?: string) {
    this.send({
      type: 'clientCoreSetExponential',
      selection,
      cursor,
    });
  }

  removeCellNumericFormat(selection: Selection, cursor?: string) {
    this.send({
      type: 'clientCoreRemoveCellNumericFormat',
      selection,
      cursor,
    });
  }

  changeDecimalPlaces(selection: Selection, delta: number, cursor?: string) {
    this.send({
      type: 'clientCoreChangeDecimals',
      selection,
      delta,
      cursor,
    });
  }

  clearFormatting(selection: Selection, cursor?: string) {
    this.send({
      type: 'clientCoreClearFormatting',
      selection,
      cursor,
    });
  }

  setCommas(selection: Selection, commas: boolean, cursor?: string) {
    this.send({
      type: 'clientCoreSetCommas',
      selection,
      commas,
      cursor,
    });
  }

  deleteCellValues(selection: Selection, cursor?: string) {
    this.send({
      type: 'clientCoreDeleteCellValues',
      selection,
      cursor,
    });
  }

  search(search: string, searchOptions: SearchOptions) {
    return new Promise<SheetPos[]>((resolve) => {
      const id = this.id++;
      this.waitingForResponse[id] = (message: CoreClientSearch) => {
        resolve(message.results);
      };
      this.send({
        type: 'clientCoreSearch',
        search,
        searchOptions,
        id,
      });
    });
  }

  rerunCodeCells(sheetId: string | undefined, x: number | undefined, y: number | undefined, cursor: string) {
    this.send({
      type: 'clientCoreRerunCodeCells',
      sheetId,
      x,
      y,
      cursor,
    });
  }

  //#region Sheet Operations

  addSheet(cursor?: string) {
    this.send({ type: 'clientCoreAddSheet', cursor });
  }

  deleteSheet(sheetId: string, cursor: string) {
    this.send({ type: 'clientCoreDeleteSheet', sheetId, cursor });
  }

  moveSheet(sheetId: string, previous: string | undefined, cursor: string) {
    this.send({ type: 'clientCoreMoveSheet', sheetId, previous, cursor });
  }

  setSheetName(sheetId: string, name: string, cursor: string) {
    this.send({ type: 'clientCoreSetSheetName', sheetId, name, cursor });
  }

  setSheetColor(sheetId: string, color: string | undefined, cursor: string) {
    this.send({ type: 'clientCoreSetSheetColor', sheetId, color, cursor });
  }

  duplicateSheet(sheetId: string, cursor: string) {
    this.send({ type: 'clientCoreDuplicateSheet', sheetId, cursor });
  }

  //#endregion

  //#region Undo/redo

  undo() {
    this.send({ type: 'clientCoreUndo', cursor: sheets.getCursorPosition() });
  }

  redo() {
    this.send({ type: 'clientCoreRedo', cursor: sheets.getCursorPosition() });
  }

  //#endregion

  //#region Clipboard

  copyToClipboard(selection: Selection): Promise<{ plainText: string; html: string }> {
    return new Promise((resolve) => {
      const id = this.id++;
      this.waitingForResponse[id] = (message: { plainText: string; html: string }) => {
        resolve(message);
      };
      this.send({
        type: 'clientCoreCopyToClipboard',
        id,
        selection,
      });
    });
  }

  cutToClipboard(selection: Selection, cursor: string): Promise<{ plainText: string; html: string }> {
    return new Promise((resolve) => {
      const id = this.id++;
      this.waitingForResponse[id] = (message: { plainText: string; html: string }) => {
        resolve(message);
      };
      this.send({
        type: 'clientCoreCutToClipboard',
        id,
        selection,
        cursor,
      });
    });
  }

  pasteFromClipboard(options: {
    sheetId: string;
    selection: Selection;
    plainText: string | undefined;
    html: string | undefined;
    special: PasteSpecial;
    cursor: string;
  }) {
    this.send({
      type: 'clientCorePasteFromClipboard',
      ...options,
    });
  }

  //#endregion

  //#region Borders

  setRegionBorders(sheetId: string, rectangle: Rectangle, selection: BorderSelection, style?: BorderStyle) {
    this.send({
      type: 'clientCoreSetRegionBorders',
      sheetId,
      x: rectangle.x,
      y: rectangle.y,
      width: rectangle.width,
      height: rectangle.height,
      selection: JSON.stringify(selection),
      style: style ? JSON.stringify(style) : undefined,
      cursor: sheets.getCursorPosition(),
    });
  }

  //#endregion

  //#region Misc.

  setCellRenderResize(sheetId: string, x: number, y: number, width: number, height: number) {
    this.send({
      type: 'clientCoreSetCellRenderResize',
      sheetId,
      x,
      y,
      width,
      height,
      cursor: sheets.getCursorPosition(),
    });
  }

  autocomplete(
    sheetId: string,
    x1: number,
    y1: number,
    x2: number,
    y2: number,
    fullX1: number,
    fullY1: number,
    fullX2: number,
    fullY2: number
  ) {
    this.send({
      type: 'clientCoreAutocomplete',
      sheetId,
      x1,
      y1,
      x2,
      y2,
      fullX1,
      fullY1,
      fullX2,
      fullY2,
      cursor: sheets.getCursorPosition(),
    });
  }

  exportCsvSelection(selection: Selection): Promise<string> {
    const id = this.id++;
    return new Promise((resolve) => {
      this.waitingForResponse[id] = (message: { csv: string }) => {
        resolve(message.csv);
      };
      return this.send({
        type: 'clientCoreExportCsvSelection',
        id,
        selection,
      });
    });
  }

  moveCells(source: SheetRect, targetX: number, targetY: number, targetSheetId: string) {
    this.send({
      type: 'clientCoreMoveCells',
      source,
      targetSheetId,
      targetX,
      targetY,
      cursor: sheets.getCursorPosition(),
    });
  }

  //#endregion

  //#region Bounds

  getColumnsBounds(sheetId: string, start: number, end: number, ignoreFormatting = false): Promise<MinMax | undefined> {
    return new Promise((resolve) => {
      const id = this.id++;
      this.waitingForResponse[id] = (message: CoreClientGetColumnsBounds) => {
        resolve(message.bounds);
      };
      this.send({
        type: 'clientCoreGetColumnsBounds',
        sheetId,
        start,
        end,
        id,
        ignoreFormatting,
      });
    });
  }

  getRowsBounds(sheetId: string, start: number, end: number, ignoreFormatting = false): Promise<MinMax | undefined> {
    return new Promise((resolve) => {
      const id = this.id++;
      this.waitingForResponse[id] = (message: CoreClientGetRowsBounds) => {
        resolve(message.bounds);
      };
      this.send({
        type: 'clientCoreGetRowsBounds',
        sheetId,
        start,
        end,
        id,
        ignoreFormatting,
      });
    });
  }

  findNextColumn(options: {
    sheetId: string;
    columnStart: number;
    row: number;
    reverse: boolean;
    withContent: boolean;
  }): Promise<number | undefined> {
    const { sheetId, columnStart, row, reverse, withContent } = options;
    return new Promise((resolve) => {
      const id = this.id++;
      this.waitingForResponse[id] = (message: { column: number | number }) => {
        resolve(message.column);
      };
      this.send({
        type: 'clientCoreFindNextColumn',
        id,
        sheetId,
        columnStart,
        row,
        reverse,
        withContent,
      });
    });
  }

  findNextRow(options: {
    sheetId: string;
    column: number;
    rowStart: number;
    reverse: boolean;
    withContent: boolean;
  }): Promise<number | undefined> {
    const { sheetId, column, rowStart, reverse, withContent } = options;
    return new Promise((resolve) => {
      const id = this.id++;
      this.waitingForResponse[id] = (message: { row: number | undefined }) => {
        resolve(message.row);
      };
      this.send({
        type: 'clientCoreFindNextRow',
        id,
        sheetId,
        column,
        rowStart,
        reverse,
        withContent,
      });
    });
  }

  commitTransientResize(sheetId: string, transientResize: string) {
    this.send({
      type: 'clientCoreCommitTransientResize',
      sheetId,
      transientResize,
      cursor: sheets.getCursorPosition(),
    });
  }

  commitSingleResize(sheetId: string, column: number | undefined, row: number | undefined, size: number) {
    this.send({
      type: 'clientCoreCommitSingleResize',
      sheetId,
      column,
      row,
      size,
      cursor: sheets.getCursorPosition(),
    });
  }

  //#endregion

  //#region Calculation

  sendInit() {
    this.send({ type: 'clientCoreInit', env: import.meta.env });
  }

  sendPythonInit(port: MessagePort) {
    this.send({ type: 'clientCoreInitPython' }, port);
  }

  sendJavascriptInit(port: MessagePort) {
    this.send({ type: 'clientCoreInitJavascript' }, port);
  }

  sendCancelExecution(language: CodeCellLanguage) {
    this.send({ type: 'clientCoreCancelExecution', language });
  }

  // create a new grid file and import an xlsx file
  importExcel = async (
    file: File
  ): Promise<{
    contents?: string;
    version?: string;
    error?: string;
  }> => {
    return new Promise((resolve) => {
      const id = this.id++;
      this.waitingForResponse[id] = (message: { contents: string; version: string }) => {
        resolve(message);
      };
      this.send({
        type: 'clientCoreImportExcel',
        file,
        id,
      });
    });
  };

  //#endregion
}

export const quadraticCore = new QuadraticCore();<|MERGE_RESOLUTION|>--- conflicted
+++ resolved
@@ -166,13 +166,11 @@
     } else if (e.data.type === 'coreClientSetCursorSelection') {
       events.emit('setCursor', undefined, e.data.selection);
       return;
-<<<<<<< HEAD
+    } else if (e.data.type === 'coreClientResizeRowHeights') {
+      events.emit('resizeRowHeights', e.data.sheetId, e.data.rowHeights);
+      return;
     } else if (e.data.type === 'coreClientMultiplayerSynced') {
       events.emit('multiplayerSynced');
-=======
-    } else if (e.data.type === 'coreClientResizeRowHeights') {
-      events.emit('resizeRowHeights', e.data.sheetId, e.data.rowHeights);
->>>>>>> 2f4af34c
       return;
     }
 
