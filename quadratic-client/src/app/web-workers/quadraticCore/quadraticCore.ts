--- conflicted
+++ resolved
@@ -33,10 +33,6 @@
   SheetRect,
   Validation,
 } from '@/app/quadratic-core-types';
-<<<<<<< HEAD
-import type { MinMax, Pos } from '@/app/quadratic-core/quadratic_core';
-=======
->>>>>>> 8e4ef72f
 import type {
   ClientCoreCellHasContent,
   ClientCoreGetCellFormatSummary,
@@ -204,7 +200,9 @@
       this.receivedClientMessage = true;
 
       return;
-<<<<<<< HEAD
+    } else if (e.data.type === 'coreClientA1Context') {
+      events.emit('a1Context', e.data.context);
+      return;
     } else if (e.data.type === 'coreClientRequestAIResearcherResult') {
       events.emit('requestAIResearcherResult', {
         transactionId: e.data.transactionId,
@@ -216,10 +214,6 @@
       return;
     } else if (e.data.type === 'coreClientAIResearcherState') {
       events.emit('aiResearcherState', e.data.current, e.data.awaitingExecution);
-=======
-    } else if (e.data.type === 'coreClientA1Context') {
-      events.emit('a1Context', e.data.context);
->>>>>>> 8e4ef72f
       return;
     }
 
