--- conflicted
+++ resolved
@@ -58,16 +58,13 @@
   // screen coordinates
   viewRectangle: Rectangle;
 
-<<<<<<< HEAD
   special: CellsTextHashSpecial;
 
   // keep track of what neighbors we've clipped
   leftClip: TrackClip[] = [];
   rightClip: TrackClip[] = [];
-=======
   columnsMaxCache?: Map<number, number>;
   rowsMaxCache?: Map<number, number>;
->>>>>>> b08df4e0
 
   constructor(cellsLabels: CellsLabels, hashX: number, hashY: number) {
     this.cellsLabels = cellsLabels;
