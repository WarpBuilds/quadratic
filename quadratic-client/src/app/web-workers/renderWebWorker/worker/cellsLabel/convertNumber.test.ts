import { describe, expect, it } from 'vitest';
import { convertNumber, reduceDecimals } from './convertNumber';

describe('convertNumber', () => {
  it('using various number formatting', () => {
    expect(convertNumber('1234', { commas: null, decimals: null, format: null })).toBe('1234');
    expect(convertNumber('1234', { commas: true, decimals: null, format: null })).toBe('1,234');
    expect(convertNumber('1234', { commas: true, decimals: 2, format: null })).toBe('1,234.00');
    expect(convertNumber('1234', { commas: true, decimals: 2, format: { type: 'CURRENCY', symbol: '$' } })).toBe(
      '$1,234.00'
    );
    expect(convertNumber('1234.5678', { commas: true, decimals: 2, format: null })).toBe('1,234.57');
    expect(convertNumber('1234.5678', { commas: null, decimals: 5, format: null })).toBe('1234.56780');
    expect(
      convertNumber('0.01234', { commas: null, decimals: null, format: { type: 'PERCENTAGE', symbol: null } })
    ).toBe('1.234%');
    expect(
<<<<<<< HEAD
      convertNumber('123123222', { format: { type: 'EXPONENTIAL', symbol: null }, commas: null, decimals: null })
    ).toBe('1.23e+8');
    expect(
      convertNumber('123456789', { commas: null, decimals: 1, format: { type: 'EXPONENTIAL', symbol: null } })
    ).toBe('1.2e+8');
    expect(
      convertNumber('123123222', { format: { type: 'EXPONENTIAL', symbol: null }, commas: null, decimals: 5 })
    ).toBe('1.23123e+8');
    expect(
      convertNumber('0.0000001', { commas: null, decimals: null, format: { type: 'EXPONENTIAL', symbol: null } })
    ).toBe('1.00e-7');
=======
      convertNumber('123456789', { commas: null, decimals: null, format: { type: 'EXPONENTIAL', symbol: null } })
    ).toBe('1.23e+8');
    expect(
      convertNumber('123456789', { commas: null, decimals: 3, format: { type: 'EXPONENTIAL', symbol: null } })
    ).toBe('1.235e+8');
    expect(
      convertNumber('123456789', { commas: null, decimals: 0, format: { type: 'EXPONENTIAL', symbol: null } })
    ).toBe('1e+8');
    expect(
      convertNumber('0.0000001', { commas: null, decimals: null, format: { type: 'EXPONENTIAL', symbol: null } })
    ).toBe('1.00e-7');
    expect(
      convertNumber('123456789', { commas: null, decimals: null, format: { type: 'EXPONENTIAL', symbol: null } })
    ).toBe('1.23e+8');
    expect(
      convertNumber('-123456789', { commas: null, decimals: null, format: { type: 'EXPONENTIAL', symbol: null } })
    ).toBe('-1.23e+8');
>>>>>>> 3892d0eb
    expect(
      convertNumber('100200100.1234', { commas: null, decimals: null, format: { type: 'CURRENCY', symbol: '$' } })
    ).toBe('$100,200,100.12');
  });

  it('reduceDecimals', () => {
    expect(reduceDecimals('1234.5678', '1234.5678', { commas: null, decimals: null, format: null })).toEqual({
      number: '1234.568',
      currentFractionDigits: 3,
    });
    expect(reduceDecimals('1234.5678', '1234.5678', { commas: null, decimals: null, format: null }, 2)).toEqual({
      number: '1234.57',
      currentFractionDigits: 2,
    });
    expect(
      reduceDecimals('1234.5678', '1234.5678', {
        commas: null,
        decimals: null,
        format: { type: 'CURRENCY', symbol: '$' },
      })
    ).toEqual({ number: '$1,234.568', currentFractionDigits: 3 });
    expect(
      reduceDecimals(
        '1234.5678',
        '1234.5678',
        {
          commas: null,
          decimals: null,
          format: { type: 'CURRENCY', symbol: '$' },
        },
        2
      )
    ).toEqual({ number: '$1,234.57', currentFractionDigits: 2 });
  });
  expect(
    reduceDecimals(
      '123456789',
      '1.23456789e+8',
      {
        commas: null,
        decimals: null,
        format: { type: 'EXPONENTIAL', symbol: null },
      },
      undefined
    )
  ).toEqual({ number: '1.2345679e+8', currentFractionDigits: 7 });
  expect(
    reduceDecimals(
      '123456789',
      '1e+8',
      { commas: null, decimals: null, format: { type: 'EXPONENTIAL', symbol: null } },
      0
    )
  ).toEqual(undefined);
});<|MERGE_RESOLUTION|>--- conflicted
+++ resolved
@@ -15,19 +15,6 @@
       convertNumber('0.01234', { commas: null, decimals: null, format: { type: 'PERCENTAGE', symbol: null } })
     ).toBe('1.234%');
     expect(
-<<<<<<< HEAD
-      convertNumber('123123222', { format: { type: 'EXPONENTIAL', symbol: null }, commas: null, decimals: null })
-    ).toBe('1.23e+8');
-    expect(
-      convertNumber('123456789', { commas: null, decimals: 1, format: { type: 'EXPONENTIAL', symbol: null } })
-    ).toBe('1.2e+8');
-    expect(
-      convertNumber('123123222', { format: { type: 'EXPONENTIAL', symbol: null }, commas: null, decimals: 5 })
-    ).toBe('1.23123e+8');
-    expect(
-      convertNumber('0.0000001', { commas: null, decimals: null, format: { type: 'EXPONENTIAL', symbol: null } })
-    ).toBe('1.00e-7');
-=======
       convertNumber('123456789', { commas: null, decimals: null, format: { type: 'EXPONENTIAL', symbol: null } })
     ).toBe('1.23e+8');
     expect(
@@ -45,7 +32,6 @@
     expect(
       convertNumber('-123456789', { commas: null, decimals: null, format: { type: 'EXPONENTIAL', symbol: null } })
     ).toBe('-1.23e+8');
->>>>>>> 3892d0eb
     expect(
       convertNumber('100200100.1234', { commas: null, decimals: null, format: { type: 'CURRENCY', symbol: '$' } })
     ).toBe('$100,200,100.12');
