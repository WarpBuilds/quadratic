--- conflicted
+++ resolved
@@ -379,7 +379,6 @@
     cellsHash.dirty = renderCells;
   }
 
-<<<<<<< HEAD
   setHashesDirty(hashesString: string): void {
     try {
       const hashes = JSON.parse(hashesString) as JsPos[];
@@ -399,10 +398,6 @@
     }
   }
 
-  // updates the hash that contains the column / row during transient resize
-  // remaining hashes to the right or below the column / row are temporarily updated in pixiApp only
-=======
->>>>>>> f288ed3c
   setOffsetsDelta(column: number | undefined, row: number | undefined, delta: number) {
     if (column !== undefined) {
       const size = this.sheetOffsets.getColumnWidth(column) - delta;
