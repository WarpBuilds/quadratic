import { CodeCellLanguage } from '@/app/quadratic-core-types';

const codeCellsById = {
  Formula: { id: 'Formula', label: 'Formula', type: undefined },
  Javascript: { id: 'Javascript', label: 'JavaScript', type: undefined },
  Python: { id: 'Python', label: 'Python', type: undefined },
  POSTGRES: { id: 'POSTGRES', label: 'Postgres', type: 'connection' },
  MYSQL: { id: 'MYSQL', label: 'MySQL', type: 'connection' },
<<<<<<< HEAD
  MSSQL: { id: 'MSSQL', label: 'MSSQL', type: 'connection' },
  SNOWFLAKE: { id: 'SNOWFLAKE', label: 'SNOWFLAKE', type: 'connection' },
=======
  MSSQL: { id: 'MSSQL', label: 'MS SQL Server', type: 'connection' },
>>>>>>> b41c6d9b
} as const;
export type CodeCellIds = keyof typeof codeCellsById;
// type CodeCell = (typeof codeCellsById)[CodeCellIds];

export const codeCellIsAConnection = (language?: CodeCellLanguage) => {
  const cell = getCodeCell(language);
  return Boolean(cell && 'type' in cell && cell.type === 'connection');
};

export const getCodeCell = (language?: CodeCellLanguage) => {
  let id: CodeCellIds | undefined = undefined;
  if (typeof language === 'string') {
    id = language;
  } else if (typeof language === 'object') {
    id = language.Connection.kind;
  }

  if (id && codeCellsById[id]) {
    return codeCellsById[id];
  }

  return undefined;
};

export const getLanguage = (language?: CodeCellLanguage) => {
  if (typeof language === 'string') {
    return language;
  } else if (typeof language === 'object') {
    return 'Connection';
  }

  return 'Formula';
};

// For languages that monaco supports, see https://github.com/microsoft/monaco-editor/tree/c321d0fbecb50ab8a5365fa1965476b0ae63fc87/src/basic-languages
// note: the language id is case-insensitive
export const getLanguageForMonaco = (language?: CodeCellLanguage): string => {
  if (typeof language === 'string') {
    return language.toLowerCase();
  } else if (typeof language === 'object') {
    switch (language.Connection.kind) {
      case 'POSTGRES':
        return 'pgsql';
      case 'MYSQL':
        return 'mysql';
      case 'MSSQL':
        return 'sql';
      case 'SNOWFLAKE':
        return 'sql';
    }
  }

  return 'formula';
};

export const getConnectionUuid = (language?: CodeCellLanguage): string | undefined => {
  if (typeof language === 'object' && language.Connection) {
    return language.Connection.id;
  }

  return undefined;
};

export const getConnectionInfo = (language?: CodeCellLanguage) => {
  if (typeof language === 'object' && language.Connection) {
    return language.Connection;
  }

  return undefined;
};

export const getConnectionKind = (language?: CodeCellLanguage): string | undefined => {
  if (typeof language === 'object' && language.Connection) {
    return language.Connection.kind;
  }

  if (typeof language === 'string') {
    return language;
  }

  return undefined;
};<|MERGE_RESOLUTION|>--- conflicted
+++ resolved
@@ -6,12 +6,8 @@
   Python: { id: 'Python', label: 'Python', type: undefined },
   POSTGRES: { id: 'POSTGRES', label: 'Postgres', type: 'connection' },
   MYSQL: { id: 'MYSQL', label: 'MySQL', type: 'connection' },
-<<<<<<< HEAD
-  MSSQL: { id: 'MSSQL', label: 'MSSQL', type: 'connection' },
+  MSSQL: { id: 'MSSQL', label: 'MS SQL Server', type: 'connection' },
   SNOWFLAKE: { id: 'SNOWFLAKE', label: 'SNOWFLAKE', type: 'connection' },
-=======
-  MSSQL: { id: 'MSSQL', label: 'MS SQL Server', type: 'connection' },
->>>>>>> b41c6d9b
 } as const;
 export type CodeCellIds = keyof typeof codeCellsById;
 // type CodeCell = (typeof codeCellsById)[CodeCellIds];
