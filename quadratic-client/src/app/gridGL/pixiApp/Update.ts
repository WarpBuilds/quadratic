--- conflicted
+++ resolved
@@ -119,18 +119,9 @@
 
     if (rendererDirty && debugShowWhyRendering) {
       console.log(
-<<<<<<< HEAD
-        `dirty: ${pixiApp.viewport.dirty ? 'viewport ' : ''}${pixiApp.gridLines.dirty ? 'gridLines ' : ''}${
-          pixiApp.headings.dirty ? 'headings ' : ''
-        }${pixiApp.cursor.dirty ? 'cursor ' : ''}${
-          pixiApp.multiplayerCursor.dirty ? 'multiplayer cursor' : pixiApp.cellImages.dirty ? 'uiImageResize' : ''
-        }
-          ${pixiApp.multiplayerCursor.dirty ? 'multiplayer cursor' : ''}${pixiApp.cellMoving.dirty ? 'cellMoving' : ''}`
-=======
         `dirty: ${[
           pixiApp.viewport.dirty && 'viewport',
           pixiApp.gridLines.dirty && 'gridLines',
-          pixiApp.axesLines.dirty && 'axesLines',
           pixiApp.headings.dirty && 'headings',
           pixiApp.boxCells.dirty && 'boxCells',
           pixiApp.multiplayerCursor.dirty && 'multiplayerCursor',
@@ -142,7 +133,6 @@
         ]
           .filter(Boolean)
           .join(', ')}`
->>>>>>> 9908f56a
       );
     }
 
