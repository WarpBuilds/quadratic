--- conflicted
+++ resolved
@@ -94,11 +94,8 @@
     this.validations = new UIValidations();
     this.viewport = new Viewport();
     this.background = new Background();
-<<<<<<< HEAD
+    this.momentumDetector = new MomentumScrollDetector();
     this.copy = new UICopy();
-=======
-    this.momentumDetector = new MomentumScrollDetector();
->>>>>>> 8318196b
   }
 
   init() {
