import { editorInteractionStateDefault } from '@/app/atoms/editorInteractionStateAtom';
import { events } from '@/app/events/events';
import {
  copyToClipboardEvent,
  cutToClipboardEvent,
  pasteFromClipboardEvent,
} from '@/app/grid/actions/clipboard/clipboard';
import { sheets } from '@/app/grid/controller/Sheets';
import { htmlCellsHandler } from '@/app/gridGL/HTMLGrid/htmlCells/htmlCellsHandler';
import { Cursor } from '@/app/gridGL/UI/Cursor';
import { GridLines } from '@/app/gridGL/UI/GridLines';
import { HtmlPlaceholders } from '@/app/gridGL/UI/HtmlPlaceholders';
import { UICellImages } from '@/app/gridGL/UI/UICellImages';
import { UICellMoving } from '@/app/gridGL/UI/UICellMoving';
import { UIMultiPlayerCursor } from '@/app/gridGL/UI/UIMultiplayerCursor';
import { UIValidations } from '@/app/gridGL/UI/UIValidations';
import { BoxCells } from '@/app/gridGL/UI/boxCells';
import { CellHighlights } from '@/app/gridGL/UI/cellHighlights/CellHighlights';
import { GridHeadings } from '@/app/gridGL/UI/gridHeadings/GridHeadings';
import { CellsSheets } from '@/app/gridGL/cells/CellsSheets';
import { CellsImages } from '@/app/gridGL/cells/cellsImages/CellsImages';
import { Pointer } from '@/app/gridGL/interaction/pointer/Pointer';
import { ensureVisible } from '@/app/gridGL/interaction/viewportHelper';
import { pixiAppSettings } from '@/app/gridGL/pixiApp/PixiAppSettings';
import { Update } from '@/app/gridGL/pixiApp/Update';
import { Viewport } from '@/app/gridGL/pixiApp/viewport/Viewport';
import { urlParams } from '@/app/gridGL/pixiApp/urlParams/urlParams';
import { Coordinate } from '@/app/gridGL/types/size';
import { getCSSVariableTint } from '@/app/helpers/convertColor';
import { isEmbed } from '@/app/helpers/isEmbed';
import { colors } from '@/app/theme/colors';
import { multiplayer } from '@/app/web-workers/multiplayerWebWorker/multiplayer';
import { renderWebWorker } from '@/app/web-workers/renderWebWorker/renderWebWorker';
<<<<<<< HEAD
=======
import { HEADING_SIZE } from '@/shared/constants/gridConstants';
import { sharedEvents } from '@/shared/sharedEvents';
>>>>>>> ccca1fa5
import { Container, Graphics, Rectangle, Renderer, utils } from 'pixi.js';
import './pixiApp.css';
import { Background } from '../UI/Background';

utils.skipHello();

export class PixiApp {
  private parent?: HTMLDivElement;
  private update!: Update;

  // Used to track whether we're done with the first render (either before or
  // after init is called, depending on timing).
  private waitingForFirstRender?: Function;
  private alreadyRendered = false;

  // todo: UI should be pulled out and separated into its own class

  canvas!: HTMLCanvasElement;
  viewport!: Viewport;
  background: Background;
  gridLines!: GridLines;
  cursor!: Cursor;
  cellHighlights!: CellHighlights;
  multiplayerCursor!: UIMultiPlayerCursor;
  cellMoving!: UICellMoving;
  headings!: GridHeadings;
  boxCells!: BoxCells;
  cellsSheets: CellsSheets;
  pointer!: Pointer;
  viewportContents!: Container;
  htmlPlaceholders!: HtmlPlaceholders;
  imagePlaceholders!: Container;
  cellImages!: UICellImages;
  validations: UIValidations;

  renderer!: Renderer;
  stage = new Container();
  loading = true;
  destroyed = false;
  paused = true;

  accentColor = colors.cursorCell;

  // for testing purposes
  debug!: Graphics;

  // used for timing purposes for sheets initialized after first render
  sheetsCreated = false;

  initialized = false;

  constructor() {
    // This is created first so it can listen to messages from QuadraticCore.
    this.cellsSheets = new CellsSheets();
    this.cellImages = new UICellImages();
    this.validations = new UIValidations();
    this.viewport = new Viewport();
    this.background = new Background();
  }

  init() {
    this.initialized = true;
    this.initCanvas();
    this.rebuild();

    urlParams.init();

    if (this.sheetsCreated) {
      renderWebWorker.pixiIsReady(sheets.current, this.viewport.getVisibleBounds(), this.viewport.scale.x);
    }
    return new Promise((resolve) => {
      this.waitingForFirstRender = resolve;
      if (this.alreadyRendered) {
        this.firstRenderComplete();
      }
    });
  }

  // called after RenderText has no more updates to send
  firstRenderComplete() {
    if (this.waitingForFirstRender) {
      // perform a render to warm up the GPU
      this.cellsSheets.showAll(sheets.sheet.id);
      pixiApp.renderer.render(pixiApp.stage);
      this.waitingForFirstRender();
      this.waitingForFirstRender = undefined;
    } else {
      this.alreadyRendered = true;
    }
  }

  private initCanvas() {
    this.canvas = document.createElement('canvas');
    this.canvas.id = 'QuadraticCanvasID';
    this.canvas.className = 'pixi_canvas';
    this.canvas.tabIndex = 0;

    const observer = new ResizeObserver(this.resize);
    observer.observe(this.canvas);

    const resolution = Math.max(2, window.devicePixelRatio);
    this.renderer = new Renderer({
      view: this.canvas,
      resolution,
      antialias: true,
      backgroundColor: 0xffffff,
    });
    this.viewport.options.interaction = this.renderer.plugins.interaction;
    this.stage.addChild(this.viewport);

    // this holds the viewport's contents
    this.viewportContents = this.viewport.addChild(new Container());

    this.background = this.viewportContents.addChild(this.background);

    // useful for debugging at viewport locations
    this.debug = this.viewportContents.addChild(new Graphics());

    this.cellsSheets = this.viewportContents.addChild(this.cellsSheets);
    this.gridLines = this.viewportContents.addChild(new GridLines());
    this.boxCells = this.viewportContents.addChild(new BoxCells());
    this.cellImages = this.viewportContents.addChild(this.cellImages);
    this.multiplayerCursor = this.viewportContents.addChild(new UIMultiPlayerCursor());
    this.cursor = this.viewportContents.addChild(new Cursor());
    this.htmlPlaceholders = this.viewportContents.addChild(new HtmlPlaceholders());
    this.imagePlaceholders = this.viewportContents.addChild(new Container());
    this.cellHighlights = this.viewportContents.addChild(new CellHighlights());
    this.cellMoving = this.viewportContents.addChild(new UICellMoving());
    this.validations = this.viewportContents.addChild(this.validations);
    this.headings = this.viewportContents.addChild(new GridHeadings());

    this.reset();

    this.pointer = new Pointer(this.viewport);
    this.update = new Update();

    this.setupListeners();
  }

  private setupListeners() {
    sharedEvents.on('changeThemeAccentColor', this.setAccentColor);
    window.addEventListener('resize', this.resize);
    document.addEventListener('copy', copyToClipboardEvent);
    document.addEventListener('paste', pasteFromClipboardEvent);
    document.addEventListener('cut', cutToClipboardEvent);
  }

  private removeListeners() {
    sharedEvents.off('changeThemeAccentColor', this.setAccentColor);
    window.removeEventListener('resize', this.resize);
    document.removeEventListener('copy', copyToClipboardEvent);
    document.removeEventListener('paste', pasteFromClipboardEvent);
    document.removeEventListener('cut', cutToClipboardEvent);
  }

  setViewportDirty(): void {
    this.viewport.dirty = true;
  }

  viewportChanged = (): void => {
    this.viewport.dirty = true;
    this.gridLines.dirty = true;
    this.headings.dirty = true;
    this.cursor.dirty = true;
    this.cellHighlights.dirty = true;
    this.cellsSheets?.cull(this.viewport.getVisibleBounds());

    // we only set the viewport if update has completed firstRenderComplete
    // (otherwise we can't get this.headings.headingSize) -- this is a hack
    if (this.update.firstRenderComplete) {
      sheets.sheet.cursor.viewport = this.viewport.lastViewport!;
      multiplayer.sendViewport(this.saveMultiplayerViewport());
    }
  };

  attach(parent: HTMLDivElement): void {
    if (!this.canvas) return;

    this.parent = parent;
    parent.appendChild(this.canvas);
    this.resize();
    this.update.start();
    if (!isEmbed) {
      this.canvas.focus();
    }
    urlParams.show();
    this.setViewportDirty();
  }

  destroy(): void {
    this.update.destroy();
    this.renderer.destroy(true);
    this.viewport.destroy();
    this.removeListeners();
    this.destroyed = true;
  }

  setAccentColor = (): void => {
    // Pull the value from the current value as defined in CSS
    const accentColor = getCSSVariableTint('primary');
    this.accentColor = accentColor;
    this.gridLines.dirty = true;
    this.axesLines.dirty = true;
    this.headings.dirty = true;
    this.cursor.dirty = true;
    this.cellHighlights.dirty = true;
    this.render();
  };

  resize = (): void => {
    if (!this.parent || this.destroyed) return;
    const width = this.parent.offsetWidth;
    const height = this.parent.offsetHeight;
    this.canvas.width = this.renderer.resolution * width;
    this.canvas.height = this.renderer.resolution * height;
    this.renderer.resize(width, height);
    this.viewport.resize(width, height);
    this.gridLines.dirty = true;
    this.headings.dirty = true;
    this.cursor.dirty = true;
    this.cellHighlights.dirty = true;
    this.render();
  };

  // called before and after a render
  prepareForCopying(options?: { gridLines?: boolean; cull?: Rectangle }): Container {
    this.gridLines.visible = options?.gridLines ?? false;
    this.cursor.visible = false;
    this.cellHighlights.visible = false;
    this.multiplayerCursor.visible = false;
    this.headings.visible = false;
    this.boxCells.visible = false;
    this.htmlPlaceholders.prepare();
    this.cellsSheets.toggleOutlines(false);
    if (options?.cull) {
      this.cellsSheets.cull(options.cull);
    }
    return this.viewportContents;
  }

  cleanUpAfterCopying(culled?: boolean): void {
    this.gridLines.visible = true;
    this.cursor.visible = true;
    this.cellHighlights.visible = true;
    this.multiplayerCursor.visible = true;
    this.headings.visible = true;
    this.boxCells.visible = true;
    this.htmlPlaceholders.hide();
    this.cellsSheets.toggleOutlines();
    if (culled) {
      this.cellsSheets.cull(this.viewport.getVisibleBounds());
    }
  }

  // helper for playwright
  render(): void {
    this.renderer.render(this.stage);
  }

  focus(): void {
    this.canvas?.focus();
  }

  reset(): void {
    this.viewport.scale.set(1);
    pixiAppSettings.setEditorInteractionState?.(editorInteractionStateDefault);
  }

  rebuild() {
    this.paused = true;
    this.viewport.dirty = true;
    this.gridLines.dirty = true;
    this.headings.dirty = true;
    this.cursor.dirty = true;
    this.cellHighlights.dirty = true;
    this.multiplayerCursor.dirty = true;
    this.boxCells.reset();
    this.paused = false;
    this.reset();
    this.setViewportDirty();
  }

  saveMultiplayerViewport(): string {
    const viewport = this.viewport;
    return JSON.stringify({
      x: viewport.center.x,
      y: viewport.center.y,
      bounds: viewport.getVisibleBounds(),
      sheetId: sheets.sheet.id,
    });
  }

  updateCursorPosition(visible: boolean | Coordinate = true) {
    this.cursor.dirty = true;
    this.cellHighlights.dirty = true;
    this.headings.dirty = true;
    if (!pixiAppSettings.showCellTypeOutlines) {
      this.cellsSheets.updateCellsArray();
    }
    if (visible) ensureVisible(visible !== true ? visible : undefined);
    events.emit('cursorPosition');
  }

  adjustHeadings(options: { sheetId: string; delta: number; row: number | null; column: number | null }): void {
    this.cellsSheets.adjustHeadings(options);
    this.cellsSheets.adjustOffsetsBorders(options.sheetId);
    this.cellsSheets.adjustCellsImages(options.sheetId);
    htmlCellsHandler.updateOffsets([sheets.sheet.id]);
    if (sheets.sheet.id === options.sheetId) {
      this.gridLines.dirty = true;
      this.cursor.dirty = true;
      this.cellHighlights.dirty = true;
      this.headings.dirty = true;
      this.multiplayerCursor.dirty = true;
    }
  }

  // this shows the CellImages of the current sheet, removing any old ones. This
  // is needed to ensure the proper z-index for the images (ie, so it shows over
  // the grid lines).
  changeCellImages(cellsImages: CellsImages) {
    this.imagePlaceholders.removeChildren();
    this.imagePlaceholders.addChild(cellsImages);
  }

  isCursorOnCodeCell(): boolean {
    return this.cellsSheets.isCursorOnCodeCell();
  }

  // called when the viewport is loaded from the URL
  urlViewportLoad(sheetId: string) {
    const cellsSheet = sheets.getById(sheetId);
    if (cellsSheet) {
      cellsSheet.cursor.viewport = {
        x: this.viewport.x,
        y: this.viewport.y,
        scaleX: this.viewport.scale.x,
        scaleY: this.viewport.scale.y,
      };
    }
  }
}

export const pixiApp = new PixiApp();<|MERGE_RESOLUTION|>--- conflicted
+++ resolved
@@ -23,22 +23,18 @@
 import { ensureVisible } from '@/app/gridGL/interaction/viewportHelper';
 import { pixiAppSettings } from '@/app/gridGL/pixiApp/PixiAppSettings';
 import { Update } from '@/app/gridGL/pixiApp/Update';
+import { urlParams } from '@/app/gridGL/pixiApp/urlParams/urlParams';
 import { Viewport } from '@/app/gridGL/pixiApp/viewport/Viewport';
-import { urlParams } from '@/app/gridGL/pixiApp/urlParams/urlParams';
 import { Coordinate } from '@/app/gridGL/types/size';
 import { getCSSVariableTint } from '@/app/helpers/convertColor';
 import { isEmbed } from '@/app/helpers/isEmbed';
 import { colors } from '@/app/theme/colors';
 import { multiplayer } from '@/app/web-workers/multiplayerWebWorker/multiplayer';
 import { renderWebWorker } from '@/app/web-workers/renderWebWorker/renderWebWorker';
-<<<<<<< HEAD
-=======
-import { HEADING_SIZE } from '@/shared/constants/gridConstants';
 import { sharedEvents } from '@/shared/sharedEvents';
->>>>>>> ccca1fa5
 import { Container, Graphics, Rectangle, Renderer, utils } from 'pixi.js';
+import { Background } from '../UI/Background';
 import './pixiApp.css';
-import { Background } from '../UI/Background';
 
 utils.skipHello();
 
@@ -238,7 +234,6 @@
     const accentColor = getCSSVariableTint('primary');
     this.accentColor = accentColor;
     this.gridLines.dirty = true;
-    this.axesLines.dirty = true;
     this.headings.dirty = true;
     this.cursor.dirty = true;
     this.cellHighlights.dirty = true;
