import { events } from '@/app/events/events';
import { usePositionCellMessage } from '@/app/gridGL/HTMLGrid/usePositionCellMessage';
import { pixiApp } from '@/app/gridGL/pixiApp/PixiApp';
import { Rectangle } from 'pixi.js';
import { useCallback, useEffect, useState } from 'react';
import './HoverTooltip.css';

export const HoverTooltip = () => {
  const [offsets, setOffsets] = useState<Rectangle>(new Rectangle());
  const [text, setText] = useState<string | undefined>();
<<<<<<< HEAD
=======
  const [subtext, setSubtext] = useState<string | undefined>();
>>>>>>> 7804694b

  const handleTooltipEvent = useCallback((rect?: Rectangle, text?: string, subtext?: string) => {
    setOffsets(rect ? new Rectangle(rect.x, rect.y, rect.width, rect.height) : new Rectangle());
    setText(text);
    setSubtext(subtext);
  }, []);

  useEffect(() => {
    events.on('hoverTooltip', handleTooltipEvent);
    return () => {
      events.off('hoverTooltip', handleTooltipEvent);
    };
  }, [handleTooltipEvent]);

  const [div, setDiv] = useState<HTMLDivElement | null>(null);
  const ref = useCallback((node: HTMLDivElement) => {
    setDiv(node);
  }, []);
  const { top, left } = usePositionCellMessage({ div, offsets, direction: 'vertical', forceTop: true });

  return (
    <div
      ref={ref}
      className="absolute z-50 w-max overflow-hidden rounded-md bg-foreground px-3 py-1.5 text-xs text-primary-foreground animate-in fade-in-0 zoom-in-95 data-[state=closed]:animate-out data-[state=closed]:fade-out-0 data-[state=closed]:zoom-out-95 data-[side=bottom]:slide-in-from-top-2 data-[side=left]:slide-in-from-right-2 data-[side=right]:slide-in-from-left-2 data-[side=top]:slide-in-from-bottom-2"
      style={{
        left,
        top,
        visibility: text !== undefined && subtext !== undefined ? 'visible' : 'hidden',
        opacity: text !== undefined && subtext !== undefined ? 1 : 0,
        transformOrigin: `0 0`,
        transform: `scale(${1 / pixiApp.viewport.scale.x})`,
      }}
    >
      <span>{text}</span>
      <span className="opacity-50">{subtext}</span>
    </div>
  );
};<|MERGE_RESOLUTION|>--- conflicted
+++ resolved
@@ -8,10 +8,7 @@
 export const HoverTooltip = () => {
   const [offsets, setOffsets] = useState<Rectangle>(new Rectangle());
   const [text, setText] = useState<string | undefined>();
-<<<<<<< HEAD
-=======
   const [subtext, setSubtext] = useState<string | undefined>();
->>>>>>> 7804694b
 
   const handleTooltipEvent = useCallback((rect?: Rectangle, text?: string, subtext?: string) => {
     setOffsets(rect ? new Rectangle(rect.x, rect.y, rect.width, rect.height) : new Rectangle());
