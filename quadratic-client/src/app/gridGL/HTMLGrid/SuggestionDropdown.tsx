--- conflicted
+++ resolved
@@ -1,26 +1,15 @@
 import { events } from '@/app/events/events';
 import { sheets } from '@/app/grid/controller/Sheets';
-<<<<<<< HEAD
 import { inlineEditorEvents } from '@/app/gridGL/HTMLGrid/inlineEditor/inlineEditorEvents';
 import { inlineEditorHandler } from '@/app/gridGL/HTMLGrid/inlineEditor/inlineEditorHandler';
 import { inlineEditorMonaco } from '@/app/gridGL/HTMLGrid/inlineEditor/inlineEditorMonaco';
 import { useInlineEditorStatus } from '@/app/gridGL/HTMLGrid/inlineEditor/useInlineEditorStatus';
 import { pixiApp } from '@/app/gridGL/pixiApp/PixiApp';
-=======
->>>>>>> 29aebe29
 import { validationRuleSimple } from '@/app/ui/menus/Validations/Validation/validationType';
 import { quadraticCore } from '@/app/web-workers/quadraticCore/quadraticCore';
 import { cn } from '@/shared/shadcn/utils';
 import { Rectangle } from 'pixi.js';
 import { useCallback, useEffect, useState } from 'react';
-<<<<<<< HEAD
-=======
-import { pixiApp } from '../pixiApp/PixiApp';
-import { inlineEditorEvents } from './inlineEditor/inlineEditorEvents';
-import { inlineEditorHandler } from './inlineEditor/inlineEditorHandler';
-import { inlineEditorMonaco } from './inlineEditor/inlineEditorMonaco';
-import { useInlineEditorStatus } from './inlineEditor/useInlineEditorStatus';
->>>>>>> 29aebe29
 
 export const SuggestionDropDown = () => {
   const inlineEditorStatus = useInlineEditorStatus();
@@ -30,19 +19,15 @@
   const [offsets, setOffsets] = useState<Rectangle | undefined>();
   useEffect(() => {
     const populateList = async () => {
-<<<<<<< HEAD
-      const cursor = sheets.sheet.cursor;
-      if (cursor.multiCursor || cursor.columnRow) {
+      const sheet = sheets.sheet;
+      const cursor = sheet.cursor;
+      if (cursor.isMultiCursor()) {
         setList(undefined);
         inlineEditorMonaco.autocompleteShowingList = false;
         return;
       }
 
-      const pos = cursor.cursorPosition;
-=======
-      const sheet = sheets.sheet;
       const pos = sheet.cursor.position;
->>>>>>> 29aebe29
 
       // if there are validations, don't autocomplete
       // todo: we can make this better by showing only validated values
