--- conflicted
+++ resolved
@@ -198,11 +198,8 @@
       this.changeToFormula(changeToFormula);
       this.updateMonacoCursorPosition();
       this.keepCursorVisible();
-<<<<<<< HEAD
       inlineEditorMonaco.focus();
       inlineEditorEvents.emit('status', true, value);
-=======
->>>>>>> ad7705c3
     } else {
       this.close(0, 0, false);
     }
