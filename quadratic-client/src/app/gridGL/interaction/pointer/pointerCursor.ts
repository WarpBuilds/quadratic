import { events } from '@/app/events/events';
import { sheets } from '@/app/grid/controller/Sheets';
import type { ErrorValidation } from '@/app/gridGL/cells/CellsSheet';
import type { EditingCell } from '@/app/gridGL/HTMLGrid/hoverCell/HoverCell';
import { pixiApp } from '@/app/gridGL/pixiApp/PixiApp';
import type { JsRenderCodeCell } from '@/app/quadratic-core-types';
import { multiplayer } from '@/app/web-workers/multiplayerWebWorker/multiplayer';
import type { Point } from 'pixi.js';

export class PointerCursor {
  private lastInfo?: JsRenderCodeCell | EditingCell | ErrorValidation;

  private checkHoverCell(world: Point) {
    if (!pixiApp.cellsSheets.current) throw new Error('Expected cellsSheets.current to be defined in PointerCursor');
    const cell = sheets.sheet.getColumnRow(world.x, world.y);
    const editingCell = multiplayer.cellIsBeingEdited(cell.x, cell.y, sheets.current);
    if (editingCell) {
      const detail = { x: cell.x, y: cell.y, user: editingCell.user, codeEditor: editingCell.codeEditor };
      events.emit('hoverCell', detail);
      this.lastInfo = detail;
      return;
    }

    let foundCodeCell = false;
    const codeCell = pixiApp.cellsSheets.current.tables.intersectsCodeInfo(world);
<<<<<<< HEAD
    if (codeCell && codeCell.readonly) {
=======
    if (codeCell && codeCell.language !== 'Import') {
>>>>>>> 74169868
      if (this.lastInfo?.x !== codeCell.x || this.lastInfo?.y !== codeCell.y) {
        events.emit('hoverCell', codeCell);
        this.lastInfo = codeCell;
      }
      foundCodeCell = true;
    }

    let foundValidation = false;
    const validation = pixiApp.cellsSheets.current.cellsLabels.intersectsErrorMarkerValidation(world);
    if (validation) {
      if (this.lastInfo?.x !== validation.x || this.lastInfo?.y !== validation.y) {
        events.emit('hoverCell', validation);
        this.lastInfo = validation;
      }
      foundValidation = true;
    }

    if (!foundCodeCell && !foundValidation && this.lastInfo) {
      events.emit('hoverCell');
      this.lastInfo = undefined;
    }
  }

  pointerMove(world: Point): void {
    const cursor = pixiApp.pointer.pointerHeading.cursor ?? pixiApp.pointer.pointerAutoComplete.cursor;
    pixiApp.canvas.style.cursor = cursor ?? 'unset';
    multiplayer.sendMouseMove(world.x, world.y);
    this.checkHoverCell(world);
  }
}<|MERGE_RESOLUTION|>--- conflicted
+++ resolved
@@ -23,11 +23,7 @@
 
     let foundCodeCell = false;
     const codeCell = pixiApp.cellsSheets.current.tables.intersectsCodeInfo(world);
-<<<<<<< HEAD
-    if (codeCell && codeCell.readonly) {
-=======
     if (codeCell && codeCell.language !== 'Import') {
->>>>>>> 74169868
       if (this.lastInfo?.x !== codeCell.x || this.lastInfo?.y !== codeCell.y) {
         events.emit('hoverCell', codeCell);
         this.lastInfo = codeCell;
