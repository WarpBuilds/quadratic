import { PointerCellMoving } from '@/app/gridGL/interaction/pointer/PointerCellMoving';
import { pixiAppSettings } from '@/app/gridGL/pixiApp/PixiAppSettings';
import { multiplayer } from '@/app/web-workers/multiplayerWebWorker/multiplayer';
import { Viewport } from 'pixi-viewport';
import { InteractionEvent } from 'pixi.js';
import { pixiApp } from '../../pixiApp/PixiApp';
import { PointerAutoComplete } from './PointerAutoComplete';
import { PointerCursor } from './pointerCursor';
import { PointerDown } from './PointerDown';
import { PointerHeading } from './PointerHeading';
import { PointerHtmlCells } from './PointerHtmlCells';
import { PointerImages } from './PointerImages';

export class Pointer {
  pointerHeading: PointerHeading;
  pointerImages: PointerImages;
  pointerAutoComplete: PointerAutoComplete;
  pointerHtmlCells: PointerHtmlCells;
  pointerCursor: PointerCursor;
  pointerDown: PointerDown;
  pointerCellMoving: PointerCellMoving;

  constructor(viewport: Viewport) {
    this.pointerHeading = new PointerHeading();
    this.pointerAutoComplete = new PointerAutoComplete();
    this.pointerImages = new PointerImages();
    this.pointerDown = new PointerDown();
    this.pointerCursor = new PointerCursor();
    this.pointerHtmlCells = new PointerHtmlCells();
    this.pointerCellMoving = new PointerCellMoving();

    viewport.on('pointerdown', this.handlePointerDown);
    viewport.on('pointermove', this.pointerMove);
    viewport.on('pointerup', this.pointerUp);
    viewport.on('pointerupoutside', this.pointerUp);
    pixiApp.canvas.addEventListener('pointerleave', this.pointerLeave);
    window.addEventListener('blur', this.pointerLeave);
    window.addEventListener('visibilitychange', this.visibilityChange);
  }

  private visibilityChange = () => {
    if (document.visibilityState === 'hidden') {
      multiplayer.sendMouseMove();
    }
  };

  private pointerLeave = () => {
    multiplayer.sendMouseMove();
  };

  destroy() {
    const viewport = pixiApp.viewport;
    viewport.off('pointerdown', this.handlePointerDown);
    viewport.off('pointermove', this.pointerMove);
    viewport.off('pointerup', this.pointerUp);
    viewport.off('pointerupoutside', this.pointerUp);
    pixiApp.canvas.removeEventListener('pointerleave', this.pointerLeave);
    window.removeEventListener('blur', this.pointerLeave);
    this.pointerDown.destroy();
  }

  // check if more than one touch point (let the viewport handle the event)
  private isMoreThanOneTouch(e: InteractionEvent): boolean {
    return (
      e.data.pointerType === 'touch' &&
      (e.data.originalEvent as TouchEvent).touches &&
      (e.data.originalEvent as TouchEvent).touches.length > 1
    );
  }

  // todo: this should be removed when the code editor's layout is changed
  private isOverCodeEditor(e: InteractionEvent): boolean {
    const codeEditor = document.getElementById('QuadraticCodeEditorID');
    const overCodeEditor = !!codeEditor?.matches(':hover');
    if (!overCodeEditor) {
      multiplayer.sendMouseMove();
    }
    return overCodeEditor;
  }

  private handlePointerDown = (e: InteractionEvent): void => {
    if (this.isMoreThanOneTouch(e)) return;
    const world = pixiApp.viewport.toWorld(e.data.global);
    const event = e.data.originalEvent as PointerEvent;
<<<<<<< HEAD
    // the pointerImage.resizing check is needed so pointerHtmlCells
    // do not interfere with pointerImages when its resizing.
    (!this.pointerImages.resizing && this.pointerHtmlCells.pointerDown(e)) ||
      this.pointerImages.pointerDown(world) ||
=======
    this.pointerCellMoving.pointerDown(event) ||
      this.pointerHtmlCells.pointerDown(e) ||
>>>>>>> 0f8cfb61
      this.pointerHeading.pointerDown(world, event) ||
      this.pointerAutoComplete.pointerDown(world) ||
      this.pointerDown.pointerDown(world, event);

    this.updateCursor();
  };

  private pointerMove = (e: InteractionEvent): void => {
    if (this.isMoreThanOneTouch(e) || this.isOverCodeEditor(e)) return;
    const world = pixiApp.viewport.toWorld(e.data.global);
<<<<<<< HEAD
    // the pointerImage.resizing check is needed so pointerHtmlCells
    // do not interfere with pointerImages when its resizing.
    (!this.pointerImages.resizing && this.pointerHtmlCells.pointerMove(e)) ||
      this.pointerImages.pointerMove(world) ||
=======
    const event = e.data.originalEvent as PointerEvent;
    this.pointerCellMoving.pointerMove(event, world) ||
      this.pointerHtmlCells.pointerMove(e) ||
>>>>>>> 0f8cfb61
      this.pointerHeading.pointerMove(world) ||
      this.pointerAutoComplete.pointerMove(world) ||
      this.pointerDown.pointerMove(world, event) ||
      this.pointerCursor.pointerMove(world);

    this.updateCursor();
  };

  // change the cursor based on pointer priority
  private updateCursor() {
    const cursor =
      pixiApp.pointer.pointerCellMoving.cursor ??
      pixiApp.pointer.pointerHtmlCells.cursor ??
      pixiApp.pointer.pointerImages.cursor ??
      pixiApp.pointer.pointerHeading.cursor ??
      pixiApp.pointer.pointerAutoComplete.cursor;
    pixiApp.canvas.style.cursor = cursor ?? 'unset';
  }

  private pointerUp = (e: InteractionEvent): void => {
    if (this.isMoreThanOneTouch(e)) return;
<<<<<<< HEAD
    this.pointerHtmlCells.pointerUp() ||
      this.pointerImages.pointerUp() ||
=======
    this.pointerCellMoving.pointerUp() ||
      this.pointerHtmlCells.pointerUp() ||
>>>>>>> 0f8cfb61
      this.pointerHeading.pointerUp() ||
      this.pointerAutoComplete.pointerUp() ||
      this.pointerDown.pointerUp();
  };

  handleEscape(): boolean {
    // close search if canvas gets the keyboard event
    if (pixiAppSettings.editorInteractionState.showSearch) {
      pixiAppSettings.setEditorInteractionState?.({
        ...pixiAppSettings.editorInteractionState,
        showSearch: false,
      });
      return true;
    }
    return (
      this.pointerCellMoving.handleEscape() ||
      this.pointerHtmlCells.handleEscape() ||
      this.pointerImages.handleEscape() ||
      this.pointerHeading.handleEscape() ||
      this.pointerAutoComplete.handleEscape()
    );
  }

  getCursor(): string {
    return this.pointerHeading.cursor || this.pointerAutoComplete.cursor || 'default';
  }
}<|MERGE_RESOLUTION|>--- conflicted
+++ resolved
@@ -82,15 +82,13 @@
     if (this.isMoreThanOneTouch(e)) return;
     const world = pixiApp.viewport.toWorld(e.data.global);
     const event = e.data.originalEvent as PointerEvent;
-<<<<<<< HEAD
+
     // the pointerImage.resizing check is needed so pointerHtmlCells
     // do not interfere with pointerImages when its resizing.
     (!this.pointerImages.resizing && this.pointerHtmlCells.pointerDown(e)) ||
       this.pointerImages.pointerDown(world) ||
-=======
-    this.pointerCellMoving.pointerDown(event) ||
+      this.pointerCellMoving.pointerDown(event) ||
       this.pointerHtmlCells.pointerDown(e) ||
->>>>>>> 0f8cfb61
       this.pointerHeading.pointerDown(world, event) ||
       this.pointerAutoComplete.pointerDown(world) ||
       this.pointerDown.pointerDown(world, event);
@@ -101,16 +99,14 @@
   private pointerMove = (e: InteractionEvent): void => {
     if (this.isMoreThanOneTouch(e) || this.isOverCodeEditor(e)) return;
     const world = pixiApp.viewport.toWorld(e.data.global);
-<<<<<<< HEAD
+    const event = e.data.originalEvent as PointerEvent;
+
     // the pointerImage.resizing check is needed so pointerHtmlCells
     // do not interfere with pointerImages when its resizing.
     (!this.pointerImages.resizing && this.pointerHtmlCells.pointerMove(e)) ||
       this.pointerImages.pointerMove(world) ||
-=======
-    const event = e.data.originalEvent as PointerEvent;
-    this.pointerCellMoving.pointerMove(event, world) ||
+      this.pointerCellMoving.pointerMove(event, world) ||
       this.pointerHtmlCells.pointerMove(e) ||
->>>>>>> 0f8cfb61
       this.pointerHeading.pointerMove(world) ||
       this.pointerAutoComplete.pointerMove(world) ||
       this.pointerDown.pointerMove(world, event) ||
@@ -132,13 +128,10 @@
 
   private pointerUp = (e: InteractionEvent): void => {
     if (this.isMoreThanOneTouch(e)) return;
-<<<<<<< HEAD
     this.pointerHtmlCells.pointerUp() ||
       this.pointerImages.pointerUp() ||
-=======
-    this.pointerCellMoving.pointerUp() ||
+      this.pointerCellMoving.pointerUp() ||
       this.pointerHtmlCells.pointerUp() ||
->>>>>>> 0f8cfb61
       this.pointerHeading.pointerUp() ||
       this.pointerAutoComplete.pointerUp() ||
       this.pointerDown.pointerUp();
