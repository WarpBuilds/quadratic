--- conflicted
+++ resolved
@@ -6,12 +6,8 @@
 import { getCSSVariableTint } from '@/app/helpers/convertColor';
 import { colors } from '@/app/theme/colors';
 import { sharedEvents } from '@/shared/sharedEvents';
-<<<<<<< HEAD
-import { Graphics, Point, Rectangle } from 'pixi.js';
+import { Graphics, Rectangle } from 'pixi.js';
 import { pixiApp } from '../../pixiApp/PixiApp';
-=======
-import { Graphics, Rectangle } from 'pixi.js';
->>>>>>> 087a75ff
 
 const SPILL_HIGHLIGHT_THICKNESS = 1;
 const SPILL_FILL_ALPHA = 0.05;
