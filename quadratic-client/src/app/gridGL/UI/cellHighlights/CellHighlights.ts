--- conflicted
+++ resolved
@@ -7,16 +7,9 @@
 import { drawDashedRectangle, drawDashedRectangleMarching } from '@/app/gridGL/UI/cellHighlights/cellHighlightsDraw';
 import { convertColorStringToTint } from '@/app/helpers/convertColor';
 import { CellPosition, ParseFormulaReturnType, Span } from '@/app/helpers/formulaNotation';
+import { JsCellsAccessed } from '@/app/quadratic-core-types';
 import { colors } from '@/app/theme/colors';
 import { Container, Graphics } from 'pixi.js';
-<<<<<<< HEAD
-=======
-import { convertColorStringToTint } from '../../../helpers/convertColor';
-import { CellPosition, ParseFormulaReturnType, Span } from '../../../helpers/formulaNotation';
-import { DASHED } from '../../generateTextures';
-import { drawDashedRectangle, drawDashedRectangleMarching } from './cellHighlightsDraw';
-import { A1RangeType, JsCellsAccessed } from '@/app/quadratic-core-types';
->>>>>>> 29aebe29
 
 // TODO: these files need to be cleaned up and properly typed. Lots of untyped
 // data passed around within the data.
@@ -228,8 +221,8 @@
     this.highlightedCells = [];
     for (const sheetId in cellsAccessed.cells) {
       if (sheetId === sheet) {
-        cellsAccessed.cells[sheetId].forEach((cell: A1RangeType) => {
-          // todo...
+        cellsAccessed.cells[sheetId].forEach((cell: any) => {
+          throw new Error('todo');
         });
       }
     }
