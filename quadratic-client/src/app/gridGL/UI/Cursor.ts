<<<<<<< HEAD
//! Draws the cursor, code cursor, and selection to the screen.

import { intersects } from '@/app/gridGL/helpers/intersects';
=======
import { inlineEditorHandler } from '@/app/gridGL/HTMLGrid/inlineEditor/inlineEditorHandler';
>>>>>>> a3dae12a
import { Graphics, Rectangle } from 'pixi.js';
import { hasPermissionToEditFile } from '../../actions';
import { sheets } from '../../grid/controller/Sheets';
import { colors } from '../../theme/colors';
import { pixiApp } from '../pixiApp/PixiApp';
import { pixiAppSettings } from '../pixiApp/PixiAppSettings';

export const CURSOR_THICKNESS = 2;
export const FILL_ALPHA = 0.1;

const INDICATOR_SIZE = 8;
const INDICATOR_PADDING = 1;
const HIDE_INDICATORS_BELOW_SCALE = 0.1;

export type CursorCell = { x: number; y: number; width: number; height: number };
const CURSOR_CELL_DEFAULT_VALUE: CursorCell = { x: 0, y: 0, width: 0, height: 0 };

// adds a bit of padding when editing a cell w/CellInput
export const CELL_INPUT_PADDING = CURSOR_THICKNESS * 2;

// outside border when editing the cell
const CURSOR_INPUT_ALPHA = 0.333;

export class Cursor extends Graphics {
  indicator: Rectangle;
  dirty = true;

  startCell: CursorCell;
  endCell: CursorCell;

  cursorRectangle?: Rectangle;

  constructor() {
    super();
    this.indicator = new Rectangle();

    this.startCell = CURSOR_CELL_DEFAULT_VALUE;
    this.endCell = CURSOR_CELL_DEFAULT_VALUE;
    this.cursorRectangle = new Rectangle();
  }

  private drawCursor() {
    const sheet = sheets.sheet;
    const cursor = sheet.cursor;
    const { viewport } = pixiApp;
    const { editorInteractionState } = pixiAppSettings;
    const cell = cursor.cursorPosition;
    const showInput = pixiAppSettings.input.show;

    let { x, y, width, height } = sheet.getCellOffsets(cell.x, cell.y);
    const color = colors.cursorCell;
    const editor_selected_cell = editorInteractionState.selectedCell;

    // draw cursor but leave room for cursor indicator if needed
    const indicatorSize = hasPermissionToEditFile(pixiAppSettings.editorInteractionState.permissions)
      ? Math.max(INDICATOR_SIZE / viewport.scale.x, 4)
      : 0;
    this.indicator.width = this.indicator.height = indicatorSize;
    const indicatorPadding = Math.max(INDICATOR_PADDING / viewport.scale.x, 1);
    const cursorPosition = cursor.cursorPosition;
    let indicatorOffset = 0;

    // showInput changes after cellEdit is removed from DOM
    const cellEdit = document.querySelector('#cell-edit') as HTMLDivElement;
    if (showInput) {
      if (cellEdit && cellEdit.offsetWidth + CELL_INPUT_PADDING > width) {
        width = Math.max(cellEdit.offsetWidth + CELL_INPUT_PADDING, width);
      } else {
        // we have to wait until react renders #cell-edit to properly calculate the width
        setTimeout(() => (this.dirty = true), 0);
      }
    } else {
      if (
        !cursor.multiCursor ||
        (cursor.multiCursor.terminalPosition.x === cursorPosition.x &&
          cursor.multiCursor.terminalPosition.y === cursorPosition.y)
      ) {
        indicatorOffset = indicatorSize / 2 + indicatorPadding;
      }
    }

    // hide cursor if code editor is open and CodeCursor is in the same cell
    if (
      editorInteractionState.showCodeEditor &&
      editor_selected_cell.x === cell.x &&
      editor_selected_cell.y === cell.y
    ) {
      this.cursorRectangle = undefined;
      return;
    }

    // draw cursor
    this.lineStyle({
      width: CURSOR_THICKNESS,
      color,
      alignment: 0,
    });
    this.moveTo(x, y);
    this.lineTo(x + width, y);
    this.lineTo(x + width, y + height - indicatorOffset);
    this.moveTo(x + width - indicatorOffset, y + height);
    this.lineTo(x, y + height);
    this.lineTo(x, y);

    if (showInput && cellEdit) {
      this.lineStyle({
        width: CURSOR_THICKNESS * 1.5,
        color,
        alpha: CURSOR_INPUT_ALPHA,
        alignment: 1,
      });
      this.drawRect(x, y, width, height);
      this.cursorRectangle = undefined;
    } else {
      this.cursorRectangle = new Rectangle(x, y, width, height);
    }
  }

  private drawMultiCursor() {
    const sheet = sheets.sheet;
    const { cursor } = sheet;

    if (cursor.multiCursor) {
      this.lineStyle(1, colors.cursorCell, 1, 0, true);
      this.beginFill(colors.cursorCell, FILL_ALPHA);
      this.startCell = sheet.getCellOffsets(cursor.originPosition.x, cursor.originPosition.y);
      this.endCell = sheet.getCellOffsets(cursor.terminalPosition.x, cursor.terminalPosition.y);
      this.cursorRectangle = new Rectangle(
        this.startCell.x,
        this.startCell.y,
        this.endCell.x + this.endCell.width - this.startCell.x,
        this.endCell.y + this.endCell.height - this.startCell.y
      );
      this.drawShape(this.cursorRectangle);
    } else {
      this.startCell = sheet.getCellOffsets(cursor.cursorPosition.x, cursor.cursorPosition.y);
      this.endCell = sheet.getCellOffsets(cursor.cursorPosition.x, cursor.cursorPosition.y);
      this.cursorRectangle = new Rectangle(
        this.startCell.x,
        this.startCell.y,
        this.endCell.width - this.startCell.width,
        this.endCell.height - this.startCell.height
      );
    }
  }

  private drawCursorHole() {
    const sheet = sheets.sheet;
    const cursor = sheet.cursor;
    const visible = pixiApp.viewport.getVisibleBounds();
    const hole = sheet.getCellOffsets(cursor.originPosition.x, cursor.originPosition.y);

    // need to ensure the hole is contained by the screen rect, otherwise we get
    // weird visual artifacts.
    if (!intersects.rectangleRectangle(hole, visible)) return;
    this.beginHole();
    const x1 = hole.x < visible.left ? visible.left : hole.left;
    const x2 = hole.right > visible.right ? visible.right : hole.right;
    const y1 = hole.y < visible.top ? visible.top : hole.top;
    const y2 = hole.bottom > visible.bottom ? visible.bottom : hole.bottom;
    this.drawRect(x1, y1, x2 - x1, y2 - y1);
    this.endHole();
  }

  private drawCursorOutline() {
    const sheet = sheets.sheet;
    const cursor = sheet.cursor;
    const outline = sheet.getCellOffsets(cursor.originPosition.x, cursor.originPosition.y);
    this.lineStyle(1, colors.cursorCell, 1, 0, true);
    this.drawRect(outline.x, outline.y, outline.width, outline.height);
  }

  private drawColumnRowCursor() {
    const sheet = sheets.sheet;
    const cursor = sheet.cursor;
    const columnRow = cursor.columnRow;
    if (!columnRow) return;

    this.lineStyle();
    this.beginFill(colors.cursorCell, FILL_ALPHA);
    const bounds = pixiApp.viewport.getVisibleBounds();
    if (columnRow.all) {
      this.drawRect(bounds.x, bounds.y, bounds.width, bounds.height);
      this.drawCursorHole();
    } else if (columnRow.columns) {
      let minX = Infinity,
        maxX = -Infinity;
      columnRow.columns.forEach((column) => {
        const { x, width } = sheet.getCellOffsets(column, 0);
        minX = Math.min(minX, x);
        maxX = Math.max(maxX, x + width);
        this.drawRect(x, bounds.y, width, bounds.height);
        if (column === cursor.cursorPosition.x) {
          this.drawCursorHole();
        }
      });

      // draw outline
      this.lineStyle(1, colors.cursorCell, 1, 0, true);
      this.moveTo(minX, bounds.top);
      this.lineTo(minX, bounds.bottom);
      this.moveTo(maxX, bounds.top);
      this.lineTo(maxX, bounds.bottom);
    } else if (columnRow.rows) {
      let minY = Infinity,
        maxY = -Infinity;
      columnRow.rows.forEach((row) => {
        const { y, height } = sheet.getCellOffsets(0, row);
        minY = Math.min(minY, y);
        maxY = Math.max(maxY, y + height);
        this.drawRect(bounds.x, y, bounds.width, height);
        if (row === cursor.cursorPosition.y) {
          this.drawCursorHole();
        }
      });

      // draw outline
      this.lineStyle(1, colors.cursorCell, 1, 0, true);
      this.moveTo(bounds.left, minY);
      this.lineTo(bounds.right, minY);
      this.moveTo(bounds.left, maxY);
      this.lineTo(bounds.right, maxY);
    }
    this.endFill();
    this.drawCursorOutline();
  }

  private drawCursorIndicator() {
    const { viewport } = pixiApp;
    const cursor = sheets.sheet.cursor;

    if (viewport.scale.x > HIDE_INDICATORS_BELOW_SCALE) {
      const { editorInteractionState } = pixiAppSettings;
      const editor_selected_cell = editorInteractionState.selectedCell;
      const cell = cursor.cursorPosition;

      // draw cursor indicator
      const indicatorSize = Math.max(INDICATOR_SIZE / viewport.scale.x, 4);
      const x = this.endCell.x + this.endCell.width;
      const y = this.endCell.y + this.endCell.height;
      this.indicator.x = x - indicatorSize / 2;
      this.indicator.y = y - indicatorSize / 2;
      this.lineStyle(0);
      // have cursor color match code editor mode
      let color = colors.cursorCell;
      if (
        inlineEditorHandler.getShowing(cell.x, cell.y) ||
        (editorInteractionState.showCodeEditor &&
          editor_selected_cell.x === cell.x &&
          editor_selected_cell.y === cell.y)
      )
        color =
          editorInteractionState.mode === 'Python'
            ? colors.cellColorUserPython
            : editorInteractionState.mode === 'Formula'
            ? colors.cellColorUserFormula
            : colors.cursorCell;
      this.beginFill(color).drawShape(this.indicator).endFill();
    }
  }

<<<<<<< HEAD
  private drawCodeCursor() {
    const { editorInteractionState } = pixiAppSettings;
    if (!editorInteractionState.showCodeEditor || sheets.sheet.id !== editorInteractionState.selectedCellSheet) return;
    const cell = editorInteractionState.selectedCell;
    const { x, y, width, height } = sheets.sheet.getCellOffsets(cell.x, cell.y);
    const color =
      editorInteractionState.mode === 'Python'
        ? colors.cellColorUserPython
        : editorInteractionState.mode === 'Formula'
        ? colors.cellColorUserFormula
        : colors.independence;
=======
  private drawCodeCursor(): void {
    let color: number | undefined, offsets: { x: number; y: number; width: number; height: number } | undefined;
    const inlineShowing = inlineEditorHandler.getShowing();
    if (inlineEditorHandler.formula && inlineShowing && sheets.sheet.id === inlineShowing.sheetId) {
      color = colors.cellColorUserFormula;
      offsets = sheets.sheet.getCellOffsets(inlineShowing.x, inlineShowing.y);
      offsets.width = inlineEditorHandler.width + CURSOR_THICKNESS * 2;
    } else {
      const { editorInteractionState } = pixiAppSettings;
      const cell = editorInteractionState.selectedCell;
      if (!editorInteractionState.showCodeEditor || sheets.sheet.id !== editorInteractionState.selectedCellSheet) {
        return;
      }
      offsets = sheets.sheet.getCellOffsets(cell.x, cell.y);
      color =
        editorInteractionState.mode === 'Python'
          ? colors.cellColorUserPython
          : editorInteractionState.mode === 'Formula'
          ? colors.cellColorUserFormula
          : colors.independence;
    }
    if (!color || !offsets) return;
>>>>>>> a3dae12a
    this.lineStyle({
      width: CURSOR_THICKNESS * 1.5,
      color,
      alignment: 0.5,
    });
<<<<<<< HEAD
    this.drawRect(x, y, width, height);
  }

  private drawEditorHighlightedCells() {
    const highlightedCells = pixiApp.highlightedCells.getHighlightedCells();
    const highlightedCellIndex = pixiApp.highlightedCells.highlightedCellIndex;
    if (!highlightedCells.length) return;
    highlightedCells.forEach((cell, index) => {
      const colorNumber = convertColorStringToTint(colors.cellHighlightColor[cell.index % NUM_OF_CELL_REF_COLORS]);
      const cursorCell = sheets.sheet.getScreenRectangle(cell.column, cell.row, cell.width, cell.height);
      this.drawDashedRectangle(colorNumber, highlightedCellIndex === index, cursorCell);
    });
  }

  private drawDashedRectangle(color: number, isSelected: boolean, startCell: CursorCell, endCell?: CursorCell) {
    const minX = Math.min(startCell.x, endCell?.x ?? Infinity);
    const minY = Math.min(startCell.y, endCell?.y ?? Infinity);
    const maxX = Math.max(startCell.width + startCell.x, endCell ? endCell.x + endCell.width : -Infinity);
    const maxY = Math.max(startCell.y + startCell.height, endCell ? endCell.y + endCell.height : -Infinity);

    const path = [
      [maxX, minY],
      [maxX, maxY],
      [minX, maxY],
      [minX, minY],
    ];

    // have to fill a rect because setting multiple line styles makes it unable to be filled
    if (isSelected) {
      this.lineStyle({
        alignment: 0,
      });
      this.moveTo(minX, minY);
      this.beginFill(color, FILL_ALPHA);
      this.drawRect(minX, minY, maxX - minX, maxY - minY);
      this.endFill();
    }

    this.moveTo(minX, minY);
    for (let i = 0; i < path.length; i++) {
      this.lineStyle({
        width: CURSOR_THICKNESS,
        color,
        alignment: 0,
        texture: i % 2 === 0 ? dashedTextures.dashedHorizontal : dashedTextures.dashedVertical,
      });
      this.lineTo(path[i][0], path[i][1]);
    }
=======
    this.drawRect(offsets.x, offsets.y, offsets.width, offsets.height);
>>>>>>> a3dae12a
  }

  // Besides the dirty flag, we also need to update the cursor when the viewport
  // is dirty and columnRow is set because the columnRow selection is drawn to
  // visible bounds on the screen, not to the selection size.
  update(viewportDirty: boolean) {
    const columnRow = !!sheets.sheet.cursor.columnRow;
    if (this.dirty || (viewportDirty && columnRow)) {
      this.dirty = false;
      this.clear();
<<<<<<< HEAD
      if (!columnRow) {
=======
      if (!inlineEditorHandler.isEditingFormula()) {
>>>>>>> a3dae12a
        this.drawCursor();
      }
      this.drawCodeCursor();

      if (!pixiAppSettings.input.show) {
        this.drawMultiCursor();
        this.drawColumnRowCursor();
        if (!columnRow) {
          this.drawCursorIndicator();
        }
      }

      pixiApp.setViewportDirty();
    }
  }
}<|MERGE_RESOLUTION|>--- conflicted
+++ resolved
@@ -1,10 +1,7 @@
-<<<<<<< HEAD
 //! Draws the cursor, code cursor, and selection to the screen.
 
 import { intersects } from '@/app/gridGL/helpers/intersects';
-=======
 import { inlineEditorHandler } from '@/app/gridGL/HTMLGrid/inlineEditor/inlineEditorHandler';
->>>>>>> a3dae12a
 import { Graphics, Rectangle } from 'pixi.js';
 import { hasPermissionToEditFile } from '../../actions';
 import { sheets } from '../../grid/controller/Sheets';
@@ -266,19 +263,6 @@
     }
   }
 
-<<<<<<< HEAD
-  private drawCodeCursor() {
-    const { editorInteractionState } = pixiAppSettings;
-    if (!editorInteractionState.showCodeEditor || sheets.sheet.id !== editorInteractionState.selectedCellSheet) return;
-    const cell = editorInteractionState.selectedCell;
-    const { x, y, width, height } = sheets.sheet.getCellOffsets(cell.x, cell.y);
-    const color =
-      editorInteractionState.mode === 'Python'
-        ? colors.cellColorUserPython
-        : editorInteractionState.mode === 'Formula'
-        ? colors.cellColorUserFormula
-        : colors.independence;
-=======
   private drawCodeCursor(): void {
     let color: number | undefined, offsets: { x: number; y: number; width: number; height: number } | undefined;
     const inlineShowing = inlineEditorHandler.getShowing();
@@ -301,64 +285,12 @@
           : colors.independence;
     }
     if (!color || !offsets) return;
->>>>>>> a3dae12a
     this.lineStyle({
       width: CURSOR_THICKNESS * 1.5,
       color,
       alignment: 0.5,
     });
-<<<<<<< HEAD
-    this.drawRect(x, y, width, height);
-  }
-
-  private drawEditorHighlightedCells() {
-    const highlightedCells = pixiApp.highlightedCells.getHighlightedCells();
-    const highlightedCellIndex = pixiApp.highlightedCells.highlightedCellIndex;
-    if (!highlightedCells.length) return;
-    highlightedCells.forEach((cell, index) => {
-      const colorNumber = convertColorStringToTint(colors.cellHighlightColor[cell.index % NUM_OF_CELL_REF_COLORS]);
-      const cursorCell = sheets.sheet.getScreenRectangle(cell.column, cell.row, cell.width, cell.height);
-      this.drawDashedRectangle(colorNumber, highlightedCellIndex === index, cursorCell);
-    });
-  }
-
-  private drawDashedRectangle(color: number, isSelected: boolean, startCell: CursorCell, endCell?: CursorCell) {
-    const minX = Math.min(startCell.x, endCell?.x ?? Infinity);
-    const minY = Math.min(startCell.y, endCell?.y ?? Infinity);
-    const maxX = Math.max(startCell.width + startCell.x, endCell ? endCell.x + endCell.width : -Infinity);
-    const maxY = Math.max(startCell.y + startCell.height, endCell ? endCell.y + endCell.height : -Infinity);
-
-    const path = [
-      [maxX, minY],
-      [maxX, maxY],
-      [minX, maxY],
-      [minX, minY],
-    ];
-
-    // have to fill a rect because setting multiple line styles makes it unable to be filled
-    if (isSelected) {
-      this.lineStyle({
-        alignment: 0,
-      });
-      this.moveTo(minX, minY);
-      this.beginFill(color, FILL_ALPHA);
-      this.drawRect(minX, minY, maxX - minX, maxY - minY);
-      this.endFill();
-    }
-
-    this.moveTo(minX, minY);
-    for (let i = 0; i < path.length; i++) {
-      this.lineStyle({
-        width: CURSOR_THICKNESS,
-        color,
-        alignment: 0,
-        texture: i % 2 === 0 ? dashedTextures.dashedHorizontal : dashedTextures.dashedVertical,
-      });
-      this.lineTo(path[i][0], path[i][1]);
-    }
-=======
     this.drawRect(offsets.x, offsets.y, offsets.width, offsets.height);
->>>>>>> a3dae12a
   }
 
   // Besides the dirty flag, we also need to update the cursor when the viewport
@@ -369,11 +301,7 @@
     if (this.dirty || (viewportDirty && columnRow)) {
       this.dirty = false;
       this.clear();
-<<<<<<< HEAD
-      if (!columnRow) {
-=======
-      if (!inlineEditorHandler.isEditingFormula()) {
->>>>>>> a3dae12a
+      if (!columnRow && !inlineEditorHandler.isEditingFormula()) {
         this.drawCursor();
       }
       this.drawCodeCursor();
