--- conflicted
+++ resolved
@@ -125,21 +125,6 @@
     }
 
     if (table && tableName) {
-<<<<<<< HEAD
-      // TODO:(jimniels) this is the old cursor code that draws a border around the table
-      // this.graphics.lineStyle({
-      //   width: 1,
-      //   color: 0xffffff,
-      //   alignment: 0,
-      // });
-      // const offset = 1;
-      // this.graphics.moveTo(x + offset, y + offset);
-      // this.graphics.lineTo(x + width - offset, y + offset);
-      // this.graphics.lineTo(x + width - offset, y + height - offset);
-      // this.graphics.moveTo(x + width - offset - 1, y + height - offset);
-      // this.graphics.lineTo(x + offset, y + height - offset);
-      // this.graphics.lineTo(x + offset, y + offset);
-=======
       // draw cursor
       let g = this.graphics;
       if (table.inOverHeadings) {
@@ -157,7 +142,6 @@
       g.moveTo(x + width - offset - 1, y + height - offset);
       g.lineTo(x + offset, y + height - offset);
       g.lineTo(x + offset, y + offset);
->>>>>>> e4cb86e9
     } else {
       let g = this.graphics;
       if (tableColumn) {
