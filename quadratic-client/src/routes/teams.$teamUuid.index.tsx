--- conflicted
+++ resolved
@@ -62,19 +62,6 @@
       />
 
       <FilesList
-<<<<<<< HEAD
-        files={files.map(({ file, userMakingRequest }) => ({
-          name: file.name,
-          createdDate: file.createdDate,
-          updatedDate: file.updatedDate,
-          thumbnail: file.thumbnail,
-          uuid: file.uuid,
-          publicLinkAccess: file.publicLinkAccess,
-          permissions: userMakingRequest.filePermissions,
-        }))}
-        teamUuid={teamUuid}
-        isPrivate={false}
-=======
         files={files.map(({ file, userMakingRequest }) => {
           // Don't include the creator if it's the person logged in
           const creator = userMakingRequestId !== file.creatorId ? usersById[file.creatorId] : undefined;
@@ -89,7 +76,8 @@
             creator,
           };
         })}
->>>>>>> 190a0b5e
+        teamUuid={teamUuid}
+        isPrivate={false}
         emptyState={
           canEdit ? (
             <FilesListEmptyState />
