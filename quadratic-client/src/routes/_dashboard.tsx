--- conflicted
+++ resolved
@@ -117,14 +117,10 @@
       throw error;
     });
 
-<<<<<<< HEAD
   // Initialize Rust client
   await initRustClient();
 
-  return { teams, userMakingRequest, eduStatus, initialActiveTeamUuid, activeTeam };
-=======
   return { teams, userMakingRequest, eduStatus, activeTeam };
->>>>>>> 23593a0a
 };
 export const useDashboardRouteLoaderData = () => useRouteLoaderData(ROUTE_LOADER_IDS.DASHBOARD) as LoaderData;
 
@@ -195,11 +191,7 @@
           </div>
           {searchParams.get(SEARCH_PARAMS.DIALOG.KEY) === SEARCH_PARAMS.DIALOG.VALUES.EDUCATION && <EducationDialog />}
         </div>
-<<<<<<< HEAD
-        <NewFileDialogWrapper />
         <CSVImportSettings />
-=======
->>>>>>> 23593a0a
         <ImportProgressList />
       </TooltipProvider>
     </RecoilRoot>
