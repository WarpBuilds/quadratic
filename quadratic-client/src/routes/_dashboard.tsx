import { useCheckForAuthorizationTokenOnWindowFocus } from '@/auth';
import { newFileDialogAtom } from '@/dashboard/atoms/newFileDialogAtom';
import { DashboardSidebar } from '@/dashboard/components/DashboardSidebar';
import { EducationDialog } from '@/dashboard/components/EducationDialog';
import { Empty } from '@/dashboard/components/Empty';
import { ImportProgressList } from '@/dashboard/components/ImportProgressList';
import { NewFileDialog } from '@/dashboard/components/NewFileDialog';
import { useRootRouteLoaderData } from '@/routes/_root';
import { apiClient } from '@/shared/api/apiClient';
import { ROUTES, ROUTE_LOADER_IDS, SEARCH_PARAMS } from '@/shared/constants/routes';
import { CONTACT_URL } from '@/shared/constants/urls';
import { useTheme } from '@/shared/hooks/useTheme';
import { Button } from '@/shared/shadcn/ui/button';
import { Sheet, SheetContent, SheetTrigger } from '@/shared/shadcn/ui/sheet';
import { cn } from '@/shared/shadcn/utils';
import { LiveChatWidget } from '@livechat/widget-react';
import { ExclamationTriangleIcon, HamburgerMenuIcon, InfoCircledIcon } from '@radix-ui/react-icons';
import * as Sentry from '@sentry/react';
import { ApiTypes } from 'quadratic-shared/typesAndSchemas';
import { useEffect, useRef, useState } from 'react';
import {
  Link,
  LoaderFunctionArgs,
  Outlet,
  ShouldRevalidateFunctionArgs,
  isRouteErrorResponse,
  redirect,
  redirectDocument,
  useLocation,
  useNavigation,
  useRevalidator,
  useRouteError,
  useRouteLoaderData,
  useSearchParams,
} from 'react-router-dom';
import { RecoilRoot, useRecoilState } from 'recoil';
import { FileDragDrop } from '../dashboard/components/FileDragDrop';

const DRAWER_WIDTH = 264;
export const ACTIVE_TEAM_UUID_KEY = 'activeTeamUuid';

/**
 * Revalidation
 */
export const shouldRevalidate = ({ currentUrl, nextUrl }: ShouldRevalidateFunctionArgs) => {
  // Re-validate if we're going to a teams route, otherwise skip
  return nextUrl.pathname.startsWith('/teams/');
};

/**
 * Loader
 */
type LoaderData = {
  teams: ApiTypes['/v0/teams.GET.response']['teams'];
  userMakingRequest: ApiTypes['/v0/teams.GET.response']['userMakingRequest'];
  eduStatus: ApiTypes['/v0/education.GET.response']['eduStatus'];
  initialActiveTeamUuid: string;
  activeTeam: ApiTypes['/v0/teams/:uuid.GET.response'];
};

export const loader = async ({ params, request }: LoaderFunctionArgs): Promise<LoaderData | Response> => {
  /**
   * Get the initial data
   */
  const [{ teams, userMakingRequest }, { eduStatus }] = await Promise.all([
    apiClient.teams.list(),
    apiClient.education.get(),
  ]);

  /**
   * Determine what the active team is
   */
  let initialActiveTeamUuid = undefined;
  const uuidFromUrl = params.teamUuid;
  const uuidFromLocalStorage = localStorage.getItem(ACTIVE_TEAM_UUID_KEY);

  // 1) Check the URL for a team UUID
  // FYI: if you have a UUID in the URL or localstorage, it doesn’t mean you
  // have acces to it (maybe you were removed from a team, so it’s a 404)
  // So we have to ensure we A) have a UUID, and B) it's in the list of teams
  // we have access to from the server.
  if (uuidFromUrl) {
    initialActiveTeamUuid = uuidFromUrl;

    // 2) Check localstorage for a team UUID
    // If what's in localstorage is not in the list of teams — e.g. you lost
    // access to a team —  we'll skip this step
  } else if (uuidFromLocalStorage && teams.find((team) => team.team.uuid === uuidFromLocalStorage)) {
    initialActiveTeamUuid = uuidFromLocalStorage;

    // 3) there's no default preference (yet), so pick the 1st one in the API
  } else if (teams.length > 0) {
    initialActiveTeamUuid = teams[0].team.uuid;

    // 4) there's no teams in the API, so create one and send the user to it
  } else if (teams.length === 0) {
    const newTeam = await apiClient.teams.create({ name: 'My Team' });
    return redirectDocument(ROUTES.TEAM(newTeam.uuid));
  }

  // This should never happen, but if it does, we'll log it to sentry
  if (initialActiveTeamUuid === undefined) {
    Sentry.captureEvent({
      message: 'No active team was found or could be created.',
      level: 'fatal',
    });
    throw new Error('No active team could be found or created.');
  }

  // If this was a request to the root of the app, re-route to the active team
  const url = new URL(request.url);
  if (url.pathname === '/') {
    // If there are search params, keep 'em
    return redirect(ROUTES.TEAM(initialActiveTeamUuid) + url.search);
  }
  // If it was a shortcut team route, redirect there
  // e.g. /?team-shortcut=connections
  const teamShortcut = url.searchParams.get('team-shortcut');
  if (teamShortcut) {
    url.searchParams.delete('team-shortcut');
    return redirect(ROUTES.TEAM_CONNECTIONS(initialActiveTeamUuid) + url.search);
  }

  /**
   * Get data for the active team
   */
  const activeTeam = await apiClient.teams
    .get(initialActiveTeamUuid)
    .then((data) => {
      // If we got to here, we successfully loaded the active team so now this is
      // the one we keep in localstorage for when the page loads anew
      localStorage.setItem(ACTIVE_TEAM_UUID_KEY, initialActiveTeamUuid);

      // Sort the users so the logged-in user is first in the list
      data.users.sort((a, b) => {
        const loggedInUser = data.userMakingRequest.id;
        // Move the logged in user to the front
        if (a.id === loggedInUser && b.id !== loggedInUser) return -1;
        // Keep the logged in user at the front
        if (a.id !== loggedInUser && b.id === loggedInUser) return 1;
        // Leave the order as is for others
        return 0;
      });

      return data;
    })
    .catch((error) => {
      // If we errored out, remove this one from localstorage because we can't access it
      // so we don't want to keep trying to load it on the home route `/`
      localStorage.setItem(ACTIVE_TEAM_UUID_KEY, '');
      const { status } = error;
      if (status >= 400 && status < 500) throw new Response('4xx level error', { status });
      throw error;
    });

  return { teams, userMakingRequest, eduStatus, initialActiveTeamUuid, activeTeam };
};
export const useDashboardRouteLoaderData = () => useRouteLoaderData(ROUTE_LOADER_IDS.DASHBOARD) as LoaderData;

/**
 * Component
 */
export const Component = () => {
  const [searchParams] = useSearchParams();
  const navigation = useNavigation();
  const location = useLocation();
  const [isOpen, setIsOpen] = useState<boolean>(false);
  const contentPaneRef = useRef<HTMLDivElement>(null);
  const revalidator = useRevalidator();
  const { loggedInUser: user } = useRootRouteLoaderData();

  const isLoading = revalidator.state !== 'idle' || navigation.state !== 'idle';
  const navbar = <DashboardSidebar isLoading={isLoading} />;

  // Trigger the theme in the root of the app
  useTheme();

  // When the location changes, close the menu (if it's already open) and reset scroll
  useEffect(() => {
    setIsOpen((prevIsOpen) => (prevIsOpen ? false : prevIsOpen));
    if (contentPaneRef.current) contentPaneRef.current.scrollTop = 0;
  }, [location.pathname]);

  // Ensure long-running browser sessions still have a token
  useCheckForAuthorizationTokenOnWindowFocus();

  return (
    <RecoilRoot>
      <LiveChatWidget license="14763831" customerEmail={user?.email} customerName={user?.name} />
      <div className={`h-full lg:flex lg:flex-row`}>
        <div
          ref={contentPaneRef}
          className={cn(
            `relative order-2 flex w-full flex-grow flex-col px-4 pb-10 transition-all sm:pt-0 lg:px-10`,
            isLoading ? 'overflow-hidden' : 'overflow-auto',
            isLoading && 'pointer-events-none opacity-25'
          )}
        >
          <div className={`sticky top-0 z-50 -mx-4 flex items-center justify-end bg-background px-2 py-1 lg:hidden`}>
            <Sheet open={isOpen} onOpenChange={setIsOpen}>
              <SheetTrigger asChild>
                <Button variant="ghost" size="icon" onClick={() => setIsOpen(true)}>
                  <HamburgerMenuIcon />
                </Button>
              </SheetTrigger>
              <SheetContent className="p-0" style={{ width: DRAWER_WIDTH }}>
                {navbar}
              </SheetContent>
            </Sheet>
          </div>
          <Outlet />
        </div>
        <div
          className={`order-1 hidden flex-shrink-0 border-r border-r-border lg:block`}
          style={{ width: DRAWER_WIDTH }}
        >
          {navbar}
        </div>
        {searchParams.get(SEARCH_PARAMS.DIALOG.KEY) === SEARCH_PARAMS.DIALOG.VALUES.EDUCATION && <EducationDialog />}
      </div>
      <NewFileDialogWrapper />
      <ImportProgressList />
      <FileDragDrop />
    </RecoilRoot>
  );
};

function NewFileDialogWrapper() {
  const [newFileDialogState, setNewFileDialogState] = useRecoilState(newFileDialogAtom);
  const {
    activeTeam: {
      connections,
      team: { uuid: teamUuid },
    },
  } = useDashboardRouteLoaderData();
<<<<<<< HEAD
  const location = useLocation();
  const isPrivate = location.pathname !== ROUTES.TEAM_FILES(teamUuid);

  if (!newFileDialogState.show) return;

  return (
    <NewFileDialog
      connections={connections}
      teamUuid={teamUuid}
      onClose={() => setNewFileDialogState({ show: false })}
      isPrivate={isPrivate}
=======

  if (dashboardState.showNewFileDialog === '') {
    return null;
  }
  return (
    <NewFileDialog
      connections={connections}
      teamUuid={uuid}
      onClose={() => setDashboardState((prev) => ({ ...prev, showNewFileDialog: '' }))}
      isPrivate={dashboardState.showNewFileDialog === 'private'}
>>>>>>> 190a0b5e
    />
  );
}

export const ErrorBoundary = () => {
  const error = useRouteError();

  const actions = (
    <div className="flex justify-center gap-1">
      <Button asChild variant="outline">
        <a href={CONTACT_URL} target="_blank" rel="noreferrer">
          Get help
        </a>
      </Button>
      <Button asChild>
        <Link to="/">Go home</Link>
      </Button>
    </div>
  );

  if (isRouteErrorResponse(error)) {
    if (error.status === 403)
      return (
        <Empty
          title="You don’t have access to this team"
          description="Reach out to the team owner for permission to access this team."
          Icon={InfoCircledIcon}
          actions={actions}
        />
      );
    if (error.status === 404 || error.status === 400)
      return (
        <Empty
          title="Team not found"
          description="This team may have been deleted, moved, or made unavailable. Try reaching out to the team owner."
          Icon={ExclamationTriangleIcon}
          actions={actions}
        />
      );
  }

  // Maybe we log this to Sentry someday...
  console.error(error);
  return (
    <Empty
      title="Unexpected error"
      description="Something went wrong loading this team. If the error continues, contact us."
      Icon={ExclamationTriangleIcon}
      actions={
        <Button asChild>
          <Link to="/">Go home</Link>
        </Button>
      }
      severity="error"
    />
  );
};<|MERGE_RESOLUTION|>--- conflicted
+++ resolved
@@ -233,30 +233,17 @@
       team: { uuid: teamUuid },
     },
   } = useDashboardRouteLoaderData();
-<<<<<<< HEAD
   const location = useLocation();
   const isPrivate = location.pathname !== ROUTES.TEAM_FILES(teamUuid);
 
-  if (!newFileDialogState.show) return;
+  if (!newFileDialogState.show) return null;
 
   return (
     <NewFileDialog
       connections={connections}
       teamUuid={teamUuid}
-      onClose={() => setNewFileDialogState({ show: false })}
+      onClose={() => setNewFileDialogState({ show: false, isPrivate })}
       isPrivate={isPrivate}
-=======
-
-  if (dashboardState.showNewFileDialog === '') {
-    return null;
-  }
-  return (
-    <NewFileDialog
-      connections={connections}
-      teamUuid={uuid}
-      onClose={() => setDashboardState((prev) => ({ ...prev, showNewFileDialog: '' }))}
-      isPrivate={dashboardState.showNewFileDialog === 'private'}
->>>>>>> 190a0b5e
     />
   );
 }
