<<<<<<< HEAD
import type { User } from '@/auth/auth';
import { authClient } from '@/auth/auth';
=======
import { QuadraticLoading } from '@/app/ui/loading/QuadraticLoading';
import { User, authClient } from '@/auth/auth';
>>>>>>> 283edeb9
import { Empty } from '@/dashboard/components/Empty';
import { GlobalSnackbarProvider } from '@/shared/components/GlobalSnackbarProvider';
import { MuiTheme } from '@/shared/components/MuiTheme';
import { ShowAfter } from '@/shared/components/ShowAfter';
import { ROUTE_LOADER_IDS } from '@/shared/constants/routes';
import { ThemeAccentColorEffects } from '@/shared/hooks/useThemeAccentColor';
import { ThemeAppearanceModeEffects } from '@/shared/hooks/useThemeAppearanceMode';
import { initializeAnalytics } from '@/shared/utils/analytics';
import { ExclamationTriangleIcon } from '@radix-ui/react-icons';
import * as Sentry from '@sentry/react';
import type { LoaderFunctionArgs } from 'react-router-dom';
import { Outlet, useRouteError, useRouteLoaderData } from 'react-router-dom';

export type RootLoaderData = {
  isAuthenticated: boolean;
  loggedInUser?: User;
};

export const useRootRouteLoaderData = () => useRouteLoaderData(ROUTE_LOADER_IDS.ROOT) as RootLoaderData;

export const loader = async ({ request, params }: LoaderFunctionArgs): Promise<RootLoaderData | Response> => {
  // All other routes get the same data
  const isAuthenticated = await authClient.isAuthenticated();
  const user = await authClient.user();

  initializeAnalytics(user);

  return { isAuthenticated, loggedInUser: user };
};

export const Component = () => {
  return (
    <MuiTheme>
      <GlobalSnackbarProvider>
        <>
          <Outlet />
          <ThemeAppearanceModeEffects />
          <ThemeAccentColorEffects />
        </>
      </GlobalSnackbarProvider>
    </MuiTheme>
  );
};

export const HydrateFallback = () => {
  return (
    <ShowAfter delay={2000}>
      <QuadraticLoading />
    </ShowAfter>
  );
};

export const ErrorBoundary = () => {
  let error = useRouteError();
  console.error(error);

  Sentry.captureException({
    message: `RootRoute error element triggered. ${error}`,
  });

  return (
    <Empty
      title="Something went wrong"
      description="An unexpected error occurred. Try reloading the page or contact us if the error continues."
      Icon={ExclamationTriangleIcon}
    />
  );
};<|MERGE_RESOLUTION|>--- conflicted
+++ resolved
@@ -1,10 +1,6 @@
-<<<<<<< HEAD
+import { QuadraticLoading } from '@/app/ui/loading/QuadraticLoading';
 import type { User } from '@/auth/auth';
 import { authClient } from '@/auth/auth';
-=======
-import { QuadraticLoading } from '@/app/ui/loading/QuadraticLoading';
-import { User, authClient } from '@/auth/auth';
->>>>>>> 283edeb9
 import { Empty } from '@/dashboard/components/Empty';
 import { GlobalSnackbarProvider } from '@/shared/components/GlobalSnackbarProvider';
 import { MuiTheme } from '@/shared/components/MuiTheme';
