--- conflicted
+++ resolved
@@ -59,7 +59,6 @@
           />
         </Route>
 
-<<<<<<< HEAD
         {/**
          * --- User URL routes
          * These are user-accessible via the URL bar, but have no UI.
@@ -70,21 +69,6 @@
         <Route path="files/create" lazy={() => import('./routes/files.create')} />
         <Route path="teams/:teamUuid/files/create" lazy={() => import('./routes/teams.$teamUuid.files.create')} />
         <Route path="team/*" lazy={() => import('./routes/team.$')} />
-=======
-          {/* Dashboard UI routes */}
-          <Route path="/" id={ROUTE_LOADER_IDS.DASHBOARD} lazy={() => import('./routes/_dashboard')}>
-            <Route
-              path={ROUTES.FILES_SHARED_WITH_ME}
-              lazy={() => import('./routes/files.shared-with-me')}
-              shouldRevalidate={dontRevalidateDialogs}
-            />
-            <Route
-              path={ROUTES.EXAMPLES}
-              lazy={() => import('./routes/examples')}
-              shouldRevalidate={dontRevalidateDialogs}
-            />
-            <Route path={ROUTES.LABS} lazy={() => import('./routes/labs')} />
->>>>>>> 0ad42e7d
 
         {/**
          * --- UI routes
@@ -101,11 +85,6 @@
           <Route
             path={ROUTES.EXAMPLES}
             lazy={() => import('./routes/examples')}
-            shouldRevalidate={dontRevalidateDialogs}
-          />
-          <Route
-            path={ROUTES.ACCOUNT}
-            lazy={() => import('./routes/account')}
             shouldRevalidate={dontRevalidateDialogs}
           />
           <Route path={ROUTES.LABS} lazy={() => import('./routes/labs')} />
