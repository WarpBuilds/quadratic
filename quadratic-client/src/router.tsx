--- conflicted
+++ resolved
@@ -96,15 +96,8 @@
             action={Create.action}
             shouldRevalidate={() => false}
           />
-
-<<<<<<< HEAD
-          <Route lazy={() => import('./dashboard/components/DashboardLayoutRoute')}>
-            <Route path={ROUTES.FILES} lazy={() => import('./dashboard/FilesRoute')} />
-            <Route path={ROUTES.EXAMPLES} lazy={() => import('./dashboard/ExamplesRoute')} />
-            <Route path={ROUTES.TEAMS} lazy={() => import('./dashboard/TeamsRoute')} />
-            <Route path={ROUTES.ACCOUNT} lazy={() => import('./dashboard/AccountRoute')} />
-            {/* <Route path={ROUTES.CONNECTIONS} lazy={() => import('./dashboard/connections/ConnectionsRoute')} /> */}
-            {/* <Route
+          {/* <Route path={ROUTES.CONNECTIONS} lazy={() => import('./dashboard/connections/ConnectionsRoute')} /> */}
+          {/* <Route
               path={ROUTES.CONNECTIONS_CREATE}
               lazy={() => import('./dashboard/connections/SupportedConnectionsRoute')}
             />
@@ -113,11 +106,12 @@
               lazy={() => import('./dashboard/connections/SupportedConnectionsRoute')}
             /> */}
 
-            <Route path="connections">
-              <Route index lazy={() => import('./dashboard/connections/ConnectionsRoute')} />
-              <Route path={'create'} lazy={() => import('./dashboard/connections/CreateConnectionRoute')} />
-              {/* <Route path=":uuid" lazy={() => import('./dashboard/connections/ConnectionView')} /> */}
-=======
+          <Route path="connections">
+            <Route index lazy={() => import('./dashboard/connections/ConnectionsRoute')} />
+            <Route path={'create'} lazy={() => import('./dashboard/connections/CreateConnectionRoute')} />
+            {/* <Route path=":uuid" lazy={() => import('./dashboard/connections/ConnectionView')} /> */}
+          </Route>
+
           <Route id={ROUTE_LOADER_IDS.DASHBOARD} lazy={() => import('./routes/_dashboard')}>
             <Route path={ROUTES.FILES}>
               <Route index lazy={() => import('./routes/files')} />
@@ -133,7 +127,6 @@
             <Route path={ROUTES.TEAMS}>
               <Route index element={<Navigate to={ROUTES.FILES} replace />} />
               <Route path=":uuid" id={ROUTE_LOADER_IDS.TEAM} lazy={() => import('./routes/teams.$uuid')} />
->>>>>>> 8264a286
             </Route>
           </Route>
 
