import { protectedRouteLoaderWrapper } from '@/auth/auth';
import { BrowserCompatibilityLayoutRoute } from '@/dashboard/components/BrowserCompatibilityLayoutRoute';
import * as Page404 from '@/routes/404';
import * as RootRoute from '@/routes/_root';
import * as Login from '@/routes/login';
import * as LoginResult from '@/routes/login-result';
import * as Logout from '@/routes/logout';
import { apiClient } from '@/shared/api/apiClient';
import { ROUTES, ROUTE_LOADER_IDS, SEARCH_PARAMS } from '@/shared/constants/routes';
import getActiveTeam from '@/shared/utils/getActiveTeam';
import type { ShouldRevalidateFunctionArgs } from 'react-router';
import { Navigate, Route, createBrowserRouter, createRoutesFromElements, redirect } from 'react-router';

export const router = createBrowserRouter(
  createRoutesFromElements(
    <>
      <Route
        path="/"
        id={ROUTE_LOADER_IDS.ROOT}
        loader={RootRoute.loader}
        Component={RootRoute.Component}
        ErrorBoundary={RootRoute.ErrorBoundary}
        // HydrateFallback={() => {
        //   console.warn('HydrateFallback');
        //   return <div>Loading</div>;
        // }}
      >
        <Route path="file">
          {/* Check that the browser is supported _before_ we try to load anything from the API */}
          <Route element={<BrowserCompatibilityLayoutRoute />}>
            <Route index element={<Navigate to="/" replace />} />
            <Route path=":uuid/history" lazy={() => import('./routes/file.$uuid.history')} />
            <Route
              path=":uuid"
              id={ROUTE_LOADER_IDS.FILE}
              lazy={() => import('./routes/file.$uuid')}
              shouldRevalidate={({ currentParams, nextParams }) => currentParams.uuid !== nextParams.uuid}
            />
          </Route>
        </Route>

        <Route loader={protectedRouteLoaderWrapper(async () => null)}>
          {/* Resource routes: these are accessible via the URL bar, but have no UI
              Putting these outside the nested tree lets you hit them directly without having to load other data */}
          <Route
            path="education/enroll"
            loader={async () => {
              // Check their status, then send them to the dashboard with the education dialog
              await apiClient.education.refresh();
              return redirect(`/?${SEARCH_PARAMS.DIALOG.KEY}=${SEARCH_PARAMS.DIALOG.VALUES.EDUCATION}`);
            }}
          />
          <Route
            path="teams/:teamUuid/files/create"
            lazy={() => import('./routes/teams.$teamUuid.files.create')}
            shouldRevalidate={() => false}
          />
          <Route path="teams" index loader={() => redirect('/')} />

          {/* API routes: these are used by fetchers but have no UI */}
          <Route path="api">
            <Route path="files/:uuid" lazy={() => import('./routes/api.files.$uuid')} />
            <Route path="files/:uuid/sharing" lazy={() => import('./routes/api.files.$uuid.sharing')} />
            <Route path="connections" lazy={() => import('./routes/api.connections')} />
            <Route
              path="connections/:uuid/schema/:type"
              lazy={() => import('./routes/api.connections.$uuid.schema.$type')}
            />
          </Route>

          {/* Route to redirect to a new file in the app */}
          <Route path="files/create" lazy={() => import('./routes/files.create')} />

          {/* Dashboard UI routes */}
          <Route path="/" id={ROUTE_LOADER_IDS.DASHBOARD} lazy={() => import('./routes/_dashboard')}>
            <Route
              path={ROUTES.FILES_SHARED_WITH_ME}
              lazy={() => import('./routes/files.shared-with-me')}
              shouldRevalidate={dontRevalidateDialogs}
            />
            <Route
              path={ROUTES.EXAMPLES}
              lazy={() => import('./routes/examples')}
              shouldRevalidate={dontRevalidateDialogs}
            />
            <Route
              path={ROUTES.ACCOUNT}
              lazy={() => import('./routes/account')}
              shouldRevalidate={dontRevalidateDialogs}
            />
            <Route path={ROUTES.LABS} lazy={() => import('./routes/labs')} />

            {/* Shortcut route to get to a route for whatever the 'active' team is */}
            <Route
              path="team/*"
              loader={async ({ params }) => {
                const { teams } = await apiClient.teams.list();
                const { teamUuid } = await getActiveTeam(teams, undefined);
                return redirect(ROUTES.TEAM(teamUuid) + '/' + params['*']);
              }}
            />

            <Route path="teams">
              <Route path="create" lazy={() => import('./routes/teams.create')} />
              <Route path=":teamUuid" lazy={() => import('./routes/teams.$teamUuid')}>
                <Route index lazy={() => import('./routes/teams.$teamUuid.index')} />
                <Route path="files/private" lazy={() => import('./routes/teams.$teamUuid.files.private')} />
                <Route path="members" lazy={() => import('./routes/teams.$teamUuid.members')} />
                <Route path="settings" lazy={() => import('./routes/teams.$teamUuid.settings')} />
                <Route path="connections" lazy={() => import('./routes/teams.$teamUuid.connections')} />
              </Route>
            </Route>
          </Route>
          <Route path="*" Component={Page404.Component} />
        </Route>
      </Route>
      <Route path={ROUTES.LOGIN} loader={Login.loader} />
      <Route path={ROUTES.LOGIN_RESULT} loader={LoginResult.loader} />
      <Route path={ROUTES.LOGOUT} loader={Logout.loader} action={Logout.action} />
    </>
  ),
<<<<<<< HEAD
  {
    future: {
      v7_fetcherPersist: true,
      v7_relativeSplatPath: true,
      v7_normalizeFormMethod: true,
      // v7_partialHydration: true,
      v7_skipActionErrorRevalidation: true,
    },
  }
=======
  {}
>>>>>>> 80c3efaa
);

function dontRevalidateDialogs({ currentUrl, nextUrl }: ShouldRevalidateFunctionArgs) {
  const currentUrlSearchParams = new URLSearchParams(currentUrl.search);
  const nextUrlSearchParams = new URLSearchParams(nextUrl.search);

  if (nextUrlSearchParams.get(SEARCH_PARAMS.DIALOG.KEY) || currentUrlSearchParams.get(SEARCH_PARAMS.DIALOG.KEY)) {
    return false;
  }
  return true;
}<|MERGE_RESOLUTION|>--- conflicted
+++ resolved
@@ -119,19 +119,7 @@
       <Route path={ROUTES.LOGOUT} loader={Logout.loader} action={Logout.action} />
     </>
   ),
-<<<<<<< HEAD
-  {
-    future: {
-      v7_fetcherPersist: true,
-      v7_relativeSplatPath: true,
-      v7_normalizeFormMethod: true,
-      // v7_partialHydration: true,
-      v7_skipActionErrorRevalidation: true,
-    },
-  }
-=======
   {}
->>>>>>> 80c3efaa
 );
 
 function dontRevalidateDialogs({ currentUrl, nextUrl }: ShouldRevalidateFunctionArgs) {
