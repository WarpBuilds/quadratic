import { multiplayer } from '@/web-workers/multiplayerWebWorker/multiplayer';
import { quadraticCore } from '@/web-workers/quadraticCore/quadraticCore';
import { renderWebWorker } from '@/web-workers/renderWebWorker/renderWebWorker';
import { InteractivePointerEvent, Point } from 'pixi.js';
import { hasPermissionToEditFile } from '../../../actions';
import { CELL_TEXT_MARGIN_LEFT, CELL_WIDTH } from '../../../constants/gridConstants';
import { sheets } from '../../../grid/controller/Sheets';
import { selectAllCells, selectColumns, selectRows } from '../../helpers/selectCells';
import { zoomToFit } from '../../helpers/zoom';
import { pixiApp } from '../../pixiApp/PixiApp';
import { PanMode, pixiAppSettings } from '../../pixiApp/PixiAppSettings';
import { DOUBLE_CLICK_TIME } from './pointerUtils';

const MINIMUM_COLUMN_SIZE = 20;

export interface ResizeHeadingColumnEvent extends CustomEvent {
  detail: number;
}
export class PointerHeading {
  private active = false;
  private downTimeout: number | undefined;
  cursor?: string;
  private clicked = false;
  private fitToColumnTimeout?: number;

  private resizing?: {
    start: number;
    row?: number;
    column?: number;
    width?: number;
    height?: number;
    lastSize: number;
  };

  // tracks changes to viewport caused by resizing negative column/row headings
  private viewportChanges = {
    change: 0,
    originalSize: 0,
    viewportStart: 0,
  };

  handleEscape(): boolean {
    if (this.active) {
      this.active = false;
      sheets.sheet.offsets.cancelResize();
      pixiApp.gridLines.dirty = true;
      pixiApp.cursor.dirty = true;
      pixiApp.headings.dirty = true;
      pixiApp.setViewportDirty();
      return true;
    }
    return false;
  }

  selectAll() {
    const { cursor } = pixiApp;
    selectAllCells();
    cursor.dirty = true;
  }

  pointerDown(world: Point, event: InteractivePointerEvent): boolean {
    clearTimeout(this.fitToColumnTimeout);
    const { headings, viewport } = pixiApp;
    const intersects = headings.intersectsHeadings(world);
    if (!intersects) return false;

    const hasPermission = hasPermissionToEditFile(pixiAppSettings.editorInteractionState.permissions);
    const headingResize = !hasPermission ? undefined : headings.intersectsHeadingGridLine(world);
    if (headingResize) {
      pixiApp.setViewportDirty();
      if (this.clicked && headingResize.column !== undefined) {
        this.onDoubleClickColumn(headingResize.column);
        event.preventDefault();
        return true;
      } else if (this.clicked && headingResize.row !== undefined) {
        this.onDoubleClickRow(headingResize.row);
        event.preventDefault();
        return true;
      }
      this.viewportChanges = {
        change: 0,
        originalSize: headingResize.width ?? headingResize.height ?? 0,
        viewportStart: headingResize.row === undefined ? viewport.x : viewport.y,
      };
      const offsets = sheets.sheet.offsets;
      if (headingResize.column !== undefined) {
        offsets.resizeColumnTransiently(headingResize.column, headingResize.width);
      } else if (headingResize.row !== undefined) {
        offsets.resizeRowTransiently(headingResize.row, headingResize.height);
      }
      this.resizing = {
        lastSize: this.viewportChanges.originalSize,
        start: headingResize.start,
        row: headingResize.row,
        column: headingResize.column,
        width: headingResize.width,
        height: headingResize.height,
      };
      this.active = true;
    } else {
      if (intersects.corner) {
        if (this.downTimeout) {
          this.downTimeout = undefined;
          zoomToFit();
        } else {
          this.selectAll();
          this.downTimeout = window.setTimeout(() => {
            if (this.downTimeout) {
              this.downTimeout = undefined;
            }
          }, DOUBLE_CLICK_TIME);
        }
      }

      const cursor = sheets.sheet.cursor;

      if (event.shiftKey) {
        if (intersects.column !== undefined) {
          let x1 = cursor.cursorPosition.x;
          let x2 = intersects.column;
          selectColumns(Math.min(x1, x2), Math.max(x1, x2));
          pixiApp.cursor.dirty = true;
        } else if (intersects.row !== undefined) {
          let y1 = cursor.cursorPosition.y;
          let y2 = intersects.row;
          selectRows(Math.min(y1, y2), Math.max(y1, y2));
          pixiApp.cursor.dirty = true;
        }
      } else {
        if (intersects.column !== undefined) {
          selectColumns(intersects.column, intersects.column);
        } else if (intersects.row !== undefined) {
          selectRows(intersects.row, intersects.row);
        }
      }
    }
    return true;
  }

  pointerMove(world: Point): boolean {
    if (this.downTimeout) {
      window.clearTimeout(this.downTimeout);
      this.downTimeout = undefined;
    }
    const { headings, gridLines, cursor } = pixiApp;
    this.cursor = undefined;
    this.clicked = false;

    if (pixiAppSettings.panMode === PanMode.Disabled) {
      const hasPermission = hasPermissionToEditFile(pixiAppSettings.editorInteractionState.permissions);
      const headingResize = this.active ? this.resizing : headings.intersectsHeadingGridLine(world);
      if (hasPermission && headingResize) {
        this.cursor = headingResize.column !== undefined ? 'col-resize' : 'row-resize';
      } else {
        this.cursor = headings.intersectsHeadings(world) ? 'pointer' : undefined;
      }
    }

    // Only style the heading resize cursor if panning mode is disabled
    if (!this.active) {
      return false;
    } else if (this.resizing) {
      const offsets = sheets.sheet.offsets;
      if (this.resizing.column !== undefined) {
        let size: number;
        if (this.resizing.column >= 0) {
          size = Math.max(MINIMUM_COLUMN_SIZE, world.x - this.resizing.start);
        } else {
          size = Math.max(MINIMUM_COLUMN_SIZE, world.x - this.resizing.start + this.viewportChanges.change);

          // move viewport by the amount of the resize for negative columns
          const change = size - this.viewportChanges.originalSize;
          pixiApp.viewport.x = this.viewportChanges.viewportStart + change * pixiApp.viewport.scale.x;
          this.viewportChanges.change = change;
        }

        if (size !== this.resizing.width) {
          this.resizing.width = size;
          offsets.resizeColumnTransiently(this.resizing.column, size);
          const delta = this.resizing.width ? this.resizing.lastSize - this.resizing.width : undefined;
          if (delta) {
            renderWebWorker.updateSheetOffsetsTransient(sheets.sheet.id, this.resizing.column, undefined, delta);
            gridLines.dirty = true;
            cursor.dirty = true;
            headings.dirty = true;

            pixiApp.adjustHeadings({
              sheetId: sheets.sheet.id,
              column: this.resizing.column,
              delta: size - this.resizing.lastSize,
            });
          }
          this.resizing.lastSize = size;

          window.dispatchEvent(new CustomEvent<number>('resize-heading-column', { detail: this.resizing.column }));
        }
      } else if (this.resizing.row !== undefined) {
        let size: number;
        if (this.resizing.row >= 0) {
          size = Math.max(MINIMUM_COLUMN_SIZE, world.y - this.resizing.start);
        } else {
          size = Math.max(MINIMUM_COLUMN_SIZE, world.y - this.resizing.start + this.viewportChanges.change);

          // move viewport by the amount of the resize for negative columns
          const change = size - this.viewportChanges.originalSize;
          pixiApp.viewport.y = this.viewportChanges.viewportStart + change * pixiApp.viewport.scale.x;
          this.viewportChanges.change = change;
        }

        if (size !== this.resizing.height) {
          this.resizing.height = size;
          offsets.resizeRowTransiently(this.resizing.row, size);
          const delta = this.resizing.height ? this.resizing.lastSize - this.resizing.height : undefined;
          if (delta) {
            renderWebWorker.updateSheetOffsetsTransient(sheets.sheet.id, undefined, this.resizing.row, delta);
          }
          gridLines.dirty = true;
          cursor.dirty = true;
          headings.dirty = true;

          pixiApp.adjustHeadings({
            sheetId: sheets.sheet.id,
            row: this.resizing.row,
            delta: size - this.resizing.lastSize,
          });
          this.resizing.lastSize = size;
        }
      }
    }
    multiplayer.sendMouseMove(world.x, world.y);
    return true;
  }

  pointerUp(): boolean {
    this.clicked = true;
    this.fitToColumnTimeout = window.setTimeout(() => {
      this.clicked = false;
    }, DOUBLE_CLICK_TIME);
    if (this.active) {
      this.active = false;
      const { resizing: headingResizing } = this;
      if (headingResizing) {
        const transientResize = sheets.sheet.offsets.getResizeToApply();
        if (transientResize) {
          quadraticCore.commitTransientResize(sheets.sheet.id, transientResize);
        }
        this.resizing = undefined;

        // fixes a bug where the viewport may still be decelerating
        pixiApp.viewport.plugins.get('decelerate')?.reset();
      }
      return true;
    }
    return false;
  }

  private async onDoubleClickColumn(column: number) {
    const maxWidth = await pixiApp.cellsSheets.getCellsContentMaxWidth(column);
    const contentSizePlusMargin = maxWidth + CELL_TEXT_MARGIN_LEFT * 3;
    const size = Math.max(contentSizePlusMargin, CELL_WIDTH);
    const sheetId = sheets.sheet.id;
    const originalSize = sheets.sheet.getCellOffsets(column, 0);
    if (originalSize.width !== size) {
<<<<<<< HEAD
      quadraticCore.commitSingleResize(sheetId, column, undefined, size);
=======
      grid.commitSingleResize(sheetId, column, undefined, size);
      window.dispatchEvent(new CustomEvent<number>('resize-heading-column', { detail: column }));
>>>>>>> a468388e
    }
  }

  private onDoubleClickRow(row: number): void {
    // todo when rows have wrapping...
  }
}<|MERGE_RESOLUTION|>--- conflicted
+++ resolved
@@ -1,3 +1,4 @@
+import { events } from '@/events/events';
 import { multiplayer } from '@/web-workers/multiplayerWebWorker/multiplayer';
 import { quadraticCore } from '@/web-workers/quadraticCore/quadraticCore';
 import { renderWebWorker } from '@/web-workers/renderWebWorker/renderWebWorker';
@@ -261,12 +262,8 @@
     const sheetId = sheets.sheet.id;
     const originalSize = sheets.sheet.getCellOffsets(column, 0);
     if (originalSize.width !== size) {
-<<<<<<< HEAD
       quadraticCore.commitSingleResize(sheetId, column, undefined, size);
-=======
-      grid.commitSingleResize(sheetId, column, undefined, size);
-      window.dispatchEvent(new CustomEvent<number>('resize-heading-column', { detail: column }));
->>>>>>> a468388e
+      events.emit('resizeHeadingColumn', column);
     }
   }
 
