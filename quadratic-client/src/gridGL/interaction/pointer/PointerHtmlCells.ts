<<<<<<< HEAD
import { HtmlCell } from '@/gridGL/HTMLGrid/htmlCells/HtmlCell';
import { htmlCellsHandler } from '@/gridGL/HTMLGrid/htmlCells/htmlCellsHandler';
=======
import { isEditorOrAbove } from '@/actions';
import { HtmlCell } from '@/gridGL/htmlCells/HtmlCell';
import { htmlCellsHandler } from '@/gridGL/htmlCells/htmlCellsHandler';
>>>>>>> f163f1f0
import { pixiApp } from '@/gridGL/pixiApp/PixiApp';
import { pixiAppSettings } from '@/gridGL/pixiApp/PixiAppSettings';
import { InteractionEvent } from 'pixi.js';

export class PointerHtmlCells {
  private resizing: HtmlCell | undefined;
  private hovering: HtmlCell | undefined;

  cursor: string | undefined;

  pointerMove(e: InteractionEvent): boolean {
    if (!isEditorOrAbove(pixiAppSettings.editorInteractionState.permission)) return false;

    if (this.resizing) {
      this.resizing.pointerMove(e);
      return true;
    }

    const canvas = pixiApp.canvas.getBoundingClientRect();
    const cells = htmlCellsHandler.getCells();
    for (const cell of cells) {
      const side = cell.hover(e, canvas.top);
      if (side) {
        if (this.hovering && this.hovering !== cell) {
          this.hovering.clearHighlightEdges();
        }
        this.hovering = cell;
        this.cursor = side === 'corner' ? 'nwse-resize' : side === 'right' ? 'col-resize' : 'row-resize';
        return true;
      }
    }
    this.cursor = undefined;
    if (this.hovering) {
      this.hovering.clearHighlightEdges();
      this.hovering = undefined;
    }
    return false;
  }

  pointerDown(e: InteractionEvent): boolean {
    if (!isEditorOrAbove(pixiAppSettings.editorInteractionState.permission)) return false;
    const canvas = pixiApp.canvas.getBoundingClientRect();
    const cells = htmlCellsHandler.getCells();
    for (const cell of cells) {
      const side = cell.hover(e, canvas.top);
      if (side) {
        this.resizing = cell;
        this.resizing.startResizing(e.data.global.x, e.data.global.y);
        this.cursor = side === 'corner' ? 'nwse-resize' : side === 'right' ? 'col-resize' : 'row-resize';
        return true;
      }
    }
    return false;
  }

  pointerUp(): boolean {
    if (this.resizing) {
      this.resizing.completeResizing();
      this.resizing = undefined;
      return true;
    }
    return false;
  }

  handleEscape(): boolean {
    if (this.resizing) {
      this.resizing.cancelResizing();
      this.resizing = undefined;
    }
    return false;
  }
}<|MERGE_RESOLUTION|>--- conflicted
+++ resolved
@@ -1,11 +1,6 @@
-<<<<<<< HEAD
+import { hasPerissionToEditFile } from '@/actions';
 import { HtmlCell } from '@/gridGL/HTMLGrid/htmlCells/HtmlCell';
 import { htmlCellsHandler } from '@/gridGL/HTMLGrid/htmlCells/htmlCellsHandler';
-=======
-import { isEditorOrAbove } from '@/actions';
-import { HtmlCell } from '@/gridGL/htmlCells/HtmlCell';
-import { htmlCellsHandler } from '@/gridGL/htmlCells/htmlCellsHandler';
->>>>>>> f163f1f0
 import { pixiApp } from '@/gridGL/pixiApp/PixiApp';
 import { pixiAppSettings } from '@/gridGL/pixiApp/PixiAppSettings';
 import { InteractionEvent } from 'pixi.js';
@@ -17,7 +12,7 @@
   cursor: string | undefined;
 
   pointerMove(e: InteractionEvent): boolean {
-    if (!isEditorOrAbove(pixiAppSettings.editorInteractionState.permission)) return false;
+    if (!hasPerissionToEditFile(pixiAppSettings.permissions)) return false;
 
     if (this.resizing) {
       this.resizing.pointerMove(e);
@@ -46,7 +41,7 @@
   }
 
   pointerDown(e: InteractionEvent): boolean {
-    if (!isEditorOrAbove(pixiAppSettings.editorInteractionState.permission)) return false;
+    if (!hasPerissionToEditFile(pixiAppSettings.permissions)) return false;
     const canvas = pixiApp.canvas.getBoundingClientRect();
     const cells = htmlCellsHandler.getCells();
     for (const cell of cells) {
