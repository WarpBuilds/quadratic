import fuzzysort from 'fuzzysort';
import { GenericAction } from '../../../actions';
import { EditorInteractionState } from '../../../atoms/editorInteractionStateAtom';
import { CommandPaletteListItemSharedProps } from './CommandPaletteListItem';
<<<<<<< HEAD
import FileListItems from './ListItems/File';
import FormatListItems from './ListItems/Format';
=======
import BordersListItems from './ListItems/Borders';
import CodeItems from './ListItems/Code';
import EditListItems from './ListItems/Edit';
import FileListItems from './ListItems/File';
import FormatListItems from './ListItems/Format';
import HelpListItems from './ListItems/Help';
import ImportListItems from './ListItems/Import';
import SearchItems from './ListItems/Search';
import SheetListItems from './ListItems/Sheets';
>>>>>>> e49eef5d
import TextListItems from './ListItems/Text';
import ViewListItems from './ListItems/View';

export interface Commands {
  label: string;
  keywords?: Array<string> | string;
  Component: (props: CommandPaletteListItemSharedProps) => JSX.Element;
  isAvailable?: GenericAction['isAvailable'];
}

export const getCommandPaletteListItems = (props: {
  isAuthenticated: boolean;
  permissions: EditorInteractionState['permissions'];
  closeCommandPalette: Function;
  activeSearchValue: string;
}): Array<JSX.Element> => {
  // return [];
  const commands: Array<Commands> = [
    ...FileListItems,
    //   ...EditListItems,
    ...ViewListItems,
    //   ...ImportListItems,
    //   ...BordersListItems,
    ...TextListItems,
    ...FormatListItems,
<<<<<<< HEAD
    //   ...SheetListItems(),
    //   ...HelpListItems,
=======
    ...SheetListItems(),
    ...HelpListItems,
    ...CodeItems,
    ...SearchItems,
>>>>>>> e49eef5d
  ];
  const { activeSearchValue, permissions, isAuthenticated, ...rest } = props;

  let filteredCommands = commands.filter((action) =>
    action.isAvailable ? action.isAvailable(permissions, isAuthenticated) : true
  );

  // If there's no active search query, return everything
  if (!activeSearchValue) {
    return filteredCommands.map(({ label, Component }, i) => <Component {...rest} key={label} label={label} />);
  }

  // Otherwise, perform a fuzzysort search and pass along the info to each
  // component for rendering
  let out: any = [];
<<<<<<< HEAD
  // let listItemIndex = 0;
  filteredCommands.forEach(({ label, Component }, i) => {
    const result = fuzzysort.single(activeSearchValue, label);
    if (result) {
      out.push(<Component {...rest} key={label} label={label} />);
      // listItemIndex++;
=======
  let listItemIndex = 0;
  filteredCommands.forEach(({ label, keywords, Component }, i) => {
    let addKeywords = '';
    if (keywords) {
      addKeywords += '|';
      if (Array.isArray(keywords)) {
        addKeywords += keywords.join(' ');
      } else {
        addKeywords += keywords;
      }
    }
    const result = fuzzysort.single(activeSearchValue, label + addKeywords);
    if (result) {
      out.push(
        <Component
          {...rest}
          key={label}
          listItemIndex={listItemIndex}
          label={label}
          fuzzysortResult={result}
          addKeywords={addKeywords}
        />
      );
      listItemIndex++;
>>>>>>> e49eef5d
    }
  });
  return out;
};<|MERGE_RESOLUTION|>--- conflicted
+++ resolved
@@ -2,22 +2,7 @@
 import { GenericAction } from '../../../actions';
 import { EditorInteractionState } from '../../../atoms/editorInteractionStateAtom';
 import { CommandPaletteListItemSharedProps } from './CommandPaletteListItem';
-<<<<<<< HEAD
 import FileListItems from './ListItems/File';
-import FormatListItems from './ListItems/Format';
-=======
-import BordersListItems from './ListItems/Borders';
-import CodeItems from './ListItems/Code';
-import EditListItems from './ListItems/Edit';
-import FileListItems from './ListItems/File';
-import FormatListItems from './ListItems/Format';
-import HelpListItems from './ListItems/Help';
-import ImportListItems from './ListItems/Import';
-import SearchItems from './ListItems/Search';
-import SheetListItems from './ListItems/Sheets';
->>>>>>> e49eef5d
-import TextListItems from './ListItems/Text';
-import ViewListItems from './ListItems/View';
 
 export interface Commands {
   label: string;
@@ -32,24 +17,20 @@
   closeCommandPalette: Function;
   activeSearchValue: string;
 }): Array<JSX.Element> => {
-  // return [];
+  // @ts-expect-error
   const commands: Array<Commands> = [
     ...FileListItems,
     //   ...EditListItems,
-    ...ViewListItems,
+    // ...ViewListItems,
     //   ...ImportListItems,
     //   ...BordersListItems,
-    ...TextListItems,
-    ...FormatListItems,
-<<<<<<< HEAD
+    // ...TextListItems,
+    // ...FormatListItems,
+
     //   ...SheetListItems(),
     //   ...HelpListItems,
-=======
-    ...SheetListItems(),
-    ...HelpListItems,
-    ...CodeItems,
-    ...SearchItems,
->>>>>>> e49eef5d
+    // ...CodeItems,
+    // ...SearchItems,
   ];
   const { activeSearchValue, permissions, isAuthenticated, ...rest } = props;
 
@@ -65,15 +46,7 @@
   // Otherwise, perform a fuzzysort search and pass along the info to each
   // component for rendering
   let out: any = [];
-<<<<<<< HEAD
   // let listItemIndex = 0;
-  filteredCommands.forEach(({ label, Component }, i) => {
-    const result = fuzzysort.single(activeSearchValue, label);
-    if (result) {
-      out.push(<Component {...rest} key={label} label={label} />);
-      // listItemIndex++;
-=======
-  let listItemIndex = 0;
   filteredCommands.forEach(({ label, keywords, Component }, i) => {
     let addKeywords = '';
     if (keywords) {
@@ -90,14 +63,13 @@
         <Component
           {...rest}
           key={label}
-          listItemIndex={listItemIndex}
+          // listItemIndex={listItemIndex}
           label={label}
-          fuzzysortResult={result}
-          addKeywords={addKeywords}
+          // fuzzysortResult={result}
+          // addKeywords={addKeywords}
         />
       );
-      listItemIndex++;
->>>>>>> e49eef5d
+      // listItemIndex++;
     }
   });
   return out;
