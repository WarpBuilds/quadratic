--- conflicted
+++ resolved
@@ -38,23 +38,16 @@
     panelHeightPercentage,
   } = props;
   const { isAuthenticated } = useRootRouteLoaderData();
-<<<<<<< HEAD
-
-  let hasOutput = Boolean(consoleOutput?.stdErr?.length || consoleOutput?.stdOut?.length || spillError);
-=======
   const hasOutput = Boolean(consoleOutput?.stdErr?.length || consoleOutput?.stdOut?.length || spillError);
   const [tab, setTab] = useState<Tab>('console');
 
   const consoleBadgeSharedClasses = `font-medium`;
->>>>>>> 0cfe9664
 
   return (
     <>
       <Tabs
         value={tab}
-        onValueChange={(value) => {
-          setTab(value as Tab);
-        }}
+        onValueChange={setTab}
         className={cn('h-full', panelPosition === 'bottom' && 'grid grid-rows-[auto_1fr]')}
       >
         {/* Only visible when panel is on the bottom */}
@@ -88,74 +81,6 @@
           {panelPosition === 'left' && (
             <Type className={cn('flex items-center gap-2 px-3 py-3', consoleBadgeSharedClasses)}>Console</Type>
           )}
-<<<<<<< HEAD
-        </Tabs>
-      </Box>
-      <div style={{ flex: '2', overflow: 'scroll', fontSize: '.875rem', lineHeight: '1.5' }}>
-        <TabPanel value={activeTabIndex} index={0}>
-          <div
-            contentEditable="true"
-            suppressContentEditableWarning={true}
-            spellCheck={false}
-            onKeyDown={(e) => {
-              if (((e.metaKey || e.ctrlKey) && e.key === 'a') || ((e.metaKey || e.ctrlKey) && e.key === 'c')) {
-                // Allow a few commands, but nothing else
-              } else {
-                e.preventDefault();
-              }
-            }}
-            style={{
-              outline: 'none',
-              whiteSpace: 'pre-wrap',
-              ...codeEditorBaseStyles,
-            }}
-            // Disable Grammarly
-            data-gramm="false"
-            data-gramm_editor="false"
-            data-enable-grammarly="false"
-          >
-            {hasOutput ? (
-              <>
-                {spillError && (
-                  <span style={{ display: 'flex', alignItems: 'center', gap: '8px', color: colors.error }}>
-                    SPILL ERROR: Array output could not expand because it would overwrite existing content. To fix this,
-                    remove content in cell
-                    {spillError.length > 1 ? 's' : ''}{' '}
-                    {spillError.map(
-                      (pos, index) =>
-                        `(${pos.x}, ${pos.y})${
-                          index !== spillError.length - 1 ? (index === spillError.length - 2 ? ', and ' : ', ') : '.'
-                        }`
-                    )}
-                  </span>
-                )}
-                {consoleOutput?.stdErr && (
-                  <span style={{ display: 'flex', alignItems: 'center', gap: '8px', color: colors.error }}>
-                    ERROR: {consoleOutput?.stdErr}
-                  </span>
-                )}
-                {consoleOutput?.stdOut}
-              </>
-            ) : (
-              <div style={{ ...codeEditorCommentStyles, marginTop: theme.spacing(0.5) }}>
-                {['Python', 'Javascript'].includes(editorMode as string)
-                  ? 'Print statements, standard out, and errors will show here.'
-                  : 'Errors will show here.'}
-              </div>
-            )}
-          </div>
-        </TabPanel>
-        <TabPanel value={activeTabIndex} index={1} scrollToBottom={true}>
-          <AITab
-            // todo: fix this
-            evalResult={evaluationResult}
-            editorMode={editorMode}
-            editorContent={editorContent}
-            isActive={activeTabIndex === 1}
-          ></AITab>
-        </TabPanel>
-      </div>
-=======
           <ConsoleOutput {...props} />
         </TabsContent>
         <TabsContent
@@ -196,7 +121,7 @@
       <Tabs
         className={cn('absolute', panelPosition === 'bottom' ? 'right-2 top-2' : 'right-2 top-2')}
         value={panelPosition}
-        onValueChange={(e) => {
+        onValueChange={() => {
           setPanelPosition((prev: PanelPosition) => (prev === 'left' ? 'bottom' : 'left'));
         }}
       >
@@ -209,7 +134,6 @@
           </TabsTrigger>
         </TabsList>
       </Tabs>
->>>>>>> 0cfe9664
     </>
   );
 }
