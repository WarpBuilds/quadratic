import { ROUTES } from '@/constants/routes';
import { CONTACT_URL } from '@/constants/urls';
import { Action as FileShareAction } from '@/routes/files.$uuid.sharing';
import { TeamAction } from '@/routes/teams.$uuid';
import { Button } from '@/shadcn/ui/button';
import { Dialog, DialogContent, DialogDescription, DialogHeader, DialogTitle } from '@/shadcn/ui/dialog';
import { Input } from '@/shadcn/ui/input';
import { Select, SelectContent, SelectItem, SelectSeparator, SelectTrigger, SelectValue } from '@/shadcn/ui/select';
import { Skeleton } from '@/shadcn/ui/skeleton';
<<<<<<< HEAD
import { cn } from '@/shadcn/utils';
import { isJsonObject } from '@/utils/isJsonObject';
import { Avatar } from '@mui/material';
import { EnvelopeClosedIcon, Link1Icon, LinkBreak1Icon, PersonIcon } from '@radix-ui/react-icons';
=======
import { Tooltip, TooltipContent, TooltipProvider, TooltipTrigger } from '@/shadcn/ui/tooltip';
import { isJsonObject } from '@/utils/isJsonObject';
import { Avatar } from '@mui/material';
import { EnvelopeClosedIcon, ExclamationTriangleIcon, Link1Icon, LinkBreak1Icon } from '@radix-ui/react-icons';
>>>>>>> db58f4b4
import mixpanel from 'mixpanel-browser';
import {
  ApiTypes,
  PublicLinkAccess,
  TeamPermission,
  UserFileRole,
  UserFileRoleSchema,
  UserTeamRole,
  UserTeamRoleSchema,
  emailSchema,
} from 'quadratic-shared/typesAndSchemas';
import React, { Children, FormEvent, ReactNode, useEffect, useRef, useState } from 'react';
import { FetcherSubmitFunction, useFetcher, useFetchers, useSubmit } from 'react-router-dom';
import { AvatarWithLetters } from './AvatarWithLetters';
import { useGlobalSnackbar } from './GlobalSnackbarProvider';
import { Type } from './Type';

function getRoleLabel(role: UserTeamRole | UserFileRole) {
  // prettier-ignore
  return (
    role === 'OWNER' ? 'Owner' :
    role === 'EDITOR' ? 'Can edit' :
    role === 'VIEWER' ? 'Can view' :
    ''
  );
}

export function ShareDialog({ onClose, title, description, children }: any) {
  return (
    <Dialog open={true} onOpenChange={onClose}>
      <DialogContent>
        <DialogHeader className={`mr-6 overflow-hidden`}>
          <DialogTitle>{title}</DialogTitle>
          <DialogDescription>{description}</DialogDescription>
        </DialogHeader>
        <div className={`flex flex-col gap-3`}>{children}</div>
      </DialogContent>
    </Dialog>
  );
}

export function ShareTeamDialog({
  data,
  onClose,
}: {
  data: ApiTypes['/v0/teams/:uuid.GET.response'];
  onClose: () => void;
}) {
  const {
    userMakingRequest,
    users,
    invites,
    team: { name, uuid },
  } = data;
  const action = ROUTES.TEAM(uuid);
  const numberOfOwners = users.filter((user) => user.role === 'OWNER').length;

  const pendingInvites = useFetchers()
    .filter(
      (fetcher) =>
        isJsonObject(fetcher.json) && fetcher.json.intent === 'create-team-invite' && fetcher.state !== 'idle'
    )
    .map((fetcher, i) => {
      const { email, role } = fetcher.json as TeamAction['request.create-team-invite'];
      return {
        id: i,
        email,
        role,
      };
    });

  // Get all emails of users and pending invites so user can't input them
  const exisitingTeamEmails: string[] = [
    ...users.map((user) => user.email),
    ...invites.map((invite) => invite.email),
    ...pendingInvites.map((invite) => invite.email),
  ];

  return (
    <ShareDialog title={`Share ${name}`} description="Invite people to collaborate in this team" onClose={onClose}>
      {userMakingRequest.teamPermissions.includes('TEAM_EDIT') && (
        <InviteForm
          action={action}
          intent="create-team-invite"
          disallowedEmails={exisitingTeamEmails}
          roles={[
            ...(userMakingRequest.teamRole === UserTeamRoleSchema.enum.OWNER ? [UserTeamRoleSchema.enum.OWNER] : []),
            UserTeamRoleSchema.enum.EDITOR,
            UserTeamRoleSchema.enum.VIEWER,
          ]}
          roleDefaultValue={UserTeamRoleSchema.enum.EDITOR}
        />
      )}

      {users.map((user) => {
        const isLoggedInUser = userMakingRequest.id === user.id;
        const canDelete = isLoggedInUser
          ? canDeleteLoggedInUserInTeam({ role: user.role, numberOfOwners })
          : canDeleteUserInTeam({
              permissions: userMakingRequest.teamPermissions,
              loggedInUserRole: userMakingRequest.teamRole,
              userRole: user.role,
            });
        const roles = isLoggedInUser
          ? getAvailableRolesForLoggedInUserInTeam({ role: user.role, numberOfOwners })
          : getAvailableRolesForUserInTeam({ loggedInUserRole: userMakingRequest.teamRole, userRole: user.role });
        return (
          <ManageUser
            key={user.id}
            isLoggedInUser={isLoggedInUser}
            user={user}
            onUpdate={(submit, userId, role) => {
              const data: TeamAction['request.update-team-user'] = {
                intent: 'update-team-user',
                userId,
                role,
              };
              submit(data, {
                method: 'POST',
                action,
                encType: 'application/json',
              });
            }}
            onDelete={
              canDelete
                ? (submit, userId) => {
                    const data: TeamAction['request.delete-team-user'] = {
                      intent: 'delete-team-user',
                      userId,
                    };

                    submit(data, {
                      method: 'POST',
                      action,
                      encType: 'application/json',
                    });
                  }
                : undefined
            }
            roles={roles}
          />
        );
      })}
      {invites.map((invite) => (
        <ManageInvite
          key={invite.id}
          invite={invite}
          onDelete={
            userMakingRequest.teamPermissions.includes('TEAM_EDIT')
              ? (submit, inviteId) => {
                  const data: TeamAction['request.delete-team-invite'] = { intent: 'delete-team-invite', inviteId };
                  submit(data, {
                    method: 'POST',
                    action,
                    encType: 'application/json',
                  });
                }
              : undefined
          }
        />
      ))}
      {pendingInvites.map((invite, i) => (
        <ManageInvite key={i} invite={invite} />
      ))}
    </ShareDialog>
  );
}

function ShareFileDialogBody({ uuid, data }: { uuid: string; data: ApiTypes['/v0/files/:uuid/sharing.GET.response'] }) {
  const {
    file: { publicLinkAccess },
    users,
    invites,
    userMakingRequest: { filePermissions, id: loggedInUserId },
    owner,
  } = data;
  const action = ROUTES.FILES_SHARE(uuid);
  const canEditFile = filePermissions.includes('FILE_EDIT');

  sortLoggedInUserFirst(users, loggedInUserId);

  const pendingInvites = useFetchers()
    .filter(
      (fetcher) =>
        isJsonObject(fetcher.json) && fetcher.json.intent === 'create-file-invite' && fetcher.state !== 'idle'
    )
    .map((fetcher, i) => {
      const { email, role } = fetcher.json as FileShareAction['request.create-file-invite'];
      return {
        id: i,
        email,
        role,
      };
    });

  const disallowedEmails: string[] = [
    ...(owner.type === 'user' ? [owner.email] : []),
    ...users.map((user) => user.email),
    ...invites.map((invite) => invite.email),
    ...pendingInvites.map((invite) => invite.email),
  ];

  return (
    <>
      {filePermissions.includes('FILE_EDIT') && (
        <InviteForm
          action={action}
          intent="create-file-invite"
          disallowedEmails={disallowedEmails}
          roles={[UserFileRoleSchema.enum.EDITOR, UserFileRoleSchema.enum.VIEWER]}
        />
      )}

      {owner.type === 'team' && (
        <ListItem className="py-1 text-muted-foreground">
          <div className="flex h-6 w-6 items-center justify-center">
            <PersonIcon className="-mr-[2px]" />
            <PersonIcon className="-ml-[2px]" />
          </div>
          <Type variant="body2">Everyone in {owner.name}</Type>
          <Type variant="body2" className="pr-4">
            Can access
          </Type>
        </ListItem>
      )}

      <ListItemPublicLink uuid={uuid} publicLinkAccess={publicLinkAccess} disabled={!canEditFile} />

      {owner.type === 'user' && (
        <ListItemUser
          isYou={owner.id === data.userMakingRequest.id}
          email={owner.email}
          name={owner.name}
          picture={owner.picture}
          action={<Type className="pr-4">Owner</Type>}
        />
      )}

      {users.map((user) => {
        const isLoggedInUser = user.id === loggedInUserId;
        const canDelete = isLoggedInUser ? true : canEditFile;

        return (
          <ManageUser
            key={user.id}
            publicLinkAccess={publicLinkAccess}
            isLoggedInUser={isLoggedInUser}
            user={user}
            roles={canEditFile ? ['EDITOR', 'VIEWER'] : ['VIEWER']}
            onDelete={
              canDelete
                ? (submit, userId) => {
                    const data: FileShareAction['request.delete-file-user'] = { intent: 'delete-file-user', userId };
                    submit(data, { method: 'POST', action, encType: 'application/json' });
                  }
                : undefined
            }
            onUpdate={
              canEditFile
                ? (submit, userId, role) => {
                    const data: FileShareAction['request.update-file-user'] = {
                      intent: 'update-file-user',
                      userId,
                      // @ts-expect-error fix type here because role
                      role,
                    };
                    submit(data, { method: 'POST', action, encType: 'application/json' });
                  }
                : undefined
            }
          />
        );
      })}
      {invites.map((invite) => (
        <ManageInvite
          key={invite.id}
          invite={invite}
          onDelete={
            filePermissions.includes('FILE_EDIT')
              ? (submit, inviteId) => {
                  const data: FileShareAction['request.delete-file-invite'] = {
                    intent: 'delete-file-invite',
                    inviteId,
                  };
                  submit(data, {
                    method: 'POST',
                    action,
                    encType: 'application/json',
                  });
                }
              : undefined
          }
        />
      ))}
      {pendingInvites.map((invite, i) => (
        <ManageInvite key={i} invite={invite} />
      ))}
    </>
  );
}

export function ShareFileDialog({ uuid, name, onClose }: { uuid: string; name: string; onClose: () => void }) {
  const fetcher = useFetcher();

  let loadState = !fetcher.data ? 'LOADING' : !fetcher.data.ok ? 'FAILED' : 'LOADED';

  // On the initial mount, load the data (if it's not there already)
  useEffect(() => {
    if (fetcher.state === 'idle' && !fetcher.data) {
      fetcher.load(ROUTES.FILES_SHARE(uuid));
    }
  }, [fetcher, uuid]);

  return (
    <ShareDialog title={`Share ${name}`} description="Invite people to collaborate on this file" onClose={onClose}>
      {loadState === 'LOADING' && (
        <ListItem>
          <Skeleton className={`h-6 w-6 rounded-full`} />
          <Skeleton className={`h-4 w-40 rounded-sm`} />
          <Skeleton className={`rounded- h-4 w-28 rounded-sm`} />
        </ListItem>
      )}
      {loadState === 'FAILED' && (
        <div>
          <Type className="text-destructive">
            Failed to load,{' '}
            <button
              className="underline"
              onClick={() => {
                fetcher.load(ROUTES.FILES_SHARE(uuid));
              }}
            >
              try again
            </button>
            . If the problem continues,{' '}
            <a href={CONTACT_URL} target="_blank" rel="noreferrer" className="underline">
              contact us
            </a>
            .
          </Type>
        </div>
      )}
      {loadState === 'LOADED' && <ShareFileDialogBody uuid={uuid} data={fetcher.data.data} />}
    </ShareDialog>
  );
}

/**
 * Form that accepts an email and a role and invites the person to a team or file
 *
 * TODO:(enhancement) allow inviting owners, which requires backend support
 */
export function InviteForm({
  disallowedEmails,
  action,
  intent,
  roles,
  roleDefaultValue,
}: {
  disallowedEmails: string[];
  intent: TeamAction['request.create-team-invite']['intent'] | FileShareAction['request.create-file-invite']['intent'];
  action: string;
  roles: (UserTeamRole | UserFileRole)[];
  roleDefaultValue?: UserTeamRole | UserFileRole;
}) {
  const [error, setError] = useState<string>('');
  const inputRef = useRef<HTMLInputElement>(null);
  const submit = useSubmit();
  const deleteTriggered =
    useFetchers().filter(
      (fetcher) =>
        fetcher.state === 'submitting' &&
        isJsonObject(fetcher.json) &&
        typeof fetcher.json.intent === 'string' &&
        fetcher.json.intent.includes('delete')
    ).length > 0;

  const onSubmit = (e: FormEvent<HTMLFormElement>) => {
    e.preventDefault();

    // Get the data from the form
    const formData = new FormData(e.currentTarget);
    const emailFromUser = String(formData.get('email_search')).trim();
    const role = String(formData.get('role'));

    // Validate email
    let email;
    try {
      email = emailSchema.parse(emailFromUser);
    } catch (e) {
      setError('Invalid email.');
      return;
    }
    if (disallowedEmails.includes(email)) {
      setError('This email has already been invited.');
      return;
    }

    // Submit the data
    // TODO: (enhancement) enhance types so it knows which its submitting to
    submit({ intent, email: email, role }, { method: 'POST', action, encType: 'application/json', navigate: false });

    // Reset the email input & focus it
    if (inputRef.current) {
      inputRef.current.value = '';
      inputRef.current.focus();
    }
  };

  // Manage focus if a delete is triggered
  useEffect(() => {
    if (deleteTriggered) {
      inputRef.current?.focus();
    }
  }, [deleteTriggered]);

  return (
    <form className={`flex flex-row items-start gap-2`} onSubmit={onSubmit}>
      <div className="flex flex-grow flex-col">
        <Input
          autoComplete="off"
          spellCheck="false"
          aria-label="Email"
          placeholder="Email"
          // We have to put the `search` in the name because Safari
          // https://bytes.grubhub.com/disabling-safari-autofill-for-a-single-line-address-input-b83137b5b1c7
          name="email_search"
          autoFocus
          ref={inputRef}
          onChange={(e) => {
            setError('');
          }}
        />
        {error && (
          <Type variant="formError" className="mt-1">
            {error}
          </Type>
        )}
      </div>

      <div className="flex-shrink-0">
        <Select defaultValue={roleDefaultValue ? roleDefaultValue : roles[0]} name="role">
          <SelectTrigger>
            <SelectValue />
          </SelectTrigger>
          <SelectContent>
            {roles.map((role, i) => (
              <SelectItem key={role} value={role}>
                {getRoleLabel(role)}
              </SelectItem>
            ))}
          </SelectContent>
        </Select>
      </div>

      <Button
        type="submit"
        onClick={() => {
          inputRef.current?.focus();
        }}
      >
        Invite
      </Button>
    </form>
  );
}

function ManageUser({
  isLoggedInUser,
  publicLinkAccess,
  user,
  roles,
  onDelete,
  onUpdate,
}: {
  onDelete?: (submit: FetcherSubmitFunction, userId: string) => void;
  onUpdate?: (submit: FetcherSubmitFunction, userId: string, role: UserTeamRole | UserFileRole) => void;
  publicLinkAccess?: PublicLinkAccess;
  isLoggedInUser: boolean;
  user: {
    id: number;
    role: UserTeamRole | UserFileRole;
    email: string;
    name?: string;
    picture?: string;
  };
  roles: (UserTeamRole | UserFileRole)[];
}) {
  const fetcherDelete = useFetcher();
  const fetcherUpdate = useFetcher();

  const isReadOnly = !((roles.length > 2 && Boolean(onUpdate)) || Boolean(onDelete));
  const userId = String(user.id);
  let activeRole = user.role;
  let error = undefined;

  // If user is being deleted, hide them
  if (fetcherDelete.state !== 'idle') {
    return null;
    // If there was a failure to delete, show an error
  } else if (fetcherDelete.data && !fetcherDelete.data.ok) {
    error = 'Failed to delete. Try again.';
  }

  // If the user's role is being updated, show the optimistic value
  if (fetcherUpdate.state !== 'idle' && isJsonObject(fetcherUpdate.json)) {
    activeRole = fetcherUpdate.json.role as (typeof roles)[0];
  } else if (fetcherUpdate.data && !fetcherUpdate.data.ok) {
    error = 'Failed to update. Try again.';
  }

  const label = getRoleLabel(activeRole);

  return (
    <ListItemUser
      isYou={isLoggedInUser}
      email={user.email}
      name={user.name}
      picture={user.picture}
      error={error}
      action={
        isReadOnly ? (
          <Type className="pr-4">{label}</Type>
        ) : (
          <div className="flex items-center gap-4">
            {publicLinkAccess === 'EDIT' && activeRole === 'VIEWER' && (
              <TooltipProvider>
                <Tooltip>
                  <TooltipTrigger>
                    <ExclamationTriangleIcon className="text-warning" />
                  </TooltipTrigger>
                  <TooltipContent className="max-w-40 text-center">
                    This person can still edit because the file is set so <em>anyone with the link can edit</em>.
                  </TooltipContent>
                </Tooltip>
              </TooltipProvider>
            )}
            <Select
              value={activeRole}
              onValueChange={(value: 'DELETE' | (typeof roles)[0]) => {
                if (value === 'DELETE' && onDelete) {
                  onDelete(fetcherDelete.submit, userId);
                } else if (onUpdate) {
                  const role = value as (typeof roles)[0];
                  onUpdate(fetcherUpdate.submit, userId, role);
                }
              }}
            >
              <SelectTrigger className={`w-auto`}>
                <SelectValue>{label}</SelectValue>
              </SelectTrigger>

              <SelectContent>
                {roles.map((role, i) => (
                  <SelectItem key={i} value={role}>
                    {getRoleLabel(role)}
                  </SelectItem>
                ))}
                <SelectSeparator />
                <SelectItem value="DELETE">{isLoggedInUser ? 'Leave' : 'Remove'}</SelectItem>
              </SelectContent>
            </Select>
          </div>
        )
      }
    />
  );
}

/**
 * Displaying an invite in the UI. If the invite can be deleted, pass a function
 * to handle the delete.
 */
function ManageInvite({
  invite,
  onDelete,
}: {
  onDelete?: (submit: FetcherSubmitFunction, inviteId: string) => void;
  invite: {
    role: UserTeamRole | UserFileRole;
    id: number;
    email: string;
  };
}) {
  const deleteFetcher = useFetcher();

  const { email, role, id } = invite;
  const inviteId = String(id);
  const disabled = !Boolean(onDelete);
  const hasError = deleteFetcher.state === 'idle' && deleteFetcher.data && !deleteFetcher.data.ok;
  const label = getRoleLabel(role);

  // If we're not idle, we're deleting
  if (deleteFetcher.state !== 'idle') {
    return null;
  }

  // TODO: resend email functionality

  return (
    <ListItemInvite
      email={email}
      error={hasError ? 'Failed to delete, try again' : undefined}
      action={
        disabled ? (
          <Type className="pr-4">{label}</Type>
        ) : (
          <Select
            disabled={disabled}
            value={role}
            onValueChange={(value: string) => {
              if (value === 'DELETE' && onDelete) {
                onDelete(deleteFetcher.submit, inviteId);
              }
            }}
          >
            <SelectTrigger className={`w-auto`}>
              <SelectValue>{label}</SelectValue>
            </SelectTrigger>

            <SelectContent>
              <SelectItem value={role}>{label}</SelectItem>

              {onDelete && (
                <>
                  <SelectSeparator />
                  <SelectItem value={'DELETE'}>Remove</SelectItem>
                </>
              )}
            </SelectContent>
          </Select>
        )
      }
    />
  );
}

function ListItemInvite({ email, action, error }: { email: string; action: ReactNode; error?: string }) {
  return (
    <ListItem>
      <div>
        <Avatar sx={{ width: '24px', height: '24px' }}>
          <EnvelopeClosedIcon />
        </Avatar>
      </div>
      <div className={`flex flex-col`}>
        <Type variant="body2">{email}</Type>

        <Type variant="caption" className={error ? 'text-destructive' : 'text-muted-foreground'}>
          {error ? error : 'Invited'}
        </Type>
      </div>
      <div>{action}</div>
    </ListItem>
  );
}

function ListItemUser({
  name,
  email,
  picture,
  action,
  error,
  isYou,
}: {
  name?: string;
  email: string;
  picture?: string;
  action: ReactNode;
  error?: string;
  isYou: boolean;
}) {
  let label = name ? name : email;
  const secondary = error ? error : name ? email : '';
  return (
    <ListItem>
      <div>
        <AvatarWithLetters src={picture} size="small">
          {label}
        </AvatarWithLetters>
      </div>
      <div className={`flex flex-col`}>
        <Type variant="body2">
          {label} {isYou && ' (You)'}
        </Type>
        {secondary && (
          <Type variant="caption" className={error ? 'text-destructive' : 'text-muted-foreground'}>
            {secondary}
          </Type>
        )}
      </div>

      <div>{action}</div>
    </ListItem>
  );
}

function ListItemPublicLink({
  uuid,
  publicLinkAccess,
  disabled,
}: {
  uuid: string;
  publicLinkAccess: PublicLinkAccess;
  disabled: boolean;
}) {
  const fetcher = useFetcher();
  const fetcherUrl = ROUTES.FILES_SHARE(uuid);
  const { addGlobalSnackbar } = useGlobalSnackbar();

  // If we're updating, optimistically show the next value
  if (fetcher.state !== 'idle' && isJsonObject(fetcher.json)) {
    const data = fetcher.json as FileShareAction['request.update-public-link-access'];
    publicLinkAccess = data.publicLinkAccess;
  }

  const setPublicLinkAccess = async (newValue: PublicLinkAccess) => {
    const data: FileShareAction['request.update-public-link-access'] = {
      intent: 'update-public-link-access',
      publicLinkAccess: newValue,
    };
    fetcher.submit(data, {
      method: 'POST',
      action: fetcherUrl,
      encType: 'application/json',
    });
  };

  const optionsByValue: Record<PublicLinkAccess, string> = {
    NOT_SHARED: 'Cannot view',
    READONLY: 'Can view',
    EDIT: 'Can edit',
  };

  const activeOptionLabel = optionsByValue[publicLinkAccess];

  return (
    <ListItem>
      <div className="flex h-6 w-6 items-center justify-center">
        {publicLinkAccess === 'NOT_SHARED' ? <LinkBreak1Icon /> : <Link1Icon />}
      </div>

      <div className={`flex flex-col`}>
        <Type variant="body2">Anyone with the link</Type>
        {fetcher.state === 'idle' && fetcher.data && !fetcher.data.ok && (
          <Type variant="caption" className="text-destructive">
            Failed to update
          </Type>
        )}
      </div>

      <div className="flex items-center gap-1">
        {publicLinkAccess !== 'NOT_SHARED' && (
          <Button
            variant="link"
            onClick={() => {
              mixpanel.track('[FileSharing].publicLinkAccess.clickCopyLink');
              const url = window.location.origin + ROUTES.FILE(uuid);
              navigator.clipboard
                .writeText(url)
                .then(() => {
                  addGlobalSnackbar('Copied link to clipboard.');
                })
                .catch(() => {
                  addGlobalSnackbar('Failed to copy link to clipboard.', { severity: 'error' });
                });
            }}
          >
            Copy link
          </Button>
        )}

        {disabled ? (
          <Type className="pr-4">{activeOptionLabel}</Type>
        ) : (
          <Select
            disabled={disabled}
            value={publicLinkAccess}
            onValueChange={(value: PublicLinkAccess) => {
              setPublicLinkAccess(value);
            }}
          >
            <SelectTrigger className={`w-auto`}>
              <SelectValue>{activeOptionLabel}</SelectValue>
            </SelectTrigger>
            <SelectContent>
              {Object.entries(optionsByValue).map(([value, label]) => (
                <SelectItem value={value} key={value}>
                  {label}
                </SelectItem>
              ))}
            </SelectContent>
          </Select>
        )}
      </div>
    </ListItem>
  );
}

function ListItem({ className, children }: { className?: string; children: React.ReactNode }) {
  if (Children.count(children) !== 3) {
    console.warn('<ListItem> expects exactly 3 children');
  }

  return <div className={cn(className, 'flex flex-row items-center gap-3 [&>:nth-child(3)]:ml-auto')}>{children}</div>;
}

// TODO: write tests for these
function canDeleteLoggedInUserInTeam({ role, numberOfOwners }: { role: UserTeamRole; numberOfOwners: number }) {
  if (role === 'OWNER') {
    if (numberOfOwners < 2) {
      return false;
    }
  }
  return true;
}
function canDeleteUserInTeam({
  permissions,
  loggedInUserRole,
  userRole,
}: {
  permissions: TeamPermission[];
  loggedInUserRole: UserTeamRole;
  userRole: UserTeamRole;
}) {
  const { OWNER, EDITOR } = UserTeamRoleSchema.enum;
  if (permissions.includes('TEAM_EDIT')) {
    // If you're an editor, you can't remove an owner
    if (loggedInUserRole === EDITOR && userRole === OWNER) {
      return false;
    }
    return true;
  }

  return false;
}

function getAvailableRolesForLoggedInUserInTeam({
  role,
  numberOfOwners,
}: {
  role: UserTeamRole;
  numberOfOwners: number;
}) {
  const { OWNER, EDITOR, VIEWER } = UserTeamRoleSchema.enum;

  if (role === OWNER) {
    if (numberOfOwners > 1) {
      return [OWNER, EDITOR, VIEWER];
    } else {
      return [OWNER];
    }
  }

  if (role === EDITOR) {
    return [EDITOR, VIEWER];
  }

  return [VIEWER];
}

function getAvailableRolesForUserInTeam({
  loggedInUserRole,
  userRole,
}: {
  loggedInUserRole: UserTeamRole;
  userRole: UserTeamRole;
}) {
  const { OWNER, EDITOR, VIEWER } = UserTeamRoleSchema.enum;

  if (loggedInUserRole === OWNER) {
    return [OWNER, EDITOR, VIEWER];
  }

  if (loggedInUserRole === EDITOR) {
    if (userRole === OWNER) {
      return [OWNER];
    } else {
      return [EDITOR, VIEWER];
    }
  }

  if (loggedInUserRole === VIEWER) {
    if (userRole === OWNER) {
      return [OWNER];
    } else if (userRole === EDITOR) {
      return [EDITOR];
    } else {
      return [VIEWER];
    }
  }

  console.error('Unexpected code path reached');
  return [VIEWER];
}

export function sortLoggedInUserFirst(collection: { id: number }[], loggedInUserId: number) {
  collection.sort((a, b) => {
    // Move the logged in user to the front
    if (a.id === loggedInUserId && b.id !== loggedInUserId) return -1;
    // Keep the logged in user at the front
    if (a.id !== loggedInUserId && b.id === loggedInUserId) return 1;
    // Leave the order as is for others
    return 0;
  });
}<|MERGE_RESOLUTION|>--- conflicted
+++ resolved
@@ -7,17 +7,17 @@
 import { Input } from '@/shadcn/ui/input';
 import { Select, SelectContent, SelectItem, SelectSeparator, SelectTrigger, SelectValue } from '@/shadcn/ui/select';
 import { Skeleton } from '@/shadcn/ui/skeleton';
-<<<<<<< HEAD
+import { Tooltip, TooltipContent, TooltipProvider, TooltipTrigger } from '@/shadcn/ui/tooltip';
 import { cn } from '@/shadcn/utils';
 import { isJsonObject } from '@/utils/isJsonObject';
 import { Avatar } from '@mui/material';
-import { EnvelopeClosedIcon, Link1Icon, LinkBreak1Icon, PersonIcon } from '@radix-ui/react-icons';
-=======
-import { Tooltip, TooltipContent, TooltipProvider, TooltipTrigger } from '@/shadcn/ui/tooltip';
-import { isJsonObject } from '@/utils/isJsonObject';
-import { Avatar } from '@mui/material';
-import { EnvelopeClosedIcon, ExclamationTriangleIcon, Link1Icon, LinkBreak1Icon } from '@radix-ui/react-icons';
->>>>>>> db58f4b4
+import {
+  EnvelopeClosedIcon,
+  ExclamationTriangleIcon,
+  Link1Icon,
+  LinkBreak1Icon,
+  PersonIcon,
+} from '@radix-ui/react-icons';
 import mixpanel from 'mixpanel-browser';
 import {
   ApiTypes,
