import { sentryVitePlugin } from '@sentry/vite-plugin';
import react from '@vitejs/plugin-react';
import path from 'path';
import { defineConfig } from 'vite';
import checker from 'vite-plugin-checker';
import svgr from 'vite-plugin-svgr';
import tsconfigPaths from 'vite-tsconfig-paths';

export default defineConfig(() => {
  const plugins = [
    react(),
    tsconfigPaths(),
    svgr(),
    checker({
      typescript: true,
      eslint: {
        lintCommand: 'eslint --ext .ts,.tsx src',
      },
    }),
    {
      name: 'configure-server',
      configureServer(server) {
        server.middlewares.use((_req, res, next) => {
          res.setHeader('Cross-Origin-Embedder-Policy', 'credentialless');
          res.setHeader('Cross-Origin-Opener-Policy', 'same-origin');
          next();
        });
      },
    }
  ];
  if (process.env.SENTRY_AUTH_TOKEN && process.env.SENTRY_AUTH_TOKEN !== 'none') {
    plugins.push(
      sentryVitePlugin({
        authToken: process.env.SENTRY_AUTH_TOKEN,
        org: 'quadratic',
        project: 'quadratic',
      })
    );
  }

  return {
    build: {
      outDir: '../build',
      sourcemap: process.env.VERCEL_ENV !== 'preview' || process.env.VITEST !== 'true', // Source map generation must be turned on
    },
    publicDir: './public',
    assetsInclude: ['**/*.py'],
    server: {
      port: 3000,
    },
    resolve: {
<<<<<<< HEAD
      preserveSymlinks: process.env.VITEST !== 'true',
=======
      preserveSymlinks: process.env.VERCEL_ENV !== 'preview' || process.env.VITEST !== 'true',
>>>>>>> 455027d3
      alias: {
        '@': path.resolve(__dirname, './src'),
      },
      dedupe: ['monaco-editor', 'vscode'],
    },
    plugins,
    worker: {
      format: 'es',
      plugins: () => [
        checker({
          typescript: true,
          eslint: {
            lintCommand: 'eslint --ext .ts src',
          },
        }),
      ],
      rollupOptions: {
        // this is needed because pyodide uses fetch for older builds
        // see https://github.com/pyodide/pyodide/issues/4244
        external: ['node-fetch'],
      },
    },
    test: {
      globals: true,
      environment: 'happy-dom',
    },
    rollupOptions: {
      input: {
        main: path.resolve(__dirname, 'index.html'),
        internal: path.resolve(__dirname, '_internal/email.html'),
      },
    },
  };
});<|MERGE_RESOLUTION|>--- conflicted
+++ resolved
@@ -26,7 +26,7 @@
           next();
         });
       },
-    }
+    },
   ];
   if (process.env.SENTRY_AUTH_TOKEN && process.env.SENTRY_AUTH_TOKEN !== 'none') {
     plugins.push(
@@ -49,11 +49,7 @@
       port: 3000,
     },
     resolve: {
-<<<<<<< HEAD
-      preserveSymlinks: process.env.VITEST !== 'true',
-=======
       preserveSymlinks: process.env.VERCEL_ENV !== 'preview' || process.env.VITEST !== 'true',
->>>>>>> 455027d3
       alias: {
         '@': path.resolve(__dirname, './src'),
       },
