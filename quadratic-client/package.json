{
  "name": "quadratic-client",
  "version": "0.3.0",
  "author": {
    "name": "David Kircos",
    "email": "david@quadratichq.com",
    "url": "https://quadratichq.com"
  },
  "repository": "https://github.com/quadratichq/quadratic.git",
  "private": true,
  "engines": {
    "node": ">=18.0.0"
  },
  "type": "module",
  "dependencies": {
    "@amplitude/analytics-browser": "^1.9.4",
    "@auth0/auth0-spa-js": "^2.1.0",
    "@emotion/react": "^11.7.0",
    "@emotion/styled": "^11.6.0",
    "@hookform/resolvers": "^3.3.2",
    "@monaco-editor/react": "^4.3.1",
    "@mui/icons-material": "^5.2.0",
    "@mui/material": "^5.2.2",
<<<<<<< HEAD
    "@ory/kratos-client": "^1.2.1",
=======
    "@radix-ui/react-accordion": "^1.2.0",
>>>>>>> 6fd0312b
    "@radix-ui/react-alert-dialog": "^1.0.5",
    "@radix-ui/react-checkbox": "^1.0.4",
    "@radix-ui/react-collapsible": "^1.0.3",
    "@radix-ui/react-dialog": "^1.0.5",
    "@radix-ui/react-dropdown-menu": "^2.0.6",
    "@radix-ui/react-icons": "^1.3.0",
    "@radix-ui/react-label": "^2.0.2",
    "@radix-ui/react-popover": "^1.0.7",
    "@radix-ui/react-progress": "^1.0.3",
    "@radix-ui/react-radio-group": "^1.1.3",
    "@radix-ui/react-select": "^2.0.0",
    "@radix-ui/react-separator": "^1.0.3",
    "@radix-ui/react-slider": "^1.1.2",
    "@radix-ui/react-slot": "^1.0.2",
    "@radix-ui/react-switch": "^1.0.3",
    "@radix-ui/react-tabs": "^1.0.4",
    "@radix-ui/react-tooltip": "^1.0.7",
    "@sentry/react": "^7.108.0",
    "@sentry/vite-plugin": "^2.15.0",
    "@szhsin/react-menu": "^4.0.2",
    "@tailwindcss/container-queries": "^0.1.1",
    "@types/react-avatar-editor": "^13.0.2",
    "@types/ua-parser-js": "^0.7.39",
    "bignumber.js": "^9.1.2",
    "class-variance-authority": "^0.7.0",
    "clsx": "^2.0.0",
    "cmdk": "^1.0.0",
    "color": "^4.2.3",
    "esbuild-wasm": "^0.20.2",
    "eventemitter3": "^5.0.1",
    "events": "^3.3.0",
    "fontfaceobserver": "^2.3.0",
    "fuzzysort": "^2.0.4",
    "localforage": "^1.10.0",
    "mixpanel-browser": "^2.46.0",
    "monaco-editor": "^0.40.0",
    "next-themes": "^0.3.0",
    "pixi-viewport": "^4.37.0",
    "pixi.js": "^6.5.1",
    "react": "^18.2.0",
    "react-avatar-editor": "^14.0.0-beta.5",
    "react-color": "^2.19.3",
    "react-device-detect": "^2.2.2",
    "react-dom": "^18.2.0",
    "react-hook-form": "^7.48.2",
    "react-markdown": "^9.0.1",
    "react-router-dom": "^6.19.0",
    "recoil": "^0.7.7",
    "remark-gfm": "^4.0.0",
    "semver": "^7.5.4",
    "tailwind-merge": "^2.0.0",
    "tailwindcss-animate": "^1.0.7",
    "ua-parser-js": "^1.0.37",
    "uuid": "^9.0.0",
    "vscode": "npm:@codingame/monaco-vscode-api@>=2.0.0 <2.1.0",
    "vscode-jsonrpc": "^8.2.0",
    "vscode-languageclient": "^9.0.1",
    "vscode-languageserver-protocol": "^3.17.5"
  },
  "main": "public/electron.js",
  "scripts": {
    "preview": "npm run build && vite preview --port=3000",
    "start": "export VITE_VERSION=$(git rev-parse HEAD) && export NODE_OPTIONS=--max-old-space-size=16384 && vite dev",
    "start:no-hmr": "npm run build && vite preview --port 3000",
    "build": "export VITE_VERSION=$(git rev-parse HEAD) && export NODE_OPTIONS=--max-old-space-size=16384 && vite build",
    "build:prod": "tsc ../quadratic-shared/*.ts && export VITE_VERSION=$GIT_COMMIT && export NODE_OPTIONS=--max-old-space-size=16384 && vite build",
    "build:docker": "export VITE_VERSION=$(git rev-parse HEAD) && export NODE_OPTIONS=--max-old-space-size=16384 && vite build --mode docker",
    "build:wasm": "npm run build:wasm:javascript && npm run build:wasm:nodejs && npm run build:wasm:types",
    "build:wasm:types": "cd .. && cd quadratic-core && cargo run --bin export_types",
    "build:wasm:javascript": "cd .. && cd quadratic-core && wasm-pack build --target web --out-dir ../quadratic-client/src/app/quadratic-core --weak-refs",
    "build:wasm:nodejs": "cd .. && cd quadratic-core && wasm-pack build --target nodejs --out-dir ../quadratic-client/src/app/quadratic-core/__mocks__ --weak-refs",
    "build:wasm:javascript:dev": "cd .. && cd quadratic-core && wasm-pack build --target web --out-dir ../quadratic-client/src/app/quadratic-core --weak-refs --dev",
    "start:production": "serve build",
    "test:all": "concurrently \"npm run test:unit:ci\" \"npm run test:e2e\"",
    "test:unit": "vitest",
    "test:unit:dev": "npm run build:wasm:nodejs && npm run test:unit -- --watchAll",
    "test:unit:ci": "npm run test:unit -- --ci --runInBand",
    "test:e2e": "playwright test --workers=1",
    "test:e2e:debug": "playwright test --debug",
    "test:wasm": "cd .. && cd quadratic-core && cargo test --workspace",
    "test:vite": "vitest",
    "dev": "concurrently \"BROWSER=none npm start\" \"electron .\"",
    "electron": "electron .",
    "lint:ts": "tsc --noemit",
    "lint:eslint": "eslint --ext .ts,.tsx src",
    "lint:prettier": "prettier --check src",
    "lint:prettier:write": "prettier --write src",
    "coverage:wasm:gen": "cd .. && cd quadratic-core && CARGO_INCREMENTAL=0 RUSTFLAGS='-Cinstrument-coverage' LLVM_PROFILE_FILE='coverage/cargo-test-%p-%m.profraw' cargo test",
    "coverage:wasm:html": "cd .. && cd quadratic-core && grcov . --binary-path ./target/debug/deps/ -s . -t html --branch --ignore-not-existing --ignore 'src/wasm_bindings/*' --ignore 'src/bin/*' --ignore '../*' --ignore '/*' -o coverage/html",
    "coverage:wasm:view": "open quadratic-core/coverage/html/index.html"
  },
  "browserslist": {
    "production": [
      "defaults and supports es6-module"
    ],
    "development": [
      "last 1 chrome version",
      "last 1 firefox version",
      "last 1 safari version"
    ]
  },
  "devDependencies": {
    "@playwright/test": "^1.22.2",
    "@testing-library/jest-dom": "^5.11.4",
    "@types/color": "^3.0.3",
    "@types/fontfaceobserver": "^2.1.0",
    "@types/mixpanel-browser": "^2.38.1",
    "@types/react": "^18.2.16",
    "@types/react-color": "^3.0.6",
    "@types/react-dom": "^18.2.7",
    "@types/uuid": "^9.0.1",
    "@vitejs/plugin-react": "^4.2.0",
    "@vitest/web-worker": "^1.3.1",
    "autoprefixer": "^10.4.16",
    "electron": "^24.8.5",
    "electron-is-dev": "^2.0.0",
    "eslint-config-react-app": "^7.0.1",
    "fake-indexeddb": "^5.0.2",
    "fontkit": "^2.0.2",
    "fs-extra": "^11.1.0",
    "happy-dom": "^13.0.0",
    "jest-environment-jsdom": "^29.7.0",
    "msdf-bmfont-xml": "^2.7.0",
    "msw": "^2.2.2",
    "node-fetch": "^3.3.2",
    "postcss": "^8.4.31",
    "prettier-plugin-tailwindcss": "^0.4.1",
    "pyodide": "^0.25.1",
    "sass": "^1.69.5",
    "serve": "^14.2.0",
    "tailwindcss": "^3.3.5",
    "typescript": "^5.4.5",
    "vite": "^5.1.7",
    "vite-plugin-checker": "^0.6.2",
    "vite-plugin-svgr": "^4.2.0",
    "vite-plugin-top-level-await": "^1.4.1",
    "vite-plugin-wasm": "^3.3.0",
    "vite-tsconfig-paths": "^4.2.1",
    "vitest": "^1.3.1",
    "vscode-languageserver-types": "^3.17.5"
  },
  "optionalDependencies": {
    "@rollup/rollup-linux-x64-gnu": "^4.12.0"
  }
}<|MERGE_RESOLUTION|>--- conflicted
+++ resolved
@@ -21,11 +21,8 @@
     "@monaco-editor/react": "^4.3.1",
     "@mui/icons-material": "^5.2.0",
     "@mui/material": "^5.2.2",
-<<<<<<< HEAD
     "@ory/kratos-client": "^1.2.1",
-=======
     "@radix-ui/react-accordion": "^1.2.0",
->>>>>>> 6fd0312b
     "@radix-ui/react-alert-dialog": "^1.0.5",
     "@radix-ui/react-checkbox": "^1.0.4",
     "@radix-ui/react-collapsible": "^1.0.3",
