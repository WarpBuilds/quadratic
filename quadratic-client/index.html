<!DOCTYPE html>
<html lang="en">
  <head>
    <meta charset="utf-8" />
    <link rel="icon" href="/favicon.ico" />
    <meta content="True" name="HandheldFriendly" />
    <meta name="viewport" content="width=device-width, initial-scale=1.0, maximum-scale=1.0, user-scalable=0" />
    <meta name="theme-color" content="#FFFFFF" />
    <link rel="apple-touch-icon" href="/logo192.png" />
    <!--
      manifest.json provides metadata used when your web app is installed on a
      user's mobile device or desktop. See https://developers.google.com/web/fundamentals/web-app-manifest/
    -->
    <link rel="manifest" href="/manifest.json" />
    <title>Quadratic</title>
    <!-- 
      Social share meta info
    -->
    <meta property="og:type" content="website" />
    <meta property="og:title" content="Quadratic" />
    <meta property="og:description" content="Modern spreadsheet software." />
    <meta property="og:url" content="https://app.quadratichq.com" />
    <meta property="og:image" content="https://app.quadratichq.com/images/social.png" />
    <meta name="twitter:card" content="summary_large_image" />
    <meta name="twitter:site" content="@quadratichq" />
    <meta name="twitter:title" content="Quadratic" />
    <meta name="twitter:description" content="Modern spreadsheet software." />
    <meta name="twitter:image" content="https://app.quadratichq.com/images/social.png" />

    <!-- Material symbols font -->
    <link
<<<<<<< HEAD
      href="https://fonts.googleapis.com/css2?family=Material+Symbols+Outlined:opsz,wght,FILL,GRAD@20..24,400,0,0"
=======
      href="https://fonts.googleapis.com/css2?family=Material+Symbols+Outlined:opsz,wght,FILL,GRAD@20..24,400,0,0&display=block"
>>>>>>> a301bdcd
      rel="stylesheet"
    />

    <!-- Google Tag Manager -->
    <script>
      (function (w, d, s, l, i) {
        w[l] = w[l] || [];
        w[l].push({ 'gtm.start': new Date().getTime(), event: 'gtm.js' });
        var f = d.getElementsByTagName(s)[0],
          j = d.createElement(s),
          dl = l != 'dataLayer' ? '&l=' + l : '';
        j.async = true;
        j.src = 'https://www.googletagmanager.com/gtm.js?id=' + i + dl;
        f.parentNode.insertBefore(j, f);
      })(window, document, 'script', 'dataLayer', 'GTM-WVC2XPB3');
    </script>
    <!-- End Google Tag Manager -->
  </head>
  <body>
    <!-- Google Tag Manager (noscript) -->
    <!-- prettier-ignore -->
    <noscript><iframe src="https://www.googletagmanager.com/ns.html?id=GTM-WVC2XPB3" crossorigin="anonymous"
    height="0" width="0" style="display:none;visibility:hidden"></iframe></noscript>
    <!-- End Google Tag Manager (noscript) -->
    <noscript>You need to enable JavaScript to run this app.</noscript>
    <div id="root"></div>
    <script type="module" src="/src/index.tsx"></script>
  </body>

  <!--
    The combination of these two things (<script> & <style>) appear to be
    what makes possible the expected effect of panning and zooming (especially
    with pinch to zoom on a trackpad) on the grid without experiencing weird
    zoom or intertial panning effects.

    Prevent window zooming on Chrome
    https://stackoverflow.com/questions/61114830/how-to-prevent-native-browser-default-pinch-to-zoom-behavior

    Disable inertial scroll
    https://stackoverflow.com/questions/28103125/disable-inertia-scroll-for-single-page-webapp

    Disable two finger scroll to go back (overscroll-behavior-x: contain;)
    https://stackoverflow.com/questions/15829172/stop-chrome-back-forward-two-finger-swipe
  -->
  <script>
    window.addEventListener(
      'wheel',
      (e) => {
        if (e.ctrlKey) {
          e.preventDefault();
          return;
        }
      },
      { passive: false }
    );
  </script>
  <style>
    html,
    body,
    #root,
    .App {
      height: 100%;
      overscroll-behavior-x: contain;
    }
    body {
      overflow: hidden;
    }
    /* Disable two finger swipe back
       https://stackoverflow.com/questions/15829172/stop-chrome-back-forward-two-finger-swipe */
    html {
      overscroll-behavior-x: none;
    }
    body {
      overscroll-behavior-x: none;
    }
  </style>
</html><|MERGE_RESOLUTION|>--- conflicted
+++ resolved
@@ -29,11 +29,7 @@
 
     <!-- Material symbols font -->
     <link
-<<<<<<< HEAD
-      href="https://fonts.googleapis.com/css2?family=Material+Symbols+Outlined:opsz,wght,FILL,GRAD@20..24,400,0,0"
-=======
       href="https://fonts.googleapis.com/css2?family=Material+Symbols+Outlined:opsz,wght,FILL,GRAD@20..24,400,0,0&display=block"
->>>>>>> a301bdcd
       rel="stylesheet"
     />
 
