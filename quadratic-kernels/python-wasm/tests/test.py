import importlib
import inspect
import sys
import unittest
from datetime import datetime
from unittest import IsolatedAsyncioTestCase, TestCase
from unittest.mock import AsyncMock, MagicMock, Mock, patch

import numpy as np
import pandas as pd
from inspect_python_test import *
from process_output_test import *
from quadratic_py.utils import attempt_fix_await, to_python_type, to_quadratic_type


#  Mock definitions
class Cell:
    def __init__(self, x, y, value, type_name):
        self.x = x
        self.y = y
        self.value = value
        self.type_name = type_name

<<<<<<< HEAD
def mock_GetCellsDB(x1: int, y1: int, x2: int, y2: int, sheet: str=None, line: int=False):
=======

async def mock_GetCellsDB(
    x1: int, y1: int, x2: int, y2: int, sheet: str = None, line: int = False
):
>>>>>>> f3aa6ab3
    out = []

    for x in range(x1, x2 + 1):
        for y in range(y1, y2 + 1):
            out.append(Cell(x, y, f"hello {x}", "string"))

    return out


class mock_micropip:
    async def install(name):
        return __import__(name)


async def mock_fetch_module(source: str):
    return __import__(source)


# mock modules needed to import run_python
sys.modules["pyodide"] = MagicMock()
sys.modules["pyodide.code"] = MagicMock()
sys.modules["getCellsDB"] = mock_GetCellsDB
sys.modules["micropip"] = AsyncMock()
sys.modules["plotly"] = MagicMock()
sys.modules["plotly.io"] = MagicMock()
sys.modules["autopep8"] = MagicMock()
sys.modules["autopep8.fix_code"] = MagicMock()

# import after mocks to in order to use them
from quadratic_py import code_trace, run_python
from quadratic_py.quadratic_api.quadratic import getCells

run_python.fetch_module = mock_fetch_module


class value_object:
    def __init__(self, x, y, value):
        self.x = x
        self.y = y
        self.value = value


class TestTesting(IsolatedAsyncioTestCase):
    async def test_run_python(self):

        result = await run_python.run_python("1 + 1", (0, 0, "Sheet 1"))

        # NOTE: this approach bypasses the entire env of Pyodide.
        # We should make the run_python e2e tests run via playwright
        self.assertEqual(result.get("success"), False)

    def test_attempt_fix_await(self):
        self.assertEqual(attempt_fix_await("1 + 1"), "1 + 1")

<<<<<<< HEAD
        # simple without await
        self.assertEqual(attempt_fix_await("a = cells(0, 0)"), "a = cells(0, 0)")
        self.assertEqual(attempt_fix_await("a = cell(0, 0)"), "a = cell(0, 0)")
        self.assertEqual(attempt_fix_await("a = c(0, 0)"), "a = c(0, 0)")
        self.assertEqual(attempt_fix_await("a = rel_cell(0, 0)"), "a = rel_cell(0, 0)")
        self.assertEqual(attempt_fix_await("a = rc(0, 0)"), "a = rc(0, 0)")
        self.assertEqual(attempt_fix_await("a = getCells(0, 0)"), "a = getCells(0, 0)")
=======
        # simple adding await
        self.assertEqual(
            attempt_fix_await("a = cells(0, 0)"), "a = (await cells(0, 0))"
        )
        self.assertEqual(attempt_fix_await("a = cell(0, 0)"), "a = (await cell(0, 0))")
        self.assertEqual(attempt_fix_await("a = c(0, 0)"), "a = (await c(0, 0))")
        self.assertEqual(
            attempt_fix_await("a = rel_cell(0, 0)"), "a = (await rel_cell(0, 0))"
        )
        self.assertEqual(
            attempt_fix_await("a = rel_cells(0, 0)"), "a = (await rel_cells(0, 0))"
        )
        self.assertEqual(attempt_fix_await("a = rc(0, 0)"), "a = (await rc(0, 0))")
        self.assertEqual(
            attempt_fix_await("a = getCells(0, 0)"), "a = (await getCells(0, 0))"
        )
>>>>>>> f3aa6ab3

        # simple already has await
        self.assertEqual(attempt_fix_await("a = await cells(0, 0)"), "a = cells(0, 0)")
        self.assertEqual(attempt_fix_await("a = await cell(0, 0)"), "a = cell(0, 0)")
        self.assertEqual(attempt_fix_await("a = await c(0, 0)"), "a = c(0, 0)")
        self.assertEqual(attempt_fix_await("a = await rel_cell(0, 0)"), "a = rel_cell(0, 0)")
        self.assertEqual(attempt_fix_await("a = await rc(0, 0)"), "a = rc(0, 0)")
        self.assertEqual(attempt_fix_await("a = await getCells(0, 0)"), "a = getCells(0, 0)")

        # other
        self.assertEqual(attempt_fix_await("a = cac(0, 0)"), "a = cac(0, 0)")
<<<<<<< HEAD
        self.assertEqual(attempt_fix_await("c(0, 0)"), "c(0, 0)")
        self.assertEqual(attempt_fix_await("int(c(0,0))"), "int(c(0,0))")
        self.assertEqual(attempt_fix_await("int(await c(0,0))"), "int(c(0,0))")
        self.assertEqual(attempt_fix_await("float(c(2, -4).value)"), "float(c(2, -4).value)")
        self.assertEqual(attempt_fix_await("float((await c(2, -4)).value)"), "float((c(2, -4)).value)")
        self.assertEqual(attempt_fix_await("cells((0,0), (0,10)).sum()"), "cells((0,0), (0,10)).sum()")
        self.assertEqual(attempt_fix_await("c(0, 0)\nc(0, 0)"), "c(0, 0)\nc(0, 0)")

        # convert c((x,y), ...) cell((x,y), ...) to cells((x,y), ...)
        self.assertEqual(attempt_fix_await("await c((0,0), (0,10), (10,10), (10,0)).sum()"), "cells((0,0), (0,10), (10,10), (10,0)).sum()")
        self.assertEqual(attempt_fix_await("await c((0,0), (0,10), (10,10), (10,0)).sum()"), "cells((0,0), (0,10), (10,10), (10,0)).sum()")
        self.assertEqual(attempt_fix_await("await cell((0,0), (0,10), (10,10), (10,0)).sum()"), "cells((0,0), (0,10), (10,10), (10,0)).sum()")
        self.assertEqual(attempt_fix_await("await cells((0,0), (0,10), (10,10), (10,0)).sum()"), "cells((0,0), (0,10), (10,10), (10,0)).sum()")
        self.assertEqual(attempt_fix_await("await gc((0,0), (0,10), (10,10), (10,0)).sum()"), "await gc((0,0), (0,10), (10,10), (10,0)).sum()")
=======
        self.assertEqual(attempt_fix_await("c(0, 0)"), "(await c(0, 0))")
        self.assertEqual(attempt_fix_await("int(c(0,0))"), "int((await c(0,0)))")
        self.assertEqual(
            attempt_fix_await("float((await c(2, -4)).value)"),
            "float(((await c(2, -4))).value)",
        )
        self.assertEqual(
            attempt_fix_await("float(c(2, -4).value)"),
            "float((await c(2, -4)).value)",
        )
        self.assertEqual(
            attempt_fix_await("cells((0,0), (0,10)).sum()"),
            "(await cells((0,0), (0,10))).sum()",
        )
        self.assertEqual(
            attempt_fix_await("c(0, 0)\nc(0, 0)"), "(await c(0, 0))\n(await c(0, 0))"
        )

        # convert c((x,y), ...) cell((x,y), ...) to cells((x,y), ...)
        self.assertEqual(
            attempt_fix_await("c((0,0), (0,10), (10,10), (10,0)).sum()"),
            "(await cells((0,0), (0,10), (10,10), (10,0))).sum()",
        )
        self.assertEqual(
            attempt_fix_await("cell((0,0), (0,10), (10,10), (10,0)).sum()"),
            "(await cells((0,0), (0,10), (10,10), (10,0))).sum()",
        )
        self.assertEqual(
            attempt_fix_await("cells((0,0), (0,10), (10,10), (10,0)).sum()"),
            "(await cells((0,0), (0,10), (10,10), (10,0))).sum()",
        )
        self.assertEqual(
            attempt_fix_await("gc((0,0), (0,10), (10,10), (10,0)).sum()"),
            "gc((0,0), (0,10), (10,10), (10,0)).sum()",
        )
>>>>>>> f3aa6ab3


class TestImports(TestCase):
    def test_example_requirements(self):
        # Validates that dependencies which are used in examples can be imported
        # This is not perfect, but it should help protect against breaking example imports
        importlib.import_module("numpy")
        importlib.import_module("pandas")
        importlib.import_module("requests")


class TestErrorMessaging(TestCase):
    def test_get_user_frames(self):
        user_frame_1 = Mock(filename="<exec>", lineno=987, function="<module>")
        user_frame_2 = Mock(filename="<exec>", lineno=123, function="some_user_func")

        frames = [
            Mock(filename="<exec>", lineno=234, function="open_html_in_browser"),
            Mock(
                filename="/lib/pythonSomeVersion/site-packages-plotly/io/_renderers.py",
                lineno=123,
                function="fake_plotly_func",
            ),
            user_frame_2,
            user_frame_1,
            Mock(
                filename="/lib/pythonSomeVersionZip/_pyodide/_base.py",
                lineno=444,
                function="run_async",
            ),
            Mock(
                filename="/lib/pythonSomeVersionZip/_pyodide/_base.py",
                lineno=333,
                function="eval_code_async",
            ),
            Mock(filename="<exec>", lineno=222, function="run_python"),
            Mock(
                filename="/lib/pythonSomeVersionZip/pyodide/webloop.py",
                lineno=111,
                function="run_handle",
            ),
        ]

        expected_user_frames = [user_frame_2, user_frame_1]

        with patch.object(inspect, "stack", return_value=frames):
            actual_user_frames = code_trace.get_user_frames()
            assert actual_user_frames == expected_user_frames

    def test_get_return_line(self):
        example_code = r"""import itertools

        print("Counting to 0\n\n\n")
        next(itertools.count())


        """

        assert code_trace.get_return_line(example_code) == 4

    def test_error_result(self):
        err = RuntimeError("Test message")
        code = Mock()
        sout = Mock(getvalue=Mock())
        line_number = 42

        assert run_python.error_result(err, code, sout, line_number) == {
            "std_out": sout.getvalue.return_value,
            "success": False,
            "input_python_stack_trace": "RuntimeError on line 42: Test message",
            "line_number": 42,
            "formatted_code": code,
        }


class TestQuadraticApi(IsolatedAsyncioTestCase):
<<<<<<< HEAD
    def test_getCells_2d_array(self):
        cells = getCells((0, 0), (1, 1), first_row_header=False)
        assert cells.equals(pd.DataFrame([["hello 0", "hello 1"], ["hello 0", "hello 1"]], columns=[0, 1]))
=======
    async def test_getCells_2d_array(self):
        cells = await getCells((0, 0), (1, 1), first_row_header=False)
        assert cells.equals(
            pd.DataFrame(
                [["hello 0", "hello 1"], ["hello 0", "hello 1"]], columns=[0, 1]
            )
        )
>>>>>>> f3aa6ab3

    def test_getCells_1d_array(self):
        cells = getCells((0, 0), (0, 1), first_row_header=False)
        assert cells.equals(pd.DataFrame([["hello 0"], ["hello 0"]], columns=[0]))

    def test_getCells_1d_array_header(self):
        cells = getCells((0, 0), (0, 1), first_row_header=True)
        assert cells.equals(pd.DataFrame([["hello 0"]], columns=["hello 0"]))


class TestPos(IsolatedAsyncioTestCase):
    async def test_pos(self):
        result = await run_python.run_python("pos()", (0, 0, "Sheet 1"))
        self.assertEqual(result.get("success"), False)


class TestUtils(TestCase):
    def test_to_quadratic_type(self):
        # number
        assert to_quadratic_type(1) == ("1", "number")
        assert to_quadratic_type(1.1) == ("1.1", "number")
        assert to_quadratic_type(-1) == ("-1", "number")
        assert to_quadratic_type(np.float64("1.1")) == ("1.1", "number")

        # logical
        assert to_quadratic_type(True) == ("True", "logical")
        assert to_quadratic_type(False) == ("False", "logical")

        # string
        assert to_quadratic_type("abc") == ("abc", "text")
        assert to_quadratic_type("123abc") == ("123abc", "text")
        assert to_quadratic_type("abc123") == ("abc123", "text")
        assert to_quadratic_type("1") == ("1", "text")
        assert to_quadratic_type("1.1") == ("1.1", "text")
        assert to_quadratic_type("-1") == ("-1", "text")
        assert to_quadratic_type("True") == ("True", "text")
        assert to_quadratic_type("False") == ("False", "text")
        assert to_quadratic_type("true") == ("true", "text")
        assert to_quadratic_type("false") == ("false", "text")

        # instant
        assert to_quadratic_type(pd.Timestamp("2012-11-10")) == (
            "1352505600",
            "instant",
        )
        assert to_quadratic_type(pd.Timestamp("2012-11-10T03:30")) == (
            "1352518200",
            "instant",
        )
        assert to_quadratic_type(np.datetime64("2012-11-10")) == (
            "1352505600",
            "instant",
        )
        assert to_quadratic_type(np.datetime64("2012-11-10T03:30")) == (
            "1352518200",
            "instant",
        )
        assert to_quadratic_type(datetime.strptime("2012-11-10", "%Y-%m-%d")) == (
            "1352505600",
            "instant",
        )
        assert to_quadratic_type(
            datetime.strptime("2012-11-10 03:30", "%Y-%m-%d %H:%M")
        ) == ("1352518200", "instant")
        # assert to_quadratic_type("2012-11-10") == ("1352505600", "instant")

        # TODO(ddimaria): implement when we implement duration in Rust
        # duration

    def test_to_python_type(self):
        # blank
        assert to_python_type("", "blank") is None

        # number
        assert to_python_type("1", "number") == 1
        assert to_python_type("1.1", "number") == 1.1
        assert to_python_type("-1", "number") == -1
        assert to_python_type("-1.1", "number") == -1.1

        # logical
        assert to_python_type("True", "logical") == True
        assert to_python_type("False", "logical") == False
        assert to_python_type("true", "logical") == True
        assert to_python_type("false", "logical") == False

        # string
        assert to_python_type("abc", "text") == "abc"
        assert to_python_type("123abc", "text") == "123abc"
        assert to_python_type("abc123", "text") == "abc123"

        # instant
        assert to_python_type("1352505600", "instant") == pd.Timestamp(
            "2012-11-10 00:00:00+00:00"
        )
        assert to_python_type("1352518200", "instant") == pd.Timestamp(
            "2012-11-10 03:30:00+00:00"
        )


if __name__ == "__main__":
    unittest.main()<|MERGE_RESOLUTION|>--- conflicted
+++ resolved
@@ -21,14 +21,7 @@
         self.value = value
         self.type_name = type_name
 
-<<<<<<< HEAD
-def mock_GetCellsDB(x1: int, y1: int, x2: int, y2: int, sheet: str=None, line: int=False):
-=======
-
-async def mock_GetCellsDB(
-    x1: int, y1: int, x2: int, y2: int, sheet: str = None, line: int = False
-):
->>>>>>> f3aa6ab3
+def mock_GetCellsDB(x1: int, y1: int, x2: int, y2: int, sheet: str = None, line: int=False):
     out = []
 
     for x in range(x1, x2 + 1):
@@ -83,7 +76,6 @@
     def test_attempt_fix_await(self):
         self.assertEqual(attempt_fix_await("1 + 1"), "1 + 1")
 
-<<<<<<< HEAD
         # simple without await
         self.assertEqual(attempt_fix_await("a = cells(0, 0)"), "a = cells(0, 0)")
         self.assertEqual(attempt_fix_await("a = cell(0, 0)"), "a = cell(0, 0)")
@@ -91,24 +83,6 @@
         self.assertEqual(attempt_fix_await("a = rel_cell(0, 0)"), "a = rel_cell(0, 0)")
         self.assertEqual(attempt_fix_await("a = rc(0, 0)"), "a = rc(0, 0)")
         self.assertEqual(attempt_fix_await("a = getCells(0, 0)"), "a = getCells(0, 0)")
-=======
-        # simple adding await
-        self.assertEqual(
-            attempt_fix_await("a = cells(0, 0)"), "a = (await cells(0, 0))"
-        )
-        self.assertEqual(attempt_fix_await("a = cell(0, 0)"), "a = (await cell(0, 0))")
-        self.assertEqual(attempt_fix_await("a = c(0, 0)"), "a = (await c(0, 0))")
-        self.assertEqual(
-            attempt_fix_await("a = rel_cell(0, 0)"), "a = (await rel_cell(0, 0))"
-        )
-        self.assertEqual(
-            attempt_fix_await("a = rel_cells(0, 0)"), "a = (await rel_cells(0, 0))"
-        )
-        self.assertEqual(attempt_fix_await("a = rc(0, 0)"), "a = (await rc(0, 0))")
-        self.assertEqual(
-            attempt_fix_await("a = getCells(0, 0)"), "a = (await getCells(0, 0))"
-        )
->>>>>>> f3aa6ab3
 
         # simple already has await
         self.assertEqual(attempt_fix_await("a = await cells(0, 0)"), "a = cells(0, 0)")
@@ -120,7 +94,6 @@
 
         # other
         self.assertEqual(attempt_fix_await("a = cac(0, 0)"), "a = cac(0, 0)")
-<<<<<<< HEAD
         self.assertEqual(attempt_fix_await("c(0, 0)"), "c(0, 0)")
         self.assertEqual(attempt_fix_await("int(c(0,0))"), "int(c(0,0))")
         self.assertEqual(attempt_fix_await("int(await c(0,0))"), "int(c(0,0))")
@@ -135,43 +108,6 @@
         self.assertEqual(attempt_fix_await("await cell((0,0), (0,10), (10,10), (10,0)).sum()"), "cells((0,0), (0,10), (10,10), (10,0)).sum()")
         self.assertEqual(attempt_fix_await("await cells((0,0), (0,10), (10,10), (10,0)).sum()"), "cells((0,0), (0,10), (10,10), (10,0)).sum()")
         self.assertEqual(attempt_fix_await("await gc((0,0), (0,10), (10,10), (10,0)).sum()"), "await gc((0,0), (0,10), (10,10), (10,0)).sum()")
-=======
-        self.assertEqual(attempt_fix_await("c(0, 0)"), "(await c(0, 0))")
-        self.assertEqual(attempt_fix_await("int(c(0,0))"), "int((await c(0,0)))")
-        self.assertEqual(
-            attempt_fix_await("float((await c(2, -4)).value)"),
-            "float(((await c(2, -4))).value)",
-        )
-        self.assertEqual(
-            attempt_fix_await("float(c(2, -4).value)"),
-            "float((await c(2, -4)).value)",
-        )
-        self.assertEqual(
-            attempt_fix_await("cells((0,0), (0,10)).sum()"),
-            "(await cells((0,0), (0,10))).sum()",
-        )
-        self.assertEqual(
-            attempt_fix_await("c(0, 0)\nc(0, 0)"), "(await c(0, 0))\n(await c(0, 0))"
-        )
-
-        # convert c((x,y), ...) cell((x,y), ...) to cells((x,y), ...)
-        self.assertEqual(
-            attempt_fix_await("c((0,0), (0,10), (10,10), (10,0)).sum()"),
-            "(await cells((0,0), (0,10), (10,10), (10,0))).sum()",
-        )
-        self.assertEqual(
-            attempt_fix_await("cell((0,0), (0,10), (10,10), (10,0)).sum()"),
-            "(await cells((0,0), (0,10), (10,10), (10,0))).sum()",
-        )
-        self.assertEqual(
-            attempt_fix_await("cells((0,0), (0,10), (10,10), (10,0)).sum()"),
-            "(await cells((0,0), (0,10), (10,10), (10,0))).sum()",
-        )
-        self.assertEqual(
-            attempt_fix_await("gc((0,0), (0,10), (10,10), (10,0)).sum()"),
-            "gc((0,0), (0,10), (10,10), (10,0)).sum()",
-        )
->>>>>>> f3aa6ab3
 
 
 class TestImports(TestCase):
@@ -248,19 +184,9 @@
 
 
 class TestQuadraticApi(IsolatedAsyncioTestCase):
-<<<<<<< HEAD
     def test_getCells_2d_array(self):
         cells = getCells((0, 0), (1, 1), first_row_header=False)
         assert cells.equals(pd.DataFrame([["hello 0", "hello 1"], ["hello 0", "hello 1"]], columns=[0, 1]))
-=======
-    async def test_getCells_2d_array(self):
-        cells = await getCells((0, 0), (1, 1), first_row_header=False)
-        assert cells.equals(
-            pd.DataFrame(
-                [["hello 0", "hello 1"], ["hello 0", "hello 1"]], columns=[0, 1]
-            )
-        )
->>>>>>> f3aa6ab3
 
     def test_getCells_1d_array(self):
         cells = getCells((0, 0), (0, 1), first_row_header=False)
