--- conflicted
+++ resolved
@@ -333,8 +333,6 @@
     if (this.status.multiplayer === "killed") return;
     this.status.multiplayer = false;
     await this.kill("multiplayer");
-<<<<<<< HEAD
-=======
     try {
       this.ui.print(
         "multiplayer",
@@ -344,7 +342,6 @@
       // need to ignore the error if there is no process running on port 3001
     } catch (e) {}
 
->>>>>>> 4a6e33b7
     this.signals.multiplayer = new AbortController();
     this.ui.print("multiplayer");
     this.multiplayer = spawn(
