--- conflicted
+++ resolved
@@ -187,23 +187,14 @@
                     ? "watch:wasm:perf:javascript"
                     : "watch:wasm:javascript",
             ], { signal: this.signals.core.signal });
-<<<<<<< HEAD
-            let firstTime = true;
-=======
             let firstRun = true;
->>>>>>> f9791bdd
             this.ui.printOutput("core", (data) => this.handleResponse("core", data, {
                 success: "[Finished running. Exit status: 0",
                 error: "error[",
                 start: ["> quadratic", "[Running "],
             }, () => {
-<<<<<<< HEAD
-                if (!restart && firstTime) {
-                    firstTime = false;
-=======
                 if (!restart && firstRun) {
                     firstRun = false;
->>>>>>> f9791bdd
                     this.runNpmInstall();
                     if (this.status.multiplayer !== "killed" && !this.multiplayer) {
                         this.runMultiplayer();
