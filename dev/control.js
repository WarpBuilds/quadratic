import killPort from "kill-port";
import { exec, spawn, } from "node:child_process";
import treeKill from "tree-kill";
import { destroyScreen } from "./terminal.js";
export class Control {
    cli;
    ui;
    quitting = false;
    api;
    types;
    core;
    client;
    multiplayer;
    files;
    db;
    npm;
    rust;
    signals = {};
    status = {
        client: false,
        api: false,
        core: false,
        multiplayer: false,
        files: false,
        types: false,
        db: false,
        npm: false,
        postgres: false,
        redis: false,
    };
    constructor(cli) {
        this.cli = cli;
        this.isRedisRunning().then((running) => {
            this.ui.print("redis", "checking whether redis is running...");
            if (running === "not found") {
                this.status.redis = "killed"; // use killed to indicate that redis-cli was not found
                this.ui.print("redis", "redis-cli not found", "red");
            }
            else if (running === true) {
                this.status.redis = true;
                this.ui.print("redis", "is running", "green");
            }
            else {
                this.status.redis = "error";
                this.ui.print("redis", "is NOT running!", "red");
            }
        });
        this.isPostgresRunning().then((running) => {
            this.ui.print("redis", "checking whether postgres is running...");
            if (running === "not found") {
                this.status.postgres = "killed"; // use killed to indicate that redis-cli was not found
                this.ui.print("postgres", "pg_isready not found", "red");
            }
            else if (running === true) {
                this.status.postgres = true;
                this.ui.print("postgres", "is running", "green");
            }
            else {
                this.status.postgres = "error";
                this.ui.print("postgres", "is NOT running!", "red");
            }
        });
    }
    async quit() {
        if (this.quitting)
            return;
        this.quitting = true;
        this.ui.quit();
        await Promise.all([
            this.kill("api"),
            this.kill("types"),
            this.kill("core"),
            this.kill("client"),
            this.kill("multiplayer"),
            this.kill("files"),
        ]);
        destroyScreen();
        process.exit(0);
    }
    handleResponse(name, data, options, successCallback) {
        const response = data.toString();
        if (Array.isArray(options.success)
            ? options.success.some((s) => response.includes(s))
            : response.includes(options.success)) {
            this.status[name] = true;
            if (successCallback) {
                successCallback();
            }
        }
        else if (Array.isArray(options.error)
            ? options.error.some((s) => response.includes(s))
            : response.includes(options.error)) {
            this.status[name] = "error";
        }
        else if (Array.isArray(options.start)
            ? options.start.some((s) => response.includes(s))
            : response.includes(options.start)) {
            this.status[name] = false;
        }
    }
    async runApi() {
        if (this.quitting)
            return;
        this.status.api = false;
        await this.kill("api");
        try {
            this.ui.print("api", "killing port 8000 to ensure it's really good and dead...");
            await killPort(8000);
            // need to ignore the error if there is no process running on port 8000
        }
        catch (e) { }
        this.ui.print("api");
        this.signals.api = new AbortController();
        this.api = spawn("npm", [
            "run",
            this.cli.options.api ? "start" : "start-no-watch",
            "--workspace=quadratic-api",
        ], { signal: this.signals.api.signal });
        this.ui.printOutput("api", (data) => this.handleResponse("api", data, {
            success: "Server running on port",
            error: "npm ERR!",
            start: "> quadratic-api",
        }));
    }
    async restartApi() {
        this.cli.options.api = !this.cli.options.api;
        this.runApi();
    }
    async runTypes(restart) {
        this.ui.print("types");
        this.status.types = false;
        await this.kill("types");
        if (this.cli.options.skipTypes && !restart) {
            this.runCore();
        }
        else {
            this.types = spawn("npm", ["run", "build:wasm:types"]);
            this.ui.printOutput("types", (data) => {
                this.handleResponse("types", data, {
                    success: "Running ",
                    error: "error:",
                    start: ["Compiling", "> quadratic"],
                });
            });
            this.types.on("exit", () => {
                if (!restart) {
                    this.runCore();
                }
                this.types = undefined;
                this.ui.print("types", "completed.");
            });
        }
    }
    async restartTypes() {
        this.runTypes(true);
    }
    async runClient() {
        if (this.quitting)
            return;
        this.status.client = false;
        this.ui.print("client");
        await this.kill("client");
        this.signals.client = new AbortController();
        // clean the node_modules/.vite directory to avoid client errors
        const clean = exec("rm -rf quadratic-client/node_modules/.vite");
        clean.on("close", () => {
            this.client = spawn("npm", ["start", "--workspace=quadratic-client"], {
                signal: this.signals.client.signal,
            });
            this.ui.printOutput("client", (data) => {
                this.handleResponse("client", data, {
                    success: "Found 0 errors.",
                    error: ["ERROR(", "npm ERR!"],
                    start: "> quadratic-client@",
                });
                if (data.includes("Killed: 9")) {
                    this.ui.print("client", "React failed to run. Trying again...", "red");
                    this.runClient();
                }
            });
        });
    }
    togglePerf() {
        this.cli.options.perf = !this.cli.options.perf;
        this.restartCore();
    }
    async runCore(restart) {
        if (this.quitting)
            return;
        this.status.core = false;
        this.ui.print("core");
        await this.kill("core");
        this.signals.core = new AbortController();
        if (this.cli.options.core) {
            this.core = spawn("npm", [
                "run",
                this.cli.options.perf
                    ? "watch:wasm:perf:javascript"
                    : "watch:wasm:javascript",
            ], { signal: this.signals.core.signal });
            let firstRun = true;
            this.ui.printOutput("core", (data) => this.handleResponse("core", data, {
                success: "[Finished running. Exit status: 0",
                error: "error[",
                start: ["> quadratic", "[Running "],
            }, () => {
                if (!restart && firstRun) {
                    firstRun = false;
                    this.runNpmInstall();
                    if (this.status.multiplayer !== "killed" && !this.multiplayer) {
                        this.runMultiplayer();
                    }
                    else {
                        this.runFiles();
                    }
                }
            }));
        }
        else {
            this.core = spawn("npm", [
                "run",
                this.cli.options.perf
                    ? "build:wasm:perf:javascript"
                    : "build:wasm:javascript",
            ], { signal: this.signals.core.signal });
            this.ui.printOutput("core", (data) => this.handleResponse("core", data, {
                success: "Your wasm pkg is ready to publish",
                error: "error[",
                start: "[Running ",
            }));
            this.core.on("exit", () => {
                if (!restart) {
                    this.core = undefined;
                    this.runNpmInstall();
                    if (this.status.multiplayer !== "killed") {
                        this.runMultiplayer();
                    }
                    else {
                        this.runFiles();
                    }
                }
            });
        }
    }
    kill(name) {
        if (!this[name])
            return;
        this.ui.print(name, "killing...");
        return new Promise((resolve) => {
            this[name].stdout?.pause();
            this[name].stderr?.pause();
            treeKill(this[name].pid, (error) => {
                if (error) {
                    this.ui.print(name, "failed to kill", "red");
                }
                else {
                    this.ui.print(name, "successfully killed");
                    resolve(undefined);
                }
            });
        });
    }
    async killMultiplayer() {
        if (this.status.multiplayer === "killed") {
            this.status.multiplayer = false;
            this.ui.print("multiplayer", "resurrecting...");
            this.runMultiplayer(true);
        }
        else {
            if (this.multiplayer) {
                await this.kill("multiplayer");
                this.ui.print("multiplayer", "killed", "red");
            }
            this.status.multiplayer = "killed";
        }
    }
    async restartCore() {
        this.cli.options.core = !this.cli.options.core;
        this.runCore(true);
    }
    async runMultiplayer(restart) {
        if (this.quitting)
            return;
        if (this.status.multiplayer === "killed")
            return;
        this.status.multiplayer = false;
        await this.kill("multiplayer");
<<<<<<< HEAD
=======
        try {
            this.ui.print("multiplayer", "killing port 3001 to ensure it's really good and dead...");
            await killPort(3001);
            // need to ignore the error if there is no process running on port 3001
        }
        catch (e) { }
>>>>>>> 4a6e33b7
        this.signals.multiplayer = new AbortController();
        this.ui.print("multiplayer");
        this.multiplayer = spawn("cargo", this.cli.options.multiplayer ? ["watch", "-x", "'run'"] : ["run"], {
            signal: this.signals.multiplayer.signal,
            cwd: "quadratic-multiplayer",
            env: { ...process.env, RUST_LOG: "info" },
        });
        this.ui.printOutput("multiplayer", (data) => this.handleResponse("multiplayer", data, {
            success: "listening on",
            error: "error[",
            start: "    Compiling",
        }, () => {
            if (!restart) {
                this.runFiles();
            }
        }));
    }
    async restartMultiplayer() {
        this.cli.options.multiplayer = !this.cli.options.multiplayer;
        if (this.multiplayer) {
            this.runMultiplayer(true);
        }
    }
    async runFiles() {
        if (this.quitting)
            return;
        if (this.status.files === "killed")
            return;
        this.status.files = false;
        this.ui.print("files");
        await this.kill("files");
        this.signals.files = new AbortController();
        this.files = spawn("cargo", this.cli.options.files ? ["watch", "-x", "'run'"] : ["run"], {
            signal: this.signals.files.signal,
            cwd: "quadratic-files",
            env: { ...process.env, RUST_LOG: "info" },
        });
        this.ui.printOutput("files", (data) => {
            this.handleResponse("files", data, {
                success: "listening on",
                error: ["error[", "npm ERR!"],
                start: "    Compiling",
            });
        });
    }
    async restartFiles() {
        this.cli.options.files = !this.cli.options.files;
        if (this.files) {
            this.runFiles();
        }
    }
    async killFiles() {
        if (this.status.files === "killed") {
            this.status.files = false;
            this.ui.print("files", "restarting...");
            this.runFiles();
        }
        else {
            if (this.files) {
                await this.kill("files");
                this.ui.print("files", "killed", "red");
            }
            this.status.files = "killed";
        }
    }
    async runDb() {
        if (this.quitting)
            return;
        this.ui.print("db", "checking migration...");
        this.status.db = false;
        await this.kill("db");
        this.db = spawn("npm", [
            "run",
            "prisma:migrate",
            "--workspace=quadratic-api",
        ]);
        this.ui.printOutput("db");
        this.db.once("exit", (code) => {
            if (code === 0) {
                this.ui.print("db", "migration completed");
                this.status.db = true;
            }
            else {
                this.ui.print("db", "failed");
                this.status.db = "error";
            }
            this.runApi();
        });
    }
    runNpmInstall() {
        if (this.quitting)
            return;
        this.ui.print("npm", "installing...");
        this.npm = spawn("npm", ["install"]);
        this.npm.on("close", (code) => {
            if (code === 0) {
                this.ui.print("npm", "installation completed");
                this.status.npm = true;
            }
            else {
                this.ui.print("npm", "installation failed");
                this.status.npm = "error";
            }
            this.runClient();
        });
    }
    runRust() {
        if (this.quitting)
            return;
        this.ui.print("rust", "upgrading...");
        this.rust = spawn("rustup", ["upgrade"]);
        this.rust.on("close", (code) => {
            if (code === 0) {
                this.ui.print("rust", "completed");
                this.status.rust = true;
            }
            else {
                this.ui.print("rust", "failed");
                this.status.rust = "error";
            }
            this.runTypes();
        });
    }
    isRedisRunning() {
        return new Promise((resolve) => {
            if (this.quitting)
                resolve(false);
            const redis = spawn("redis-cli", ["ping"]);
            redis.on("error", (e) => {
                if (e.code === "ENOENT") {
                    resolve("not found");
                }
            });
            redis.on("close", (code) => {
                resolve(code === 0);
            });
        });
    }
    isPostgresRunning() {
        return new Promise((resolve) => {
            if (this.quitting)
                resolve(false);
            const postgres = spawn("pg_isready");
            postgres.on("error", (e) => {
                if (e.code === "ENOENT") {
                    resolve("not found");
                }
            });
            postgres.on("close", (code) => {
                resolve(code === 0);
            });
        });
    }
    async start(ui) {
        exec("rm -rf quadratic-client/src/quadratic-core");
        this.ui = ui;
        this.runRust();
        this.runDb();
    }
}<|MERGE_RESOLUTION|>--- conflicted
+++ resolved
@@ -285,15 +285,12 @@
             return;
         this.status.multiplayer = false;
         await this.kill("multiplayer");
-<<<<<<< HEAD
-=======
         try {
             this.ui.print("multiplayer", "killing port 3001 to ensure it's really good and dead...");
             await killPort(3001);
             // need to ignore the error if there is no process running on port 3001
         }
         catch (e) { }
->>>>>>> 4a6e33b7
         this.signals.multiplayer = new AbortController();
         this.ui.print("multiplayer");
         this.multiplayer = spawn("cargo", this.cli.options.multiplayer ? ["watch", "-x", "'run'"] : ["run"], {
