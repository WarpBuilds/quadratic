version: "3.8"

services:
  redis:
    extends:
      file: docker-compose.base.yml
      service: redis
    volumes:
      - ./docker/redis/data:/data
    profiles:
      - base
      - all

  postgres:
    extends:
      file: docker-compose.base.yml
      service: postgres
    volumes:
      - ./docker/postgres/data:/var/lib/postgresql/data
    profiles:
      - base
      - all

  localstack:
    extends:
      file: docker-compose.base.yml
      service: localstack
    volumes:
      - "./docker/localstack/scripts/init-aws.sh:/etc/localstack/init/ready.d/init-aws.sh" # ready hook
      - "./docker/localstack/data:/var/lib/localstack"
      - "/var/run/docker.sock:/var/run/docker.sock"
<<<<<<< HEAD

  aws-cli:
    extends:
      file: docker-compose.base.yml
      service: aws-cli
    depends_on:
      - localstack
    volumes:
      - ./docker/localstack/cli:/aws
=======
    profiles:
      - base
      - all
>>>>>>> 455027d3

  # nginx:
  #   restart: always
  #   image: nginx:1-alpine
  #   ports:
  #     - 80:80
  #     - 443:443
  #     - 3000:80
  #   volumes:
  #     - ./docker/static/html:/usr/share/nginx/html
  #     - ./docker/static/conf/:/etc/nginx/conf.d/:ro
  #     - ./docker/static/certs:/etc/nginx/ssl
  #     # - ./docker/static/default.conf:/etc/nginx/conf.d/default.conf
  #   depends_on:
  #     - quadratic-api
  #   # networks:
  #   #   - host

  # https-portal:
  #   image: steveltn/https-portal:1
  #   ports:
  #     - "80:80"
  #     - "443:443"
  #   restart: always
  #   env_file:
  #     - quadratic-client/.env.local
  #     - quadratic-client/.env.docker
  #   # override env vars here
  #   environment:
  #     DOMAINS: >
  #       quadratic.lvh.me,
  #       quadratic-api.lvh.me -> http://quadratic-api:8000,
  #       quadratic-multiplayer.lvh.me -> http://quadratic-multiplayer:3001/ws,
  #       quadratic-localstack.lvh.me -> http://localstack:4566
  #     STAGE: "local" # Use 'production' to use a LetsEncrypt signed SSL cert
  #     FORCE_RENEW: "false"
  #     WEBSOCKET: "true"

  #     VITE_QUADRATIC_API_URL: http://0.0.0.0:8000
  #     VITE_QUADRATIC_MULTIPLAYER_URL: ws://0.0.0.0:3001
  #     VITE_QUADRATIC_CONNECTION_URL: http://0.0.0.0:3003
  #   depends_on:
  #     # - quadratic-client
  #     - quadratic-api
  #   volumes:
  #     - ./docker/https-portal/data:/var/lib/https-portal
  #     - ./docker/https-portal/vhosts:/var/www/vhosts
  #     - ./docker/https-portal/quadratic.lvh.me.conf.erb:/var/lib/nginx-conf/quadratic.lvh.me.conf.erb:ro
  #     - ./docker/https-portal/quadratic.lvh.me.ssl.conf.erb:/var/lib/nginx-conf/quadratic.lvh.me.ssl.conf.erb:ro

  quadratic-client:
    build:
      context: .
      dockerfile: client.Dockerfile
    env_file:
      - quadratic-client/.env.local
      - quadratic-client/.env.docker
    # override env vars here
    environment:
      VITE_QUADRATIC_API_URL: http://localhost:8000
      VITE_QUADRATIC_MULTIPLAYER_URL: ws://localhost:3001
      VITE_QUADRATIC_CONNECTION_URL: http://0.0.0.0:3003
    restart: "always"
    ports:
      # - "3000:3000"
      - 80:80
      - 443:443
      - 3000:80
    # command: "npm run start:production --workspace=quadratic-client"
    depends_on:
      postgres:
        condition: service_healthy
    profiles:
      - client
      - frontend
      - all
    volumes:
      # - ./docker/static/html:/usr/share/nginx/html
      - ./docker/static/conf/:/etc/nginx/conf.d/:ro
      - ./docker/static/certs:/etc/nginx/ssl
      # - ./docker/static/default.conf:/etc/nginx/conf.d/default.conf
    # networks:
    #   - host

  quadratic-api:
    build:
      context: .
      dockerfile: quadratic-api/Dockerfile
    env_file:
      - quadratic-api/.env
      - quadratic-api/.env.docker
    # override env vars here
    environment:
      AWS_S3_ENDPOINT: https://localhost/localstack
    restart: "always"
    ports:
      - "8000:8000"
    command: "npm run start:prod --workspace=quadratic-api"
    depends_on:
      postgres:
        condition: service_healthy
    profiles:
      - api
      - frontend
      - all

  quadratic-multiplayer:
    build:
      context: .
      dockerfile: quadratic-multiplayer/Dockerfile
      args:
        - binary=quadratic-multiplayer
    env_file:
      - quadratic-multiplayer/.env.docker
    # override env vars here
    environment:
      QUADRATIC_API_URI: http://host.docker.internal:8000
      RUST_LOG: info
    restart: "always"
    ports:
      - "3001:3001"
    depends_on:
      postgres:
        condition: service_healthy
      redis:
        condition: service_healthy
      quadratic-api:
        condition: service_started
    profiles:
      - backend
      - quadratic-multiplayer
      - all
    networks:
      - host

  quadratic-files:
    build:
      context: .
      dockerfile: quadratic-files/Dockerfile
      args:
        - binary=quadratic-files
    env_file:
      - quadratic-files/.env.docker
    # override env vars here
    environment:
      QUADRATIC_API_URI: http://host.docker.internal:8000
      RUST_LOG: info
    restart: "always"
    ports:
      - "3002:3002"
    depends_on:
      postgres:
        condition: service_healthy
      redis:
        condition: service_healthy
      quadratic-api:
        condition: service_started
    profiles:
      - backend
      - quadratic-files
      - all
    networks:
      - host

  # quadratic-connection:
  #   build:
  #     context: .
  #     dockerfile: quadratic-connection/Dockerfile
  #     args:
  #       - binary=quadratic-connection
  #   env_file:
  #     - quadratic-connection/.env.docker
  #   # override env vars here
  #   environment:
  #     QUADRATIC_API_URI: http://host.docker.internal:8000
  #     RUST_LOG: info
  #   restart: "always"
  #   ports:
  #     - "3003:3003"
  #   depends_on:
  #     postgres:
  #       condition: service_healthy
  #     quadratic-api:
  #       condition: service_started
  #   profiles:
  #     - backend
  #     - quadratic-connection
  #     - all

  quadratic-connection:
    build:
      context: .
      dockerfile: quadratic-connection/Dockerfile
      args:
        - binary=quadratic-connection
    env_file:
      - quadratic-connection/.env.docker
    # override env vars here
    environment:
      QUADRATIC_API_URI: http://host.docker.internal:8000
      RUST_LOG: info
    restart: "always"
    ports:
      - "3003:3003"
    # depends_on:
    #   postgres:
    #     condition: service_healthy
    #   quadratic-api:
    #     condition: service_started
    profiles:
      - backend
      - quadratic-connection
      - all

  # Databases to be used for testing by the connection service

  postgres-connection:
    image: postgres:15
    restart: always
    container_name: postgres-connection
    ports:
      - "5433:5432"
    environment:
      POSTGRES_DB: postgres-connection
      POSTGRES_USER: user
      PGUSER: user
      POSTGRES_PASSWORD: password
    healthcheck:
      test: ["CMD-SHELL", "pg_isready -U user -d postgres-connection"]
      interval: 10s
      timeout: 5s
      retries: 5
    volumes:
      - ./docker/postgres-connection/data:/var/lib/postgresql/data
      - ./docker/postgres-connection/scripts:/docker-entrypoint-initdb.d
    profiles:
      - additional-databases
      - quadratic-connection
      - quadratic-connection-test
      - all

  mysql-connection:
    image: mysql:8
    restart: always
    container_name: mysql-connection
    ports:
      - 3306:3306
    environment:
      MYSQL_DATABASE: mysql-connection
      MYSQL_USER: user
      MYSQL_PASSWORD: password
      MYSQL_ROOT_PASSWORD: password
    healthcheck:
      test: ["CMD", "mysqladmin", "ping", "-h", "localhost"]
      interval: 10s
      timeout: 5s
      retries: 5
    volumes:
      - ./docker/mysql-connection/data:/var/lib/mysql
      - ./docker/mysql-connection/scripts:/docker-entrypoint-initdb.d/
    profiles:
      - additional-databases
      - quadratic-connection
      - quadratic-connection-test
      - all

volumes:
  docker:
    name: docker

networks:
  host:<|MERGE_RESOLUTION|>--- conflicted
+++ resolved
@@ -29,21 +29,9 @@
       - "./docker/localstack/scripts/init-aws.sh:/etc/localstack/init/ready.d/init-aws.sh" # ready hook
       - "./docker/localstack/data:/var/lib/localstack"
       - "/var/run/docker.sock:/var/run/docker.sock"
-<<<<<<< HEAD
-
-  aws-cli:
-    extends:
-      file: docker-compose.base.yml
-      service: aws-cli
-    depends_on:
-      - localstack
-    volumes:
-      - ./docker/localstack/cli:/aws
-=======
     profiles:
       - base
       - all
->>>>>>> 455027d3
 
   # nginx:
   #   restart: always
