--- conflicted
+++ resolved
@@ -333,9 +333,7 @@
     ),
     users: z.array(TeamUserSchema),
     invites: z.array(z.object({ email: emailSchema, role: UserTeamRoleSchema, id: z.number() })),
-<<<<<<< HEAD
     license: LicenseSchema,
-=======
     connections: ConnectionListSchema,
     clientDataKv: TeamClientDataKvSchema,
   }),
@@ -346,7 +344,6 @@
   '/v0/teams/:uuid.PATCH.response': z.object({
     name: TeamSchema.shape.name,
     clientDataKv: TeamClientDataKvSchema,
->>>>>>> 6fd0312b
   }),
   '/v0/teams/:uuid/invites.POST.request': TeamUserSchema.pick({ email: true, role: true }),
   '/v0/teams/:uuid/invites.POST.response': z
