import type { FileContent } from '../../typesAndSchemasAI';
import {
  ImageContentSchema,
  PdfFileContentSchema,
  TextFileContentSchema,
  type ImageContent,
  type PdfFileContent,
  type TextFileContent,
} from '../../typesAndSchemasAI';

export const isSupportedImageMimeType = (mimeType: string): mimeType is ImageContent['mimeType'] => {
  return ImageContentSchema.shape.mimeType.safeParse(mimeType).success;
};

export const isSupportedPdfMimeType = (mimeType: string): mimeType is PdfFileContent['mimeType'] => {
  return PdfFileContentSchema.shape.mimeType.safeParse(mimeType).success;
};

export const isSupportedTextMimeType = (mimeType: string): mimeType is TextFileContent['mimeType'] => {
  return TextFileContentSchema.shape.mimeType.safeParse(mimeType).success;
};

export const isSupportedMimeType = (
  mimeType: string
): mimeType is ImageContent['mimeType'] | PdfFileContent['mimeType'] | TextFileContent['mimeType'] => {
  return isSupportedImageMimeType(mimeType) || isSupportedPdfMimeType(mimeType) || isSupportedTextMimeType(mimeType);
};

export const getFileTypeLabel = (mimeType: string): string => {
  if (isSupportedImageMimeType(mimeType)) return 'Image';
  if (isSupportedPdfMimeType(mimeType)) return 'PDF';
  if (isSupportedTextMimeType(mimeType)) return 'Text';
  return 'Unknown';
};

<<<<<<< HEAD
export const dataUrlToMimeTypeAndData = (dataUrl: string) => {
  return {
    mimeType: dataUrl.split(';')?.[0]?.split(':')?.[1],
    data: dataUrl.split(',')?.[1],
  };
=======
export const getDataBase64String = (content: FileContent) => {
  return `data:${content.mimeType};base64,${content.data}`;
>>>>>>> 58e5fb43
};<|MERGE_RESOLUTION|>--- conflicted
+++ resolved
@@ -33,14 +33,13 @@
   return 'Unknown';
 };
 
-<<<<<<< HEAD
 export const dataUrlToMimeTypeAndData = (dataUrl: string) => {
   return {
     mimeType: dataUrl.split(';')?.[0]?.split(':')?.[1],
     data: dataUrl.split(',')?.[1],
   };
-=======
+};
+
 export const getDataBase64String = (content: FileContent) => {
   return `data:${content.mimeType};base64,${content.data}`;
->>>>>>> 58e5fb43
 };