--- conflicted
+++ resolved
@@ -8,9 +8,6 @@
 
 use std::io::Read;
 
-use crate::auth::Claims;
-use crate::config::config;
-use crate::state::State;
 use arrow_schema::DataType;
 use axum::body::Body;
 use axum::response::Response;
@@ -24,14 +21,11 @@
 use tower::ServiceExt;
 use uuid::Uuid;
 
-<<<<<<< HEAD
-=======
 use crate::auth::Claims;
 use crate::config::config;
 use crate::server::app;
 use crate::state::State;
 
->>>>>>> 58e5fb43
 /// Utility to test a connection over various databases.
 #[macro_export]
 macro_rules! test_connection {
