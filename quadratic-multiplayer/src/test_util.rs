--- conflicted
+++ resolved
@@ -2,17 +2,9 @@
 use fake::faker::internet::en::FreeEmail;
 use fake::faker::name::en::{FirstName, LastName};
 use fake::Fake;
-<<<<<<< HEAD
-use futures_util::{
-    // stream::{SplitSink, SplitStream},
-    SinkExt,
-    StreamExt,
-};
-=======
 use futures::stream::StreamExt;
 use futures_util::SinkExt;
 use quadratic_core::cell_values::CellValues;
->>>>>>> 4a6e33b7
 use quadratic_core::controller::operations::operation::Operation;
 use quadratic_core::controller::GridController;
 use quadratic_core::{CellValue, SheetPos};
@@ -36,7 +28,6 @@
 
 pub(crate) const TOKEN: &str = "eyJhbGciOiJSUzI1NiIsInR5cCI6IkpXVCIsImtpZCI6IjFaNTdkX2k3VEU2S1RZNTdwS3pEeSJ9.eyJpc3MiOiJodHRwczovL2Rldi1kdXp5YXlrNC5ldS5hdXRoMC5jb20vIiwic3ViIjoiNDNxbW44c281R3VFU0U1N0Fkb3BhN09jYTZXeVNidmRAY2xpZW50cyIsImF1ZCI6Imh0dHBzOi8vZGV2LWR1enlheWs0LmV1LmF1dGgwLmNvbS9hcGkvdjIvIiwiaWF0IjoxNjIzNTg1MzAxLCJleHAiOjE2MjM2NzE3MDEsImF6cCI6IjQzcW1uOHNvNUd1RVNFNTdBZG9wYTdPY2E2V3lTYnZkIiwic2NvcGUiOiJyZWFkOnVzZXJzIiwiZ3R5IjoiY2xpZW50LWNyZWRlbnRpYWxzIn0.0MpewU1GgvRqn4F8fK_-Eu70cUgWA5JJrdbJhkCPCxXP-8WwfI-qx1ZQg2a7nbjXICYAEl-Z6z4opgy-H5fn35wGP0wywDqZpqL35IPqx6d0wRvpPMjJM75zVXuIjk7cEhDr2kaf1LOY9auWUwGzPiDB_wM-R0uvUMeRPMfrHaVN73xhAuQWVjCRBHvNscYS5-i6qBQKDMsql87dwR72DgHzMlaC8NnaGREBC-xiSamesqhKPVyGzSkFSaF3ZKpGrSDapqmHkNW9RDBE3GQ9OHM33vzUdVKOjU1g9Leb9PDt0o1U4p3NQoGJPShQ6zgWSUEaqvUZTfkbpD_DoYDRxA";
 pub static GROUP_NAME_TEST: &str = "quadratic-multiplayer-test-1";
-<<<<<<< HEAD
 
 /// General setup to be used for tests.  It creates:
 /// - Global State
@@ -67,38 +58,6 @@
         .await
         .unwrap();
 
-=======
-
-/// General setup to be used for tests.  It creates:
-/// - Global State
-/// - A WebSocket for connecting to the server
-/// - A Room (file_id)
-/// - 2 Users (user_1, user_2) in the Room
-/// - A Connection (connection_id) for the User
-/// - A Subscription to the Room in PubSub
-pub(crate) async fn setup() -> (
-    Arc<Mutex<WebSocketStream<MaybeTlsStream<TcpStream>>>>,
-    Arc<State>,
-    Uuid,
-    Uuid,
-    User,
-    User,
-) {
-    let state = new_arc_state().await;
-    let socket = integration_test_setup(state.clone()).await;
-    let socket = Arc::new(Mutex::new(socket));
-    let file_id = Uuid::new_v4();
-
-    let filter = "quadratic_multiplayer=debug";
-    let subscriber = tracing_subscriber::fmt().with_env_filter(filter).finish();
-    let _ = tracing::subscriber::set_global_default(subscriber);
-
-    state
-        .subscribe_pubsub(&file_id, GROUP_NAME_TEST)
-        .await
-        .unwrap();
-
->>>>>>> 4a6e33b7
     let user_1 = new_user();
     let connection_id =
         new_connection(socket.clone(), state.clone(), file_id, user_1.clone()).await;
