{
  "name": "quadratic",
  "version": "0.3.0",
  "author": {
    "name": "David Kircos",
    "email": "david@quadratichq.com",
    "url": "https://quadratichq.com"
  },
  "repository": "https://github.com/quadratichq/quadratic.git",
  "private": true,
  "workspaces": [
    "quadratic-api",
    "quadratic-shared",
    "quadratic-client",
    "quadratic-files",
    "quadratic-multiplayer"
  ],
  "scripts": {
    "start": "npm run watch:front-end",
    "api:start": "npm start --workspace=quadratic-api",
<<<<<<< HEAD
    "dev:multiplayer": "npm run build:wasm:types && concurrently -n=react,core,api,multiplayer,docker \"npm:watch:javascript\" \"npm:watch:wasm:javascript\" \"npm:api:start\" \"npm:watch:multiplayer\" \"docker compose --profile quadratic-multiplayer-dev up\"",
    "dev:files": "npm run build:wasm:types && concurrently -n=react,core,api,files,docker \"npm:watch:javascript\" \"npm:watch:wasm:javascript\" \"npm:api:start\" \"npm:watch:files\" \"docker compose --profile quadratic-files-dev up\"",
    "dev:multiplayer-files": "npm run build:wasm:types && concurrently -n=react,core,api,docker \"npm:watch:javascript\" \"npm:watch:wasm:javascript\" \"npm:api:start\" \"docker compose up\"",
=======
    "clean": "npm exec --workspaces -- npx rimraf node_modules && npx rimraf node_modules",
>>>>>>> b032a597
    "perf": "npm run watch:perf:front-end",
    "watch:javascript": "cd quadratic-client && npm run watch:javascript",
    "watch:front-end": "npm run build:wasm:types && concurrently -n=react,core,api,multiplayer \"npm:watch:javascript\" \"npm:watch:wasm:javascript\" \"npm:api:start\" \"npm:watch:multiplayer\"",
    "watch:perf:front-end": "npm run build:wasm:types && concurrently -n=react,rust,api \"npm:watch:javascript\" \"npm:watch:wasm:perf:javascript\" \"npm run api:start\"",
    "watch:front-end-back-end": "npm run build:wasm:types && concurrently -n=react,core,api,multiplayer \"npm:watch:javascript\" \"npm:watch:wasm:javascript\" \"npm:start:api\" \"npm:watch:multiplayer\"",
<<<<<<< HEAD
    "watch:app": "npm run build:wasm:types && concurrently -n=react,api 'npm:watch:javascript' 'npm run start:api'",
    "watch:files": "npm run dev --workspace=quadratic-files",
=======
    "watch:app": "npm run build:wasm:types && concurrently -n=react,api 'npm:watch:javascript' 'npm run api:start'",
>>>>>>> b032a597
    "watch:multiplayer": "npm run dev --workspace=quadratic-multiplayer",
    "lint:client": "cd quadratic-client && npm run lint:ts && npm run lint:eslint && lint:prettier && lint:clippy",
    "build:wasm:types": "cd quadratic-core && cargo run --bin export_types",
    "watch:wasm:javascript": "cd quadratic-core && cargo watch -s 'wasm-pack build --dev --target web --out-dir ../quadratic-client/src/quadratic-core --weak-refs'",
    "watch:wasm:perf:javascript": "cd quadratic-core && cargo watch -s 'wasm-pack build --target web --out-dir ../quadratic-client/src/quadratic-core --weak-refs'",
    "watch:wasm:types": "cd quadratic-core && cargo watch -s 'cargo run --bin export_types'",
    "coverage:wasm:gen": "cd quadratic-core && cd quadratic-core && CARGO_INCREMENTAL=0 RUSTFLAGS='-Cinstrument-coverage' LLVM_PROFILE_FILE='coverage/cargo-test-%p-%m.profraw' cargo test",
    "coverage:wasm:html": "cd quadratic-core && cd quadratic-core && grcov . --binary-path ./target/debug/deps/ -s . -t html --branch --ignore-not-existing --ignore 'src/wasm_bindings/*' --ignore 'src/bin/*' --ignore '../*' --ignore '/*' -o coverage/html",
    "coverage:wasm:view": "open quadratic-core/coverage/html/index.html",
    "test:wasm": "cd quadratic-core && cargo test",
    "test:multiplayer": "npm run test --workspace=quadratic-multiplayer",
    "watch:test:wasm": "cd quadratic-core && cargo watch -x test",
    "benchmark:rust": "cd quadratic-core && cargo bench",
    "lint:clippy": "cd quadratic-core && cargo clippy --all-targets --all-features -- -D warnings",
    "heroku-postbuild": "npm run build --workspace=quadratic-api"
  },
  "dependencies": {
    "zod": "^3.22.4"
  },
  "devDependencies": {
    "@types/jest": "^29.5.3",
    "concurrently": "^6.5.1",
    "eslint": "^8.54.0",
    "jest": "^29.6.1",
    "prettier": "2.8.3",
    "ts-jest": "^29.1.1",
    "typescript": "^5.3.2"
  },
  "engines": {
    "node": "18.x"
  }
}<|MERGE_RESOLUTION|>--- conflicted
+++ resolved
@@ -18,24 +18,17 @@
   "scripts": {
     "start": "npm run watch:front-end",
     "api:start": "npm start --workspace=quadratic-api",
-<<<<<<< HEAD
     "dev:multiplayer": "npm run build:wasm:types && concurrently -n=react,core,api,multiplayer,docker \"npm:watch:javascript\" \"npm:watch:wasm:javascript\" \"npm:api:start\" \"npm:watch:multiplayer\" \"docker compose --profile quadratic-multiplayer-dev up\"",
     "dev:files": "npm run build:wasm:types && concurrently -n=react,core,api,files,docker \"npm:watch:javascript\" \"npm:watch:wasm:javascript\" \"npm:api:start\" \"npm:watch:files\" \"docker compose --profile quadratic-files-dev up\"",
     "dev:multiplayer-files": "npm run build:wasm:types && concurrently -n=react,core,api,docker \"npm:watch:javascript\" \"npm:watch:wasm:javascript\" \"npm:api:start\" \"docker compose up\"",
-=======
     "clean": "npm exec --workspaces -- npx rimraf node_modules && npx rimraf node_modules",
->>>>>>> b032a597
     "perf": "npm run watch:perf:front-end",
     "watch:javascript": "cd quadratic-client && npm run watch:javascript",
     "watch:front-end": "npm run build:wasm:types && concurrently -n=react,core,api,multiplayer \"npm:watch:javascript\" \"npm:watch:wasm:javascript\" \"npm:api:start\" \"npm:watch:multiplayer\"",
     "watch:perf:front-end": "npm run build:wasm:types && concurrently -n=react,rust,api \"npm:watch:javascript\" \"npm:watch:wasm:perf:javascript\" \"npm run api:start\"",
     "watch:front-end-back-end": "npm run build:wasm:types && concurrently -n=react,core,api,multiplayer \"npm:watch:javascript\" \"npm:watch:wasm:javascript\" \"npm:start:api\" \"npm:watch:multiplayer\"",
-<<<<<<< HEAD
-    "watch:app": "npm run build:wasm:types && concurrently -n=react,api 'npm:watch:javascript' 'npm run start:api'",
+    "watch:app": "npm run build:wasm:types && concurrently -n=react,api 'npm:watch:javascript' 'npm run api:start'",
     "watch:files": "npm run dev --workspace=quadratic-files",
-=======
-    "watch:app": "npm run build:wasm:types && concurrently -n=react,api 'npm:watch:javascript' 'npm run api:start'",
->>>>>>> b032a597
     "watch:multiplayer": "npm run dev --workspace=quadratic-multiplayer",
     "lint:client": "cd quadratic-client && npm run lint:ts && npm run lint:eslint && lint:prettier && lint:clippy",
     "build:wasm:types": "cd quadratic-core && cargo run --bin export_types",
