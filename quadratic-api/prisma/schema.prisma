--- conflicted
+++ resolved
@@ -9,23 +9,14 @@
 }
 
 model User {
-<<<<<<< HEAD
     id                 Int                  @id @default(autoincrement())
-    auth0_id           String               @unique
-    files              File[]
+    auth0Id            String               @unique @map("auth0_id")
+    ownedFiles         File[]               @relation(name: "OwnerRelation")
+    createdFiles       File[]               @relation(name: "CreatorRelation")
     QFeedback          QFeedback[]
+    UserTeamRole       UserTeamRole[]
+    UserFileRole       UserFileRole[]
     UserConnectionRole UserConnectionRole[]
-=======
-    id           Int            @id @default(autoincrement())
-    auth0Id      String         @unique @map("auth0_id")
-    ownedFiles   File[]         @relation(name: "OwnerRelation")
-    createdFiles File[]         @relation(name: "CreatorRelation")
-    QFeedback    QFeedback[]
-    UserTeamRole UserTeamRole[]
-    UserFileRole UserFileRole[]
-
-    @@index([auth0Id])
->>>>>>> 8264a286
 }
 
 enum LinkPermission {
@@ -150,18 +141,63 @@
     @@unique([email, teamId])
 }
 
-<<<<<<< HEAD
+enum FileRole {
+    // There is only ever 1 owner per file which is stored on the file itself
+    EDITOR
+    VIEWER
+}
+
+model UserFileRole {
+    id          Int      @id @default(autoincrement())
+    userId      Int      @map("user_id")
+    fileId      Int      @map("file_id")
+    user        User     @relation(fields: [userId], references: [id])
+    file        File     @relation(fields: [fileId], references: [id])
+    role        FileRole
+    createdDate DateTime @default(now()) @map("created_date")
+
+    @@unique([userId, fileId])
+}
+
+model FileInvite {
+    id          Int      @id @default(autoincrement())
+    email       String
+    fileId      Int      @map("file_id")
+    file        File     @relation(fields: [fileId], references: [id])
+    role        FileRole
+    createdDate DateTime @default(now()) @map("created_date")
+
+    @@unique([email, fileId])
+}
+
+// Future: folders
+// model Folder {
+//     id             Int      @id @default(autoincrement())
+//     uuid           String   @unique @default(uuid())
+//     name           String
+//     createdDate    DateTime @default(now()) @map("created_date")
+//     createdBy      User     @relation(fields: [createByUserId], references: [id])
+//     createByUserId Int      @map("created_by_user_id")
+//     team           Team?    @relation(fields: [teamId], references: [id])
+// }
+// enum FolderRole {}
+// model UserFolderRole {}
+contents           Bytes
+// Permissions
+owner              User           @relation(fields: [ownerUserId], references: [id])
+ownerUserId        Int
+public_link_access LinkPermission @default(NOT_SHARED)
+// analytics fields
+times_updated      Int            @default(1)
+version            String?
+}
+
 enum ConnectionRole {
     OWNER
-=======
-enum FileRole {
-    // There is only ever 1 owner per file which is stored on the file itself
->>>>>>> 8264a286
     EDITOR
     VIEWER
 }
 
-<<<<<<< HEAD
 model Connection {
     id                  Int                   @id @default(autoincrement())
     uuid                String                @unique @default(uuid()) // used in URLs
@@ -201,43 +237,6 @@
     time_start       DateTime   @default(now())
     time_end         DateTime?
 }
-=======
-model UserFileRole {
-    id          Int      @id @default(autoincrement())
-    userId      Int      @map("user_id")
-    fileId      Int      @map("file_id")
-    user        User     @relation(fields: [userId], references: [id])
-    file        File     @relation(fields: [fileId], references: [id])
-    role        FileRole
-    createdDate DateTime @default(now()) @map("created_date")
-
-    @@unique([userId, fileId])
-}
-
-model FileInvite {
-    id          Int      @id @default(autoincrement())
-    email       String
-    fileId      Int      @map("file_id")
-    file        File     @relation(fields: [fileId], references: [id])
-    role        FileRole
-    createdDate DateTime @default(now()) @map("created_date")
-
-    @@unique([email, fileId])
-}
-
-// Future: folders
-// model Folder {
-//     id             Int      @id @default(autoincrement())
-//     uuid           String   @unique @default(uuid())
-//     name           String
-//     createdDate    DateTime @default(now()) @map("created_date")
-//     createdBy      User     @relation(fields: [createByUserId], references: [id])
-//     createByUserId Int      @map("created_by_user_id")
-//     team           Team?    @relation(fields: [teamId], references: [id])
-// }
-// enum FolderRole {}
-// model UserFolderRole {}
->>>>>>> 8264a286
 
 model QFeedback {
     id           Int      @id @default(autoincrement())
