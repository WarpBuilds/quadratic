{
  "name": "quadratic-api",
  "version": "0.6.2",
  "description": "",
  "main": "index.js",
  "scripts": {
    "start": "dotenv -e .env -- ts-node-dev --respawn --exit-child --watch src --project ./tsconfig.json -- ./src/server.ts --max-old-space-size=8192",
    "start-no-watch": "dotenv -e .env -- ts-node --project ./tsconfig.json -- ./src/server.ts --max-old-space-size=8192",
    "start:prod": "dotenv -e .env -- node dist/src/server.js --max-old-space-size=8192",
    "postinstall": "prisma generate",
    "prebuild": "rm -rf dist",
    "build": "tsc --project tsconfig.production.json && tsc --project ../quadratic-shared/tsconfig.json",
    "postbuild": "npm run copy:grid-files",
    "build:prod": "npm run prebuild && NODE_ENV=production npm run build",
    "copy:grid-files": "cp ./src/data/*.grid ./dist/src/data/",
    "update-university-domains": "node scripts/updateUniversityDomains.js",
    "lint": "npm run lint:eslint && npm run lint:prettier",
    "lint:eslint": "eslint src/**/*.ts",
    "lint:eslint:write": "eslint src/**/*.ts --fix",
    "lint:prettier": "prettier --check \"src/**/*.ts\"",
    "lint:prettier:write": "prettier --write \"src/**/*.ts\"",
    "prisma:migrate": "npx prisma migrate dev",
    "prisma:migrate:create": "npx prisma migrate dev --create-only",
    "prisma:dev:reset": "npx prisma migrate reset",
    "docker:up": "docker compose up -d && sleep 3",
    "docker:down": "docker compose down",
    "docker:dev": "npm run docker:up && dotenv -e .env.test -- prisma migrate deploy && dotenv -e .env.test -- ts-node-dev --watch src --project ./tsconfig.json -- ./src/server.ts && npm run docker:down",
    "docker:test:dev": "npm run docker:up && dotenv -e .env.test -- prisma migrate deploy && dotenv -e .env.test -- jest --watch --detectOpenHandles && npm run docker:down",
    "docker:test:ci": "npm run docker:up && dotenv -e .env.test -- prisma migrate reset --force && dotenv -e .env.test -- jest --runInBand && npm run docker:down",
    "key:generate": "openssl rand -hex 32"
  },
  "author": "David Kircos",
  "dependencies": {
    "@anthropic-ai/bedrock-sdk": "^0.12.4",
<<<<<<< HEAD
    "@anthropic-ai/sdk": "^0.36.3",
    "@aws-sdk/client-bedrock-runtime": "^3.743.0",
=======
    "@anthropic-ai/sdk": "^0.37.0",
    "@aws-sdk/client-bedrock-runtime": "^3.751.0",
>>>>>>> 0f345449
    "@aws-sdk/client-s3": "^3.427.0",
    "@aws-sdk/client-secrets-manager": "^3.441.0",
    "@aws-sdk/s3-request-presigner": "^3.427.0",
    "@ory/kratos-client": "^1.2.1",
    "@prisma/client": "^4.12.0",
    "@sendgrid/mail": "^8.1.0",
    "@sentry/node": "^7.50.0",
    "@sentry/tracing": "^7.50.0",
    "@types/express": "^4.17.14",
    "@types/node": "^18.19.74",
    "@types/supertest": "^2.0.12",
    "auth0": "^3.6.1",
    "axios": "^1.7.9",
    "cors": "^2.8.5",
    "express": "^4.20.0",
    "express-async-errors": "^3.1.1",
    "express-jwt": "^8.4.1",
    "express-rate-limit": "^6.7.0",
    "express-validator": "^7.0.1",
    "helmet": "^6.0.1",
    "jsonwebtoken": "^9.0.1",
    "jwks-rsa": "^3.0.0",
    "multer": "^1.4.5-lts.1",
    "multer-s3": "^3.0.1",
    "newrelic": "^11.17.0",
<<<<<<< HEAD
    "openai": "^4.83.0",
=======
    "openai": "^4.85.4",
>>>>>>> 0f345449
    "pg": "^8.11.3",
    "stripe": "^14.16.0",
    "supertest": "^6.3.3",
    "zod": "^3.24.1"
  },
  "devDependencies": {
    "@aws-sdk/types": "^3.449.0",
    "@faker-js/faker": "^8.2.0",
    "@smithy/protocol-http": "^3.0.8",
    "@tsconfig/node20": "^1.0.1",
    "@types/auth0": "^3.3.4",
    "@types/aws-sdk": "^2.7.0",
    "@types/cors": "^2.8.12",
    "@types/multer": "^1.4.8",
    "@types/multer-s3": "^3.0.1",
    "@types/pg": "^8.10.7",
    "@typescript-eslint/eslint-plugin": "^6.13.1",
    "@typescript-eslint/parser": "^6.13.1",
    "dotenv-cli": "^7.1.0",
    "prisma": "^5.5.2",
    "ts-node": "^10.9.1",
    "ts-node-dev": "^2.0.0",
    "typescript": "^5.4.5"
  },
  "engines": {
    "node": "18.x"
  }
}<|MERGE_RESOLUTION|>--- conflicted
+++ resolved
@@ -32,13 +32,8 @@
   "author": "David Kircos",
   "dependencies": {
     "@anthropic-ai/bedrock-sdk": "^0.12.4",
-<<<<<<< HEAD
-    "@anthropic-ai/sdk": "^0.36.3",
-    "@aws-sdk/client-bedrock-runtime": "^3.743.0",
-=======
     "@anthropic-ai/sdk": "^0.37.0",
     "@aws-sdk/client-bedrock-runtime": "^3.751.0",
->>>>>>> 0f345449
     "@aws-sdk/client-s3": "^3.427.0",
     "@aws-sdk/client-secrets-manager": "^3.441.0",
     "@aws-sdk/s3-request-presigner": "^3.427.0",
@@ -64,11 +59,7 @@
     "multer": "^1.4.5-lts.1",
     "multer-s3": "^3.0.1",
     "newrelic": "^11.17.0",
-<<<<<<< HEAD
-    "openai": "^4.83.0",
-=======
     "openai": "^4.85.4",
->>>>>>> 0f345449
     "pg": "^8.11.3",
     "stripe": "^14.16.0",
     "supertest": "^6.3.3",
