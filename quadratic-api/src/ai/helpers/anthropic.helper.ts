import type Anthropic from '@anthropic-ai/sdk';
import type { MessageParam, TextBlockParam, Tool, ToolChoice } from '@anthropic-ai/sdk/resources';
import type { Stream } from '@anthropic-ai/sdk/streaming';
import type { Response } from 'express';
import { getSystemPromptMessages } from 'quadratic-shared/ai/helpers/message.helper';
import { getModelFromModelKey } from 'quadratic-shared/ai/helpers/model.helper';
import type { AITool } from 'quadratic-shared/ai/specs/aiToolsSpec';
import { aiToolsSpec } from 'quadratic-shared/ai/specs/aiToolsSpec';
import type {
  AIMessagePrompt,
<<<<<<< HEAD
  AIRequestBody,
  AnthropicModel,
  BedrockAnthropicModel,
} from 'quadratic-shared/typesAndSchemasAI';

export function getAnthropicApiArgs(args: Omit<AIRequestBody, 'chatId' | 'fileUuid' | 'source' | 'model'>): {
  system: string | TextBlockParam[] | undefined;
=======
  AIRequestHelperArgs,
  AnthropicModelKey,
  BedrockAnthropicModelKey,
} from 'quadratic-shared/typesAndSchemasAI';

export function getAnthropicApiArgs(
  args: AIRequestHelperArgs,
  thinking: boolean | undefined
): {
  system: TextBlockParam[] | undefined;
>>>>>>> 0f345449
  messages: MessageParam[];
  tools: Tool[] | undefined;
  tool_choice: ToolChoice | undefined;
} {
  const { messages: chatMessages, useTools, toolName } = args;

  const { systemMessages, promptMessages } = getSystemPromptMessages(chatMessages);
<<<<<<< HEAD
  const system = systemMessages.join('\n\n');
  const messages: MessageParam[] = promptMessages.reduce<MessageParam[]>((acc, message) => {
    if (message.role === 'assistant' && message.contextType === 'userPrompt' && message.toolCalls.length > 0) {
      const anthropicMessages: MessageParam[] = [
        ...acc,
        {
          role: message.role,
          content: [
            ...(message.content
              ? [
                  {
                    type: 'text' as const,
                    text: message.content,
                  },
                ]
              : []),
            ...message.toolCalls.map((toolCall) => ({
              type: 'tool_use' as const,
              id: toolCall.id,
              name: toolCall.name,
              input: JSON.parse(toolCall.arguments),
            })),
          ],
        },
      ];
      return anthropicMessages;
    } else if (message.role === 'user' && message.contextType === 'toolResult') {
      const anthropicMessages: MessageParam[] = [
        ...acc,
        {
          role: message.role,
          content: [
            ...message.content.map((toolResult) => ({
              type: 'tool_result' as const,
              tool_use_id: toolResult.id,
              content: toolResult.content,
            })),
            {
              type: 'text' as const,
              text: 'Given the above tool calls results, please provide your final answer to the user.',
            },
          ],
        },
      ];
      return anthropicMessages;
    } else {
      const anthropicMessages: MessageParam[] = [
        ...acc,
        {
          role: message.role,
          content: message.content,
        },
      ];
      return anthropicMessages;
=======

  // without prompt caching of system messages
  const system: TextBlockParam[] = systemMessages.map((message) => ({
    type: 'text' as const,
    text: message,
  }));

  // with prompt caching of system messages
  // const system: TextBlockParam[] = systemMessages.map((message, index) => ({
  //   type: 'text' as const,
  //   text: message,
  //   ...(index < 4 ? { cache_control: { type: 'ephemeral' } } : {}),
  // }));

  const messages: MessageParam[] = promptMessages.reduce<MessageParam[]>((acc, message) => {
    if (message.role === 'assistant' && message.contextType === 'userPrompt') {
      const anthropicMessage: MessageParam = {
        role: message.role,
        content: [
          ...message.content
            .filter((content) => content.text && (!!thinking || content.type === 'text'))
            .map((content) => {
              if (content.type === 'anthropic_thinking') {
                return {
                  type: 'thinking' as const,
                  thinking: content.text,
                  signature: content.signature,
                };
              } else if (content.type === 'anthropic_redacted_thinking') {
                return {
                  type: 'redacted_thinking' as const,
                  data: content.text,
                };
              } else {
                return {
                  type: 'text' as const,
                  text: content.text,
                };
              }
            }),
          ...message.toolCalls.map((toolCall) => ({
            type: 'tool_use' as const,
            id: toolCall.id,
            name: toolCall.name,
            input: JSON.parse(toolCall.arguments),
          })),
        ],
      };
      return [...acc, anthropicMessage];
    } else if (message.role === 'user' && message.contextType === 'toolResult') {
      const anthropicMessages: MessageParam = {
        role: message.role,
        content: [
          ...message.content.map((toolResult) => ({
            type: 'tool_result' as const,
            tool_use_id: toolResult.id,
            content: toolResult.content,
          })),
          {
            type: 'text' as const,
            text: 'Given the above tool calls results, please provide your final answer to the user.',
          },
        ],
      };
      return [...acc, anthropicMessages];
    } else if (message.content) {
      const anthropicMessage: MessageParam = {
        role: message.role,
        content: message.content,
      };
      return [...acc, anthropicMessage];
    } else {
      return acc;
>>>>>>> 0f345449
    }
  }, []);

  const tools = getAnthropicTools(useTools, toolName);
  const tool_choice = getAnthropicToolChoice(useTools, toolName);

  return { system, messages, tools, tool_choice };
}

function getAnthropicTools(useTools?: boolean, toolName?: AITool): Tool[] | undefined {
  if (!useTools) {
    return undefined;
  }

  const tools = Object.entries(aiToolsSpec).filter(([name, toolSpec]) => {
    if (toolName === undefined) {
      return !toolSpec.internalTool;
    }
    return name === toolName;
  });

  const anthropicTools: Tool[] = tools.map(
    ([name, { description, parameters: input_schema }]): Tool => ({
      name,
      description,
      input_schema,
    })
  );

  return anthropicTools;
}

function getAnthropicToolChoice(useTools?: boolean, name?: AITool): ToolChoice | undefined {
  if (!useTools) {
    return undefined;
  }

  const toolChoice: ToolChoice = name === undefined ? { type: 'auto' } : { type: 'tool', name };
  return toolChoice;
}

export async function parseAnthropicStream(
  chunks: Stream<Anthropic.Messages.RawMessageStreamEvent>,
  response: Response,
  modelKey: BedrockAnthropicModelKey | AnthropicModelKey
) {
  const responseMessage: AIMessagePrompt = {
    role: 'assistant',
    content: [],
    contextType: 'userPrompt',
    toolCalls: [],
    model: getModelFromModelKey(modelKey),
  };

  for await (const chunk of chunks) {
    if (!response.writableEnded) {
      if (chunk.type === 'content_block_start') {
        if (chunk.content_block.type === 'text') {
          responseMessage.content.push({
            type: 'text',
            text: chunk.content_block.text ?? '',
          });

          responseMessage.toolCalls.forEach((toolCall) => {
            toolCall.loading = false;
          });
        } else if (chunk.content_block.type === 'tool_use') {
          responseMessage.toolCalls.push({
            id: chunk.content_block.id,
            name: chunk.content_block.name,
            arguments: '',
            loading: true,
          });
        } else if (chunk.content_block.type === 'thinking') {
          responseMessage.content.push({
            type: 'anthropic_thinking',
            text: chunk.content_block.thinking ?? '',
            signature: chunk.content_block.signature ?? '',
          });

          responseMessage.toolCalls.forEach((toolCall) => {
            toolCall.loading = false;
          });
        } else if (chunk.content_block.type === 'redacted_thinking') {
          responseMessage.content.push({
            type: 'anthropic_redacted_thinking',
            text: chunk.content_block.data ?? '',
          });

          responseMessage.toolCalls.forEach((toolCall) => {
            toolCall.loading = false;
          });
        }
      } else if (chunk.type === 'content_block_delta') {
        if (chunk.delta.type === 'text_delta') {
          let currentContent = responseMessage.content.pop();
          if (currentContent?.type !== 'text') {
            if (currentContent?.text) {
              responseMessage.content.push(currentContent);
            }
            currentContent = {
              type: 'text',
              text: '',
            };
          }
          currentContent.text += chunk.delta.text ?? '';
          responseMessage.content.push(currentContent);
        } else if (chunk.delta.type === 'input_json_delta') {
          const toolCall = {
            ...(responseMessage.toolCalls.pop() ?? {
              id: '',
              name: '',
              arguments: '',
              loading: true,
            }),
          };
          toolCall.arguments += chunk.delta.partial_json;
          responseMessage.toolCalls.push(toolCall);
        } else if (chunk.delta.type === 'thinking_delta') {
          let currentContent = responseMessage.content.pop();
          if (currentContent?.type !== 'anthropic_thinking') {
            if (currentContent?.text) {
              responseMessage.content.push(currentContent);
            }
            currentContent = {
              type: 'anthropic_thinking',
              text: '',
              signature: '',
            };
          }
          currentContent.text += chunk.delta.thinking ?? '';
          responseMessage.content.push(currentContent);
        } else if (chunk.delta.type === 'signature_delta') {
          let currentContent = responseMessage.content.pop();
          if (currentContent?.type !== 'anthropic_thinking') {
            if (currentContent?.text) {
              responseMessage.content.push(currentContent);
            }
            currentContent = {
              type: 'anthropic_thinking',
              text: '',
              signature: '',
            };
          }
          if (currentContent.type === 'anthropic_thinking') {
            currentContent.signature += chunk.delta.signature ?? '';
          }
          responseMessage.content.push(currentContent);
        }
      } else if (chunk.type === 'content_block_stop') {
        const toolCall = responseMessage.toolCalls.pop();
        if (toolCall) {
          responseMessage.toolCalls.push({ ...toolCall, loading: false });
        }
      }

      response.write(`data: ${JSON.stringify(responseMessage)}\n\n`);
    } else {
      break;
    }
  }

  responseMessage.content = responseMessage.content.filter((content) => content.text !== '');

  if (responseMessage.content.length === 0 && responseMessage.toolCalls.length === 0) {
    responseMessage.content.push({
      type: 'text',
      text: "I'm sorry, I don't have a response for that.",
    });
  }

  if (responseMessage.toolCalls.some((toolCall) => toolCall.loading)) {
    responseMessage.toolCalls.forEach((toolCall) => {
      toolCall.loading = false;
    });
  }

  response.write(`data: ${JSON.stringify(responseMessage)}\n\n`);

  if (!response.writableEnded) {
    response.end();
  }

  return responseMessage;
}

export function parseAnthropicResponse(
  result: Anthropic.Messages.Message,
  response: Response,
  modelKey: BedrockAnthropicModelKey | AnthropicModelKey
): AIMessagePrompt {
  const responseMessage: AIMessagePrompt = {
    role: 'assistant',
    content: [],
    contextType: 'userPrompt',
    toolCalls: [],
    model: getModelFromModelKey(modelKey),
  };

  result.content?.forEach((message) => {
    switch (message.type) {
      case 'text':
        responseMessage.content.push({
          type: 'text',
          text: message.text ?? '',
        });
        break;
      case 'tool_use':
        responseMessage.toolCalls.push({
          id: message.id,
          name: message.name,
          arguments: JSON.stringify(message.input),
          loading: false,
        });
        break;
      case 'thinking':
        responseMessage.content.push({
          type: 'anthropic_thinking',
          text: message.thinking ?? '',
          signature: message.signature ?? '',
        });
        break;
      case 'redacted_thinking':
        responseMessage.content.push({
          type: 'anthropic_redacted_thinking',
          text: message.data ?? '',
        });
        break;
      default:
        console.error(`Invalid AI response: ${JSON.stringify(message)}`);
    }
  });

  if (responseMessage.content.length === 0 && responseMessage.toolCalls.length === 0) {
    responseMessage.content.push({
      type: 'text',
      text: "I'm sorry, I don't have a response for that.",
    });
  }

  response.json(responseMessage);

  return responseMessage;
}<|MERGE_RESOLUTION|>--- conflicted
+++ resolved
@@ -8,15 +8,6 @@
 import { aiToolsSpec } from 'quadratic-shared/ai/specs/aiToolsSpec';
 import type {
   AIMessagePrompt,
-<<<<<<< HEAD
-  AIRequestBody,
-  AnthropicModel,
-  BedrockAnthropicModel,
-} from 'quadratic-shared/typesAndSchemasAI';
-
-export function getAnthropicApiArgs(args: Omit<AIRequestBody, 'chatId' | 'fileUuid' | 'source' | 'model'>): {
-  system: string | TextBlockParam[] | undefined;
-=======
   AIRequestHelperArgs,
   AnthropicModelKey,
   BedrockAnthropicModelKey,
@@ -27,7 +18,6 @@
   thinking: boolean | undefined
 ): {
   system: TextBlockParam[] | undefined;
->>>>>>> 0f345449
   messages: MessageParam[];
   tools: Tool[] | undefined;
   tool_choice: ToolChoice | undefined;
@@ -35,62 +25,6 @@
   const { messages: chatMessages, useTools, toolName } = args;
 
   const { systemMessages, promptMessages } = getSystemPromptMessages(chatMessages);
-<<<<<<< HEAD
-  const system = systemMessages.join('\n\n');
-  const messages: MessageParam[] = promptMessages.reduce<MessageParam[]>((acc, message) => {
-    if (message.role === 'assistant' && message.contextType === 'userPrompt' && message.toolCalls.length > 0) {
-      const anthropicMessages: MessageParam[] = [
-        ...acc,
-        {
-          role: message.role,
-          content: [
-            ...(message.content
-              ? [
-                  {
-                    type: 'text' as const,
-                    text: message.content,
-                  },
-                ]
-              : []),
-            ...message.toolCalls.map((toolCall) => ({
-              type: 'tool_use' as const,
-              id: toolCall.id,
-              name: toolCall.name,
-              input: JSON.parse(toolCall.arguments),
-            })),
-          ],
-        },
-      ];
-      return anthropicMessages;
-    } else if (message.role === 'user' && message.contextType === 'toolResult') {
-      const anthropicMessages: MessageParam[] = [
-        ...acc,
-        {
-          role: message.role,
-          content: [
-            ...message.content.map((toolResult) => ({
-              type: 'tool_result' as const,
-              tool_use_id: toolResult.id,
-              content: toolResult.content,
-            })),
-            {
-              type: 'text' as const,
-              text: 'Given the above tool calls results, please provide your final answer to the user.',
-            },
-          ],
-        },
-      ];
-      return anthropicMessages;
-    } else {
-      const anthropicMessages: MessageParam[] = [
-        ...acc,
-        {
-          role: message.role,
-          content: message.content,
-        },
-      ];
-      return anthropicMessages;
-=======
 
   // without prompt caching of system messages
   const system: TextBlockParam[] = systemMessages.map((message) => ({
@@ -164,7 +98,6 @@
       return [...acc, anthropicMessage];
     } else {
       return acc;
->>>>>>> 0f345449
     }
   }, []);
 
