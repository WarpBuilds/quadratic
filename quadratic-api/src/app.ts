import * as Sentry from '@sentry/node';
import * as Tracing from '@sentry/tracing';
import cors from 'cors';
import express, { NextFunction, Request, Response } from 'express';
import 'express-async-errors';
import fs from 'fs';
import helmet from 'helmet';
import path from 'path';
import ai_chat_router from './routes/ai_chat';
import feedback_router from './routes/feedback';
<<<<<<< HEAD
import files_router from './routes/files';
=======
import files_router from './routes/files/files';
import sharing_router from './routes/files/sharing';
import internal_router from './routes/internal';
>>>>>>> 5673c72b
import teams_router from './routes/teams';
import { ApiError } from './utils/ApiError';

export const app = express();

// Configure Sentry
const SENTRY_DSN = process.env.SENTRY_DSN || '';

if (SENTRY_DSN) {
  Sentry.init({
    dsn: SENTRY_DSN,
    integrations: [
      // enable HTTP calls tracing
      new Sentry.Integrations.Http({ tracing: true }),
      // enable Express.js middleware tracing
      new Tracing.Integrations.Express({ app }),
      // Automatically instrument Node.js libraries and frameworks
      ...Sentry.autoDiscoverNodePerformanceMonitoringIntegrations(),
    ],

    // Set tracesSampleRate to 1.0 to capture 100%
    // of transactions for performance monitoring.
    // We recommend adjusting this value in production
    tracesSampleRate: 1.0,
  });

  // RequestHandler creates a separate execution context, so that all
  // transactions/spans/breadcrumbs are isolated across requests
  app.use(Sentry.Handlers.requestHandler());
  // TracingHandler creates a trace for every incoming request
  app.use(Sentry.Handlers.tracingHandler());
}

app.use(express.json({ limit: '75mb' }));
app.use(helmet());

// set CORS origin from env variable
const origin = process.env.CORS || '*';
app.use(cors({ origin }));

// Middleware to redirect HTTP requests to HTTPS
app.use((req, res, next) => {
  if (req.headers['x-forwarded-proto'] !== 'https' && process.env.NODE_ENV === 'production') {
    return res.redirect(`https://${req.hostname}${req.url}`);
  }
  return next();
});

// Routes
app.route('/').get((_r, res: Response) => {
  res.send({ message: '200 OK' });
});
app.use('/ai', ai_chat_router);
app.use('/v0/files', files_router);
app.use('/v0/feedback', feedback_router);
app.use('/v0/teams', teams_router);
registerRoutes();

// Internal routes
app.use('/v0/internal', internal_router);


if (SENTRY_DSN) {
  // test route
  app.get('/debug-sentry', function mainHandler(/*req, res*/) {
    throw new Error('My first Sentry error!');
  });

  // The error handler must be before any other error middleware and after all controllers
  app.use(Sentry.Handlers.errorHandler());
}

// Error-logging middleware
app.use((err: any, req: Request, res: Response, next: NextFunction) => {
  if (err.status >= 500) {
    console.error(`[${new Date().toISOString()}] ${err.message}`);
    if (process.env.NODE_ENV !== 'production') console.log(`[${new Date().toISOString()}] ${err.message}`);
  }
  next(err);
});

// Error-handling middleware
app.use((err: any, req: Request, res: Response, next: NextFunction) => {
  // Application-specific error handling
  if (err instanceof ApiError) {
    res.status(err.status).json({ error: { message: err.message, ...(err.meta ? { meta: err.meta } : {}) } });
  }

  // Generic error handling
  res.status(err.status || 500);
  res.json({
    error: {
      message: err.message,
    },
  });
<<<<<<< HEAD

  next(err);
});

/**
 * Dynamically register routes that define their paths & HTTP methods in the filename.
 * e.g. `routes/v0/<segment>.<segment>.<$dynamicSegment>.<HTTP_METHOD>.ts`
 *
 * Each route exports an array of middleware functions with the last function being the handler.
 * e.g. `export default [middleware1, middleware2, handler];`
 */
async function registerRoutes() {
  const currentDirectory = path.join(__dirname, '/routes/v0');
  const files = fs.readdirSync(currentDirectory).filter((item) => !item.includes('.test.'));

  for (const file of files) {
    const segments = file.split('.');

    let httpMethodIndex = segments.indexOf('GET');
    if (httpMethodIndex === -1) httpMethodIndex = segments.indexOf('POST');
    if (httpMethodIndex === -1) httpMethodIndex = segments.indexOf('PUT');
    if (httpMethodIndex === -1) httpMethodIndex = segments.indexOf('PATCH');
    if (httpMethodIndex === -1) httpMethodIndex = segments.indexOf('DELETE');
    const httpMethod = segments[httpMethodIndex].toLowerCase() as 'get' | 'post' | 'put' | 'patch' | 'delete';

    if (httpMethodIndex === -1) {
      console.error('File route is malformed. It needs an HTTP method: %s', file);
    } else {
      const routeSegments = segments.slice(0, httpMethodIndex);
      const expressRoute =
        '/v0/' + routeSegments.map((str) => (str.startsWith('$') ? str.replace('$', ':') : str)).join('/');

      try {
        const callbacks = await import(path.join(currentDirectory, file)).then((module) => module.default);
        app[httpMethod](expressRoute, ...callbacks);
        if (process.env.NODE_ENV !== 'production' && process.env.NODE_ENV !== 'test')
          console.log(`Registered route: ${httpMethod.toUpperCase()} ${expressRoute}`);
      } catch (err) {
        console.error(`Failed to register route: ${expressRoute}`, err);
      }
    }
  }
}
=======
  next(err);
});
>>>>>>> 5673c72b
<|MERGE_RESOLUTION|>--- conflicted
+++ resolved
@@ -8,13 +8,8 @@
 import path from 'path';
 import ai_chat_router from './routes/ai_chat';
 import feedback_router from './routes/feedback';
-<<<<<<< HEAD
 import files_router from './routes/files';
-=======
-import files_router from './routes/files/files';
-import sharing_router from './routes/files/sharing';
 import internal_router from './routes/internal';
->>>>>>> 5673c72b
 import teams_router from './routes/teams';
 import { ApiError } from './utils/ApiError';
 
@@ -76,7 +71,6 @@
 // Internal routes
 app.use('/v0/internal', internal_router);
 
-
 if (SENTRY_DSN) {
   // test route
   app.get('/debug-sentry', function mainHandler(/*req, res*/) {
@@ -110,8 +104,6 @@
       message: err.message,
     },
   });
-<<<<<<< HEAD
-
   next(err);
 });
 
@@ -153,8 +145,4 @@
       }
     }
   }
-}
-=======
-  next(err);
-});
->>>>>>> 5673c72b
+}