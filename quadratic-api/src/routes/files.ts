import express, { NextFunction, Response, Request } from 'express';
import { validateAccessToken } from '../middleware/auth';
import rateLimit from 'express-rate-limit';
import dbClient from '../dbClient';
import { get_user } from '../helpers/get_user';
import { get_file } from '../helpers/get_file';
import { get_file_metadata } from '../helpers/read_file';
import { body, validationResult, param } from 'express-validator';
import { File, User } from '@prisma/client';

const files_router = express.Router();

const file_rate_limiter = rateLimit({
  windowMs: 60 * 1000, // 1 minute
  max: 30, // Limit number of requests per windowMs
  standardHeaders: true, // Return rate limit info in the `RateLimit-*` headers
  legacyHeaders: false, // Disable the `X-RateLimit-*` headers
  keyGenerator: (req: Request, response) => {
    return req.auth?.sub || 'anonymous';
  },
});

// TODO to support the idea of public/private files
// this needs to be reconfigured roughly as:
// 1. See if file exists
// 2. If it exists, check if it's public
//    A. If it is, return it
//    B. If it's not, check if the current user is the file owner and can access it
//       If they are, return it.
// 3. Return a 404

const validateUUID = () => param('uuid').isUUID(4);
const validateFileContents = () => body('contents').optional();
const validateFileName = () => body('name').optional().isString();
<<<<<<< HEAD
type FILE_PERMISSION = 'OWNER' | 'READONLY' | 'EDIT' | 'NOT_SHARED' | undefined;

const userMiddleware = async (req: Request, res: Response, next: NextFunction) => {
  if (req.auth?.sub === undefined) {
    return res.status(401).json({ error: { message: 'Invalid authorization token' } });
  }

  req.user = await dbClient.user.upsert({
    where: {
      auth0_id: req.auth.sub,
    },
    update: {},
    create: {
      auth0_id: req.auth.sub,
    },
  });

  next();
};

const fileMiddleware = async (req: Request, res: Response, next: NextFunction) => {
  if (req.params.uuid === undefined) {
    return res.status(400).json({ error: { message: 'Invalid file UUID' } });
  }

  const file = await dbClient.file.findUnique({
    where: {
      uuid: req.params.uuid,
    },
  });

  if (file === null) {
    return res.status(404).json({ error: { message: 'File not found' } });
  }

  if (file.ownerUserId !== req?.user?.id) {
    if (file.public_link_access === 'NOT_SHARED') {
      return res.status(403).json({ error: { message: 'Permission denied' } });
    }
  }

  req.file = file;
  next();
};

const getFilePermissions = (user: User, file: File): FILE_PERMISSION => {
  if (file.ownerUserId === user.id) {
    return 'OWNER';
  }

  if (file.public_link_access === 'READONLY') {
    return 'READONLY';
  }

  if (file.public_link_access === 'EDIT') {
    return 'EDIT';
  }

  return 'NOT_SHARED';
};

files_router.get('/', validateAccessToken, file_rate_limiter, async (req, res) => {
  const user = await get_user(req);

  // Fetch files owned by the user from the database
  const files = await dbClient.file.findMany({
    where: {
      ownerUserId: user.id,
    },
    select: {
      uuid: true,
      name: true,
      created_date: true,
      updated_date: true,
      public_link_access: true,
    },
  });

  res.status(200).json(files);
});

files_router.get(
  '/:uuid',
  validateUUID(),
  validateAccessToken,
  file_rate_limiter,
  userMiddleware,
  fileMiddleware,
  async (req: Request, res: Response) => {
    if (!req.file || !req.user) {
      return res.status(500).json({ error: { message: 'Internal server error' } });
    }

    // Validate request parameters
    const errors = validationResult(req);
    if (!errors.isEmpty()) {
      return res.status(400).json({ errors: errors.array() });
    }

    return res.status(200).json({
      file: req.file,
      permission: getFilePermissions(req.user, req.file),
    });
=======

const userMiddleware = async (req: Request, res: Response, next: NextFunction) => {
  if (req.auth?.sub === undefined) {
    return res.status(401).json({ error: { message: 'Invalid authorization token' } });
  }

  req.user = await dbClient.user.upsert({
    where: {
      auth0_id: req.auth.sub,
    },
    update: {},
    create: {
      auth0_id: req.auth.sub,
    },
  });

  next();
};

const fileMiddleware = async (req: Request, res: Response, next: NextFunction) => {
  if (req.params.uuid === undefined) {
    return res.status(400).json({ error: { message: 'Invalid file UUID' } });
  }

  const file = await dbClient.file.findUnique({
    where: {
      uuid: req.params.uuid,
    },
  });

  if (file === null) {
    return res.status(404).json({ error: { message: 'File not found' } });
  }

  if (file.ownerUserId !== req?.user?.id) {
    if (file.public_link_access === 'NOT_SHARED') {
      return res.status(403).json({ error: { message: 'Permission denied' } });
    }
>>>>>>> 8f15238c
  }
);

<<<<<<< HEAD
files_router.post(
  '/:uuid',
  validateUUID(),
  validateAccessToken,
  file_rate_limiter,
  userMiddleware,
  fileMiddleware,
  // validateFileContents(),
  // validateFileName(),
  async (req: Request, res: Response) => {
    if (!req.file || !req.user) {
      return res.status(500).json({ error: { message: 'Internal server error' } });
    }

    const errors = validationResult(req);
    if (!errors.isEmpty()) {
      return res.status(400).json({ errors: errors.array() });
    }

    // ensure the user has EDIT access to the file
    const permissions = getFilePermissions(req.user, req.file);
    if (permissions !== 'EDIT' && permissions !== 'OWNER') {
      return res.status(403).json({ error: { message: 'Permission denied' } });
    }

    await dbClient.file.update({
      where: {
        uuid: req.params.uuid,
      },
      data: {
        name: req.body.name,
        contents: req.body.contents,
        updated_date: new Date(),
        version: 'unknown',
        times_updated: {
          increment: 1,
        },
      },
    });

    res.status(200).json({ message: 'File updated.' });
=======
  req.file = file;
  next();
};

type FILE_PERMISSION = 'OWNER' | 'READONLY' | 'EDIT' | 'NOT_SHARED' | undefined;

const getFilePermissions = (user: User, file: File): FILE_PERMISSION => {
  if (file.ownerUserId === user.id) {
    return 'OWNER';
  }

  if (file.public_link_access === 'READONLY') {
    return 'READONLY';
  }

  if (file.public_link_access === 'EDIT') {
    return 'EDIT';
>>>>>>> 8f15238c
  }
);

<<<<<<< HEAD
files_router.delete(
  '/:uuid',
  validateUUID(),
  validateAccessToken,
  file_rate_limiter,
  async (request: Request, response: Response) => {
    // Validate request format
    const errors = validationResult(request);
    if (!errors.isEmpty()) {
      return response.status(400).json({ errors: errors.array() });
    }

    // Ensure file exists and user can access it
    const user = await get_user(request);
    const file_result = await get_file(user, request.params.uuid);
    if (!file_result.permission) {
      return response.status(403).json({ message: 'Permission denied.' });
    }
    if (!file_result.file) {
      return response.status(404).json({ message: 'File not found.' });
    }

    // raise error not implemented
    throw new Error('Need to check if the user has permission to delete the file.');

    // Delete file from database
    // await dbClient.qFile.delete({
    //   where: {
    //     id: file_result.file.id,
    //   },
    // });

    // response.status(200);
  }
);

files_router.post(
  '/',
  validateAccessToken,
  file_rate_limiter,
  validateFileContents(),
  validateFileName(),
  async (request: Request, response) => {
    // POST creates a new file called "Untitled"
    // You can optionally provide a name and contents in the request body

    const errors = validationResult(request);
    if (!errors.isEmpty()) {
      return response.status(400).json({ errors: errors.array() });
    }

    const user = await get_user(request);

=======
  return 'NOT_SHARED';
};

files_router.get('/', validateAccessToken, file_rate_limiter, async (req, res) => {
  const user = await get_user(req);

  // Fetch files owned by the user from the database
  const files = await dbClient.file.findMany({
    where: {
      ownerUserId: user.id,
    },
    select: {
      uuid: true,
      name: true,
      created_date: true,
      updated_date: true,
      public_link_access: true,
    },
  });

  res.status(200).json(files);
});

files_router.get(
  '/:uuid',
  validateUUID(),
  validateAccessToken,
  file_rate_limiter,
  userMiddleware,
  fileMiddleware,
  async (req: Request, res: Response) => {
    if (!req.file || !req.user) {
      return res.status(500).json({ error: { message: 'Internal server error' } });
    }

    // Validate request parameters
    const errors = validationResult(req);
    if (!errors.isEmpty()) {
      return res.status(400).json({ errors: errors.array() });
    }

    return res.status(200).json({
      file: req.file,
      permission: getFilePermissions(req.user, req.file),
    });
  }
);

files_router.post(
  '/:uuid',
  validateUUID(),
  validateAccessToken,
  file_rate_limiter,
  fileMiddleware,
  // validateFileContents(),
  // validateFileName(),
  async (req: Request, res: Response) => {
    console.log('even here');
    if (!req.file || !req.user) {
      return res.status(500).json({ error: { message: 'Internal server error' } });
    }

    const errors = validationResult(req);
    if (!errors.isEmpty()) {
      return res.status(400).json({ errors: errors.array() });
    }

    // ensure the user has EDIT access to the file
    const permissions = getFilePermissions(req.user, req.file);
    console.log('permissions', permissions);
    if (permissions !== 'EDIT' && permissions !== 'OWNER') {
      return res.status(403).json({ error: { message: 'Permission denied' } });
    }

    await dbClient.file.update({
      where: {
        uuid: req.params.uuid,
      },
      data: {
        name: req.body.name,
        contents: req.body.contents,
        updated_date: new Date(),
        version: 'unknown',
        times_updated: {
          increment: 1,
        },
      },
    });

    res.status(200).json({ message: 'File updated.' });
  }
);

files_router.delete(
  '/:uuid',
  validateUUID(),
  validateAccessToken,
  file_rate_limiter,
  async (request: Request, response: Response) => {
    // Validate request format
    const errors = validationResult(request);
    if (!errors.isEmpty()) {
      return response.status(400).json({ errors: errors.array() });
    }

    // Ensure file exists and user can access it
    const user = await get_user(request);
    const file_result = await get_file(user, request.params.uuid);
    if (!file_result.permission) {
      return response.status(403).json({ message: 'Permission denied.' });
    }
    if (!file_result.file) {
      return response.status(404).json({ message: 'File not found.' });
    }

    // raise error not implemented
    throw new Error('Need to check if the user has permission to delete the file.');

    // Delete file from database
    // await dbClient.qFile.delete({
    //   where: {
    //     id: file_result.file.id,
    //   },
    // });

    // response.status(200);
  }
);

files_router.post(
  '/',
  validateAccessToken,
  file_rate_limiter,
  validateFileContents(),
  validateFileName(),
  async (request: Request, response) => {
    // POST creates a new file called "Untitled"
    // You can optionally provide a name and contents in the request body

    const errors = validationResult(request);
    if (!errors.isEmpty()) {
      return response.status(400).json({ errors: errors.array() });
    }

    const user = await get_user(request);

>>>>>>> 8f15238c
    // Create a new file in the database
    // use name and contents from request body if provided
    const file = await dbClient.file.create({
      data: {
        ownerUserId: user.id,
        name: request.body.name ?? 'Untitled',
        contents: request.body.contents ?? {},
      },
      select: {
        uuid: true,
        name: true,
        created_date: true,
        updated_date: true,
      },
    });

    response.status(201).json(file); // CREATED
  }
);

export default files_router;<|MERGE_RESOLUTION|>--- conflicted
+++ resolved
@@ -4,7 +4,6 @@
 import dbClient from '../dbClient';
 import { get_user } from '../helpers/get_user';
 import { get_file } from '../helpers/get_file';
-import { get_file_metadata } from '../helpers/read_file';
 import { body, validationResult, param } from 'express-validator';
 import { File, User } from '@prisma/client';
 
@@ -32,7 +31,6 @@
 const validateUUID = () => param('uuid').isUUID(4);
 const validateFileContents = () => body('contents').optional();
 const validateFileName = () => body('name').optional().isString();
-<<<<<<< HEAD
 type FILE_PERMISSION = 'OWNER' | 'READONLY' | 'EDIT' | 'NOT_SHARED' | undefined;
 
 const userMiddleware = async (req: Request, res: Response, next: NextFunction) => {
@@ -136,50 +134,9 @@
       file: req.file,
       permission: getFilePermissions(req.user, req.file),
     });
-=======
-
-const userMiddleware = async (req: Request, res: Response, next: NextFunction) => {
-  if (req.auth?.sub === undefined) {
-    return res.status(401).json({ error: { message: 'Invalid authorization token' } });
-  }
-
-  req.user = await dbClient.user.upsert({
-    where: {
-      auth0_id: req.auth.sub,
-    },
-    update: {},
-    create: {
-      auth0_id: req.auth.sub,
-    },
-  });
-
-  next();
-};
-
-const fileMiddleware = async (req: Request, res: Response, next: NextFunction) => {
-  if (req.params.uuid === undefined) {
-    return res.status(400).json({ error: { message: 'Invalid file UUID' } });
-  }
-
-  const file = await dbClient.file.findUnique({
-    where: {
-      uuid: req.params.uuid,
-    },
-  });
-
-  if (file === null) {
-    return res.status(404).json({ error: { message: 'File not found' } });
-  }
-
-  if (file.ownerUserId !== req?.user?.id) {
-    if (file.public_link_access === 'NOT_SHARED') {
-      return res.status(403).json({ error: { message: 'Permission denied' } });
-    }
->>>>>>> 8f15238c
-  }
-);
-
-<<<<<<< HEAD
+  }
+);
+
 files_router.post(
   '/:uuid',
   validateUUID(),
@@ -221,29 +178,9 @@
     });
 
     res.status(200).json({ message: 'File updated.' });
-=======
-  req.file = file;
-  next();
-};
-
-type FILE_PERMISSION = 'OWNER' | 'READONLY' | 'EDIT' | 'NOT_SHARED' | undefined;
-
-const getFilePermissions = (user: User, file: File): FILE_PERMISSION => {
-  if (file.ownerUserId === user.id) {
-    return 'OWNER';
-  }
-
-  if (file.public_link_access === 'READONLY') {
-    return 'READONLY';
-  }
-
-  if (file.public_link_access === 'EDIT') {
-    return 'EDIT';
->>>>>>> 8f15238c
-  }
-);
-
-<<<<<<< HEAD
+  }
+);
+
 files_router.delete(
   '/:uuid',
   validateUUID(),
@@ -297,154 +234,6 @@
 
     const user = await get_user(request);
 
-=======
-  return 'NOT_SHARED';
-};
-
-files_router.get('/', validateAccessToken, file_rate_limiter, async (req, res) => {
-  const user = await get_user(req);
-
-  // Fetch files owned by the user from the database
-  const files = await dbClient.file.findMany({
-    where: {
-      ownerUserId: user.id,
-    },
-    select: {
-      uuid: true,
-      name: true,
-      created_date: true,
-      updated_date: true,
-      public_link_access: true,
-    },
-  });
-
-  res.status(200).json(files);
-});
-
-files_router.get(
-  '/:uuid',
-  validateUUID(),
-  validateAccessToken,
-  file_rate_limiter,
-  userMiddleware,
-  fileMiddleware,
-  async (req: Request, res: Response) => {
-    if (!req.file || !req.user) {
-      return res.status(500).json({ error: { message: 'Internal server error' } });
-    }
-
-    // Validate request parameters
-    const errors = validationResult(req);
-    if (!errors.isEmpty()) {
-      return res.status(400).json({ errors: errors.array() });
-    }
-
-    return res.status(200).json({
-      file: req.file,
-      permission: getFilePermissions(req.user, req.file),
-    });
-  }
-);
-
-files_router.post(
-  '/:uuid',
-  validateUUID(),
-  validateAccessToken,
-  file_rate_limiter,
-  fileMiddleware,
-  // validateFileContents(),
-  // validateFileName(),
-  async (req: Request, res: Response) => {
-    console.log('even here');
-    if (!req.file || !req.user) {
-      return res.status(500).json({ error: { message: 'Internal server error' } });
-    }
-
-    const errors = validationResult(req);
-    if (!errors.isEmpty()) {
-      return res.status(400).json({ errors: errors.array() });
-    }
-
-    // ensure the user has EDIT access to the file
-    const permissions = getFilePermissions(req.user, req.file);
-    console.log('permissions', permissions);
-    if (permissions !== 'EDIT' && permissions !== 'OWNER') {
-      return res.status(403).json({ error: { message: 'Permission denied' } });
-    }
-
-    await dbClient.file.update({
-      where: {
-        uuid: req.params.uuid,
-      },
-      data: {
-        name: req.body.name,
-        contents: req.body.contents,
-        updated_date: new Date(),
-        version: 'unknown',
-        times_updated: {
-          increment: 1,
-        },
-      },
-    });
-
-    res.status(200).json({ message: 'File updated.' });
-  }
-);
-
-files_router.delete(
-  '/:uuid',
-  validateUUID(),
-  validateAccessToken,
-  file_rate_limiter,
-  async (request: Request, response: Response) => {
-    // Validate request format
-    const errors = validationResult(request);
-    if (!errors.isEmpty()) {
-      return response.status(400).json({ errors: errors.array() });
-    }
-
-    // Ensure file exists and user can access it
-    const user = await get_user(request);
-    const file_result = await get_file(user, request.params.uuid);
-    if (!file_result.permission) {
-      return response.status(403).json({ message: 'Permission denied.' });
-    }
-    if (!file_result.file) {
-      return response.status(404).json({ message: 'File not found.' });
-    }
-
-    // raise error not implemented
-    throw new Error('Need to check if the user has permission to delete the file.');
-
-    // Delete file from database
-    // await dbClient.qFile.delete({
-    //   where: {
-    //     id: file_result.file.id,
-    //   },
-    // });
-
-    // response.status(200);
-  }
-);
-
-files_router.post(
-  '/',
-  validateAccessToken,
-  file_rate_limiter,
-  validateFileContents(),
-  validateFileName(),
-  async (request: Request, response) => {
-    // POST creates a new file called "Untitled"
-    // You can optionally provide a name and contents in the request body
-
-    const errors = validationResult(request);
-    if (!errors.isEmpty()) {
-      return response.status(400).json({ errors: errors.array() });
-    }
-
-    const user = await get_user(request);
-
->>>>>>> 8f15238c
     // Create a new file in the database
     // use name and contents from request body if provided
     const file = await dbClient.file.create({
