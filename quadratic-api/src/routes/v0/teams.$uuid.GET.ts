--- conflicted
+++ resolved
@@ -184,9 +184,7 @@
           }),
         },
       })),
-<<<<<<< HEAD
     license: { ...license },
-=======
     connections: dbTeam.Connection.map((connection) => ({
       uuid: connection.uuid,
       name: connection.name,
@@ -194,7 +192,6 @@
       type: connection.type,
     })),
     clientDataKv: isObject(dbTeam.clientDataKv) ? dbTeam.clientDataKv : {},
->>>>>>> 6fd0312b
   };
 
   return res.status(200).json(response);
