--- conflicted
+++ resolved
@@ -1,14 +1,9 @@
-<<<<<<< HEAD
 import { REACT_APP_DEBUG } from './constants/env';
 
-// set this in .env (if set to false then all debug flags are turned off)
-export const debug = REACT_APP_DEBUG === '1' ? true : false;
-=======
 const url = new URLSearchParams(window.location.search);
 
 // set this in .env (if set to false then all debug flags are turned off)
-export const debug = url.has('debug') || process.env.REACT_APP_DEBUG === '1' ? true : false;
->>>>>>> ed598bb9
+export const debug = url.has('debug') || REACT_APP_DEBUG === '1' ? true : false;
 
 // ------------------
 // Debug footer marks
