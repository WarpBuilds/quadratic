// set this in .env (if set to false then all debug flags are turned off)
export const debug = process.env.REACT_APP_DEBUG === '1' ? true : false;

// skip python load (used to speed up debugging)
export const debugSkipPythonLoad = debug && true;

// ------------------
// Debug footer marks
// ------------------

// shows renderer light
export const debugShowRenderer = debug && true;

// shows FPS meter
export const debugShowFPS = debug && true;

// -------------------------
// Rendering time and counts
// -------------------------

// shows rendering time
export const debugShowTime = debug && false;

// counts number of children and which are visible in the viewport
export const debugShowCountRenderedObjects = debug && false;

// shows count of cached sprites for formatting
export const debugShowCachedSpriteCounts = debug && false;

<<<<<<< HEAD
// ----------------
// Quadrant caching
// ----------------

// add a CACHE flag to the footer to indicate when cache is visible instead of cells
export const debugShowCacheFlag = debug && true;

// add a CACHE render count to the footer
export const debugShowCacheCount = debug && true;

// shows information about quadrant generation
export const debugShowCacheInfo = debug && false;

// shows information about subquadrant generation
export const debugShowSubCacheInfo = debug && false;

// always show cache instead of cell rendering
export const debugAlwaysShowCache = debug && false;

// always show cells instead of cache rendering
export const debugNeverShowCache = debug && false;

// don't render quadrants
export const debugSkipQuadrantRendering = debug && false;

// show quadrant colored boxes
export const debugShowQuadrantBoxes = debug && false;
=======
export const debugSkipPythonLoad = debug && false;
>>>>>>> 0c411bc8

export function warn(...args: any): void {
  if (debug) {
    console.warn(...args);
  }
}<|MERGE_RESOLUTION|>--- conflicted
+++ resolved
@@ -2,7 +2,7 @@
 export const debug = process.env.REACT_APP_DEBUG === '1' ? true : false;
 
 // skip python load (used to speed up debugging)
-export const debugSkipPythonLoad = debug && true;
+export const debugSkipPythonLoad = debug && false;
 
 // ------------------
 // Debug footer marks
@@ -27,7 +27,6 @@
 // shows count of cached sprites for formatting
 export const debugShowCachedSpriteCounts = debug && false;
 
-<<<<<<< HEAD
 // ----------------
 // Quadrant caching
 // ----------------
@@ -55,9 +54,6 @@
 
 // show quadrant colored boxes
 export const debugShowQuadrantBoxes = debug && false;
-=======
-export const debugSkipPythonLoad = debug && false;
->>>>>>> 0c411bc8
 
 export function warn(...args: any): void {
   if (debug) {
