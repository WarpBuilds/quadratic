--- conflicted
+++ resolved
@@ -11,14 +11,9 @@
 
 if (REACT_APP_SENTRY_DSN)
   Sentry.init({
-<<<<<<< HEAD
     dsn: REACT_APP_SENTRY_DSN,
-    integrations: [new BrowserTracing()],
-=======
-    dsn: process.env.REACT_APP_SENTRY_DSN,
     environment: process.env.REACT_APP_ENVIRONMENT ?? 'development',
     integrations: [new Sentry.BrowserTracing()],
->>>>>>> a108be2d
 
     // We recommend adjusting this value in production, or using tracesSampler
     // for finer control
