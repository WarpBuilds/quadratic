import * as Sentry from '@sentry/browser';
import { Point, Rectangle } from 'pixi.js';
import { debugMockLargeData } from '../../debugFlags';
<<<<<<< HEAD
import init, {
  GridController,
  MinMax,
  Placement,
  Pos,
  Rect as RectInternal,
} from '../../quadratic-core/quadratic_core';
=======
import { debugTimeCheck, debugTimeReset } from '../../gridGL/helpers/debugPerformance';
import { Coordinate } from '../../gridGL/types/size';
import { readFileAsArrayBuffer } from '../../helpers/files';
import { GridController, MinMax, Placement, Pos, Rect as RectInternal } from '../../quadratic-core/quadratic_core';
>>>>>>> 27dda0a4
import {
  CellAlign,
  CellFormatSummary,
  CellWrap,
  // CodeCellValue,
  FormattingSummary,
  JsClipboard,
  JsRenderCell,
  JsRenderCodeCell,
  JsRenderFill,
  Rect,
} from '../../quadratic-core/types';
import { GridFile } from '../../schemas';
import { sheets } from './Sheets';
import { transactionResponse } from './transactionResponse';

const rectangleToRect = (rectangle: Rectangle): RectInternal => {
  return new RectInternal(new Pos(rectangle.left, rectangle.top), new Pos(rectangle.right, rectangle.bottom));
};

const pointsToRect = (x: number, y: number, width: number, height: number): RectInternal => {
  return new RectInternal(new Pos(x, y), new Pos(x + width, y + height));
};

export const rectToRectangle = (rect: Rect): Rectangle => {
  return new Rectangle(
    Number(rect.min.x),
    Number(rect.min.y),
    Number(rect.max.x - rect.min.x),
    Number(rect.max.y - rect.min.y)
  );
};

export const rectToPoint = (rect: Rect): Point => {
  if (rect.min.x !== rect.max.x || rect.min.y !== rect.max.x) {
    throw new Error('Expected rectToPoint to receive a rectangle with width/height = 1');
  }
  return new Point(Number(rect.min.x), Number(rect.min.y));
};

export const upgradeFileRust = async (
  grid: GridFile
): Promise<{
  contents: string;
  version: string;
} | null> => {
  await init();
  try {
    const gc = GridController.newFromFile(JSON.stringify(grid));
    const contents = gc.exportToFile();
    return { contents: contents, version: gc.getVersion() };
  } catch (e) {
    console.warn(e);
    return null;
  }
};

// TS wrapper around Grid.rs
export class Grid {
  private gridController!: GridController;
  private _dirty = false;

  get dirty(): boolean {
    // the sheet is never dirty when mocking large data (to stop it from saving over an actual file)
    return debugMockLargeData ? false : this._dirty;
  }
  set dirty(value: boolean) {
    this._dirty = value;
  }

  // this cannot be called in the constructor as Rust is not yet loaded
  init() {
    this.gridController = new GridController();
  }

  // import/export
  openFromContents(contents: string): boolean {
    try {
      this.gridController = GridController.newFromFile(contents);
      return true;
    } catch (e) {
      console.warn(e);
      return false;
    }
  }

  populateWithRandomFloats(sheetId: string, width: number, height: number): void {
    this.gridController.populateWithRandomFloats(sheetId, pointsToRect(0, 0, width, height));
  }

  export(): string {
    return this.gridController.exportToFile();
  }

  getVersion(): string {
    return this.gridController.getVersion();
  }

  //#region get sheet information
  //-------------------------

  sheetIndexToId(index: number): string | undefined {
    return this.gridController.sheetIndexToId(index);
  }

  getSheetOrder(sheetId: string): string {
    return this.gridController.getSheetOrder(sheetId);
  }

  getSheetName(sheetId: string): string | undefined {
    return this.gridController.getSheetName(sheetId);
  }

  getSheetColor(sheetId: string): string | undefined {
    return this.gridController.getSheetColor(sheetId);
  }

  //#endregion

  //#region set sheet operations
  //------------------------

  getSheetIds(): string[] {
    const data = this.gridController.getSheetIds();
    return JSON.parse(data);
  }

  addSheet(): void {
    const summary = this.gridController.addSheet(sheets.getCursorPosition());
    transactionResponse(summary);
    this.dirty = true;
  }

  deleteSheet(sheetId: string): void {
    const summary = this.gridController.deleteSheet(sheetId, sheets.getCursorPosition());
    transactionResponse(summary);
    this.dirty = true;
  }

  setSheetName(sheetId: string, name: string): void {
    const summary = this.gridController.setSheetName(sheetId, name, sheets.getCursorPosition());
    transactionResponse(summary);
    this.dirty = true;
  }

  setSheetColor(sheetId: string, color: string | undefined): void {
    const summary = this.gridController.setSheetColor(sheetId, color, sheets.getCursorPosition());
    transactionResponse(summary);
    this.dirty = true;
  }

  duplicateSheet(sheetId: string): void {
    const summary = this.gridController.duplicateSheet(sheetId, sheets.getCursorPosition());
    transactionResponse(summary);
    this.dirty = true;
  }

  moveSheet(sheetId: string, leftSheetId: string | undefined): void {
    const summary = this.gridController.moveSheet(sheetId, leftSheetId, sheets.getCursorPosition());
    transactionResponse(summary);
    this.dirty = true;
  }

  //#endregion

  //#region set grid operations
  //-----------------------------

  setCellValue(options: { sheetId: string; x: number; y: number; value: string }): void {
    const summary = this.gridController.setCellValue(
      options.sheetId,
      new Pos(options.x, options.y),
      options.value,
      sheets.getCursorPosition()
    );
    transactionResponse(summary);
    this.dirty = true;
  }

  // todo....
  setCodeCellValue(options: { sheetId: string; x: number; y: number; codeString: string }): void {
    // const summary = this.gridController.set;
    throw new Error('not implemented yet...');
    // transactionResponse(summary);
    // this.dirty = true;
  }

  deleteCellValues(sheetId: string, rectangle: Rectangle): void {
    const summary = this.gridController.deleteCellValues(
      sheetId,
      rectangleToRect(rectangle),
      sheets.getCursorPosition()
    );
    transactionResponse(summary);
    this.dirty = true;
  }

  setCellAlign(sheetId: string, rectangle: Rectangle, align: CellAlign | undefined): void {
    const summary = this.gridController.setCellAlign(
      sheetId,
      rectangleToRect(rectangle),
      align,
      sheets.getCursorPosition()
    );
    transactionResponse(summary);
    this.dirty = true;
  }

  setCellWrap(sheetId: string, rectangle: Rectangle, wrap: CellWrap): void {
    const summary = this.gridController.setCellWrap(
      sheetId,
      rectangleToRect(rectangle),
      wrap,
      sheets.getCursorPosition()
    );
    transactionResponse(summary);
    this.dirty = true;
  }

  setCellCurrency(sheetId: string, rectangle: Rectangle, symbol: string): void {
    const summary = this.gridController.setCellCurrency(
      sheetId,
      rectangleToRect(rectangle),
      symbol,
      sheets.getCursorPosition()
    );
    transactionResponse(summary);
    this.dirty = true;
  }

  setCellPercentage(sheetId: string, rectangle: Rectangle): void {
    const summary = this.gridController.setCellPercentage(
      sheetId,
      rectangleToRect(rectangle),
      sheets.getCursorPosition()
    );
    transactionResponse(summary);
    this.dirty = true;
  }

  removeCellNumericFormat(sheetId: string, rectangle: Rectangle): void {
    const summary = this.gridController.removeCellNumericFormat(
      sheetId,
      rectangleToRect(rectangle),
      sheets.getCursorPosition()
    );
    transactionResponse(summary);
    this.dirty = true;
  }

  setCellBold(sheetId: string, rectangle: Rectangle, bold: boolean): void {
    const summary = this.gridController.setCellBold(
      sheetId,
      rectangleToRect(rectangle),
      bold,
      sheets.getCursorPosition()
    );
    transactionResponse(summary);
    this.dirty = true;
  }

  setCellItalic(sheetId: string, rectangle: Rectangle, italic: boolean): void {
    const summary = this.gridController.setCellItalic(
      sheetId,
      rectangleToRect(rectangle),
      italic,
      sheets.getCursorPosition()
    );
    transactionResponse(summary);
    this.dirty = true;
  }

  setCellTextColor(sheetId: string, rectangle: Rectangle, textColor: string | undefined): void {
    const summary = this.gridController.setCellTextColor(
      sheetId,
      rectangleToRect(rectangle),
      textColor,
      sheets.getCursorPosition()
    );
    transactionResponse(summary);
    this.dirty = true;
  }

  setCellFillColor(sheetId: string, rectangle: Rectangle, fillColor: string | undefined): void {
    const summary = this.gridController.setCellFillColor(
      sheetId,
      rectangleToRect(rectangle),
      fillColor,
      sheets.getCursorPosition()
    );
    transactionResponse(summary);
    this.dirty = true;
  }

  changeDecimalPlaces(sheetId: string, source: Pos, rectangle: Rectangle, delta: number): void {
    if (!this.gridController) throw new Error('Expected grid to be defined in Grid');
    const summary = this.gridController.changeDecimalPlaces(
      sheetId,
      source,
      rectangleToRect(rectangle),
      delta,
      sheets.getCursorPosition()
    );
    transactionResponse(summary);
    this.dirty = true;
  }

  clearFormatting(sheetId: string, rectangle: Rectangle): void {
    const summary = this.gridController.clearFormatting(
      sheetId,
      rectangleToRect(rectangle),
      sheets.getCursorPosition()
    );
    transactionResponse(summary);
    this.dirty = true;
  }

  //#endregion

  //#region get grid information
  // ---------------------------

  getEditCell(sheetId: string, pos: Pos): string {
    return this.gridController.getEditCell(sheetId, pos);
  }

  cellHasContent(sheetId: string, column: number, row: number): boolean {
    const data = this.gridController.getRenderCells(sheetId, rectangleToRect(new Rectangle(column, row, 0, 0)));
    const results = JSON.parse(data);
    return results.length ? !!results[0].value : false;
  }

  getRenderCells(sheetId: string, rectangle: Rectangle): JsRenderCell[] {
    const data = this.gridController.getRenderCells(sheetId, rectangleToRect(rectangle));
    return JSON.parse(data);
  }

  getRenderFills(sheetId: string, rectangle: Rectangle): JsRenderFill[] {
    const data = this.gridController.getRenderFills(sheetId, rectangleToRect(rectangle));
    return JSON.parse(data);
  }

  getAllRenderFills(sheetId: string): JsRenderFill[] {
    const data = this.gridController.getAllRenderFills(sheetId);
    return JSON.parse(data);
  }

  // todo: fix types
  getCodeValue(sheetId: string, x: number, y: number): any | undefined {
    return this.gridController.getCodeCellValue(sheetId, new Pos(x, y));
  }

  getRenderCodeCells(sheetId: string): JsRenderCodeCell[] {
    const data = this.gridController.getAllRenderCodeCells(sheetId);
    return JSON.parse(data);
  }

  getCellFormatSummary(sheetId: string, x: number, y: number): CellFormatSummary {
    return this.gridController.getCellFormatSummary(sheetId, new Pos(x, y));
  }

  getFormattingSummary(sheetId: string, rectangle: Rectangle): FormattingSummary {
    return this.gridController.getFormattingSummary(sheetId, rectangleToRect(rectangle) as RectInternal);
  }

  //#endregion

  //#region Bounds

  getGridBounds(sheetId: string, ignoreFormatting: boolean): Rectangle | undefined {
    const bounds = this.gridController.getGridBounds(sheetId, ignoreFormatting);
    if (bounds.type === 'empty') {
      return;
    }
    return new Rectangle(bounds.min.x, bounds.min.y, bounds.max.x - bounds.min.x, bounds.max.y - bounds.min.y);
  }

  getColumnBounds(sheetId: string, column: number, ignoreFormatting: boolean): MinMax | undefined {
    return this.gridController.getColumnBounds(sheetId, column, ignoreFormatting);
  }

  getColumnsBounds(
    sheetId: string,
    columnStart: number,
    columnEnd: number,
    ignoreFormatting: boolean
  ): MinMax | undefined {
    return this.gridController.getColumnsBounds(sheetId, columnStart, columnEnd, ignoreFormatting);
  }

  getRowBounds(sheetId: string, row: number, ignoreFormatting: boolean): MinMax | undefined {
    return this.gridController.getRowBounds(sheetId, row, ignoreFormatting);
  }

  getRowsBounds(sheetId: string, row_start: number, row_end: number, ignoreFormatting: boolean): MinMax | undefined {
    return this.gridController.getRowsBounds(sheetId, row_start, row_end, ignoreFormatting);
  }

  findNextColumn(options: {
    sheetId: string;
    columnStart: number;
    row: number;
    reverse: boolean;
    withContent: boolean;
  }): number {
    return this.gridController.findNextColumn(
      options.sheetId,
      options.columnStart,
      options.row,
      options.reverse,
      options.withContent
    );
  }

  findNextRow(options: {
    sheetId: string;
    rowStart: number;
    column: number;
    reverse: boolean;
    withContent: boolean;
  }): number {
    return this.gridController.findNextRow(
      options.sheetId,
      options.rowStart,
      options.column,
      options.reverse,
      options.withContent
    );
  }

  //#endregion

  //#region Undo/redo
  //-----------------

  hasUndo(): boolean {
    return this.gridController.hasUndo();
  }

  hasRedo(): boolean {
    return this.gridController.hasRedo();
  }

  undo(): void {
    const summary = this.gridController.undo(sheets.getCursorPosition());
    transactionResponse(summary);
    this.dirty = true;
  }

  redo(): void {
    const summary = this.gridController.redo(sheets.getCursorPosition());
    transactionResponse(summary);
    this.dirty = true;
  }

  //#endregion

  //#region Clipboard

  copyToClipboard(sheetId: string, rectangle: Rectangle): JsClipboard {
    return this.gridController.copyToClipboard(sheetId, rectangleToRect(rectangle));
  }

  cutToClipboard(sheetId: string, rectangle: Rectangle): { html: string; plainText: string } {
    const { summary, html, plainText } = this.gridController.cutToClipboard(
      sheetId,
      rectangleToRect(rectangle),
      sheets.getCursorPosition()
    );
    transactionResponse(summary);
    this.dirty = true;
    return { html, plainText };
  }

  pasteFromClipboard(options: {
    sheetId: string;
    x: number;
    y: number;
    plainText: string | undefined;
    html: string | undefined;
  }): void {
    const { sheetId, x, y, plainText, html } = options;
    const summary = this.gridController.pasteFromClipboard(
      sheetId,
      new Pos(x, y),
      plainText,
      html,
      sheets.getCursorPosition()
    );
    transactionResponse(summary);
    this.dirty = true;
  }

  //#endregion

  //#region Imports

  async importCsv(sheetId: string, file: File, insertAtCellLocation: Coordinate, reportError: (error: string) => void) {
    debugTimeReset();
    const pos = new Pos(insertAtCellLocation.x, insertAtCellLocation.y);
    const file_bytes = await readFileAsArrayBuffer(file);

    try {
      const summary = this.gridController.importCsv(sheetId, file_bytes, file.name, pos, sheets.getCursorPosition());
      transactionResponse(summary);
    } catch (error) {
      // TODO(ddimaria): standardize on how WASM formats errors for a consistent error
      // type in the UI.
      reportError(error as unknown as string);
      Sentry.captureException(error);
    }
    debugTimeCheck(`uploading and processing csv file ${file.name}`);
  }

  //#endregion

  //#region column/row sizes

  getColumnWidth(sheetId: string, x: number): number {
    return this.gridController.getColumnWidth(sheetId, x);
  }

  getRowHeight(sheetId: string, y: number): number {
    return this.gridController.getRowHeight(sheetId, y);
  }

  getColumnPlacement(sheetId: string, column: number): Placement {
    return this.gridController.getColumnPlacement(sheetId, column);
  }

  getRowPlacement(sheetId: string, row: number): Placement {
    return this.gridController.getRowPlacement(sheetId, row);
  }

  getXPlacement(sheetId: string, x: number): Placement {
    return this.gridController.getXPlacement(sheetId, x);
  }

  getYPlacement(sheetId: string, y: number): Placement {
    return this.gridController.getYPlacement(sheetId, y);
  }

  getColumnRow(sheetId: string, x: number, y: number): { column: number; row: number } {
    return {
      column: this.getXPlacement(sheetId, x).index,
      row: this.getYPlacement(sheetId, y).index,
    };
  }

  // @returns screen position of a cell
  getCellOffsets(sheetId: string, column: number, row: number): Rectangle {
    const screenRect = this.gridController.getCellOffsets(sheetId, column, row);
    return new Rectangle(screenRect.x, screenRect.y, screenRect.w, screenRect.h);
  }

  // @returns screen rectangle for a column/row rectangle
  getScreenRectangle(sheetId: string, column: number, row: number, width: number, height: number): Rectangle {
    const topLeft = this.getCellOffsets(sheetId, column, row);
    const bottomRight = this.getCellOffsets(sheetId, column + width, row + height);
    return new Rectangle(topLeft.left, topLeft.top, bottomRight.right - topLeft.left, bottomRight.bottom - topLeft.top);
  }

  commitHeadingResize(): void {
    const summary = this.gridController.commitResize(sheets.getCursorPosition());
    transactionResponse(summary);
    this.dirty = true;
  }

  cancelHeadingResize(): void {
    this.gridController.cancelResize();
  }

  headingResizeColumn(sheetId: string, column: number, size?: number): void {
    this.gridController.resizeColumnTransiently(sheetId, column, size);
  }

  headingResizeColumnCommit(sheetId: string, column: number, size: number, skipUpdate: boolean): void {
    const summary = this.gridController.resizeColumn(sheetId, column, size);

    // does not work properly
    if (!skipUpdate) {
      transactionResponse(summary);
    }
    this.dirty = true;
  }

  headingResizeRow(sheetId: string, row: number, size?: number): void {
    this.gridController.resizeRowTransiently(sheetId, row, size);
  }

  //#endregion
}

//#end

export const grid = new Grid();<|MERGE_RESOLUTION|>--- conflicted
+++ resolved
@@ -1,7 +1,9 @@
 import * as Sentry from '@sentry/browser';
 import { Point, Rectangle } from 'pixi.js';
 import { debugMockLargeData } from '../../debugFlags';
-<<<<<<< HEAD
+import { debugTimeCheck, debugTimeReset } from '../../gridGL/helpers/debugPerformance';
+import { Coordinate } from '../../gridGL/types/size';
+import { readFileAsArrayBuffer } from '../../helpers/files';
 import init, {
   GridController,
   MinMax,
@@ -9,12 +11,6 @@
   Pos,
   Rect as RectInternal,
 } from '../../quadratic-core/quadratic_core';
-=======
-import { debugTimeCheck, debugTimeReset } from '../../gridGL/helpers/debugPerformance';
-import { Coordinate } from '../../gridGL/types/size';
-import { readFileAsArrayBuffer } from '../../helpers/files';
-import { GridController, MinMax, Placement, Pos, Rect as RectInternal } from '../../quadratic-core/quadratic_core';
->>>>>>> 27dda0a4
 import {
   CellAlign,
   CellFormatSummary,
