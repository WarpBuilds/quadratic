--- conflicted
+++ resolved
@@ -5,12 +5,9 @@
 import { Coordinate } from '../../gridGL/types/size';
 import { readFileAsArrayBuffer } from '../../helpers/files';
 import init, {
-<<<<<<< HEAD
   BorderSelection,
   BorderStyle,
-=======
   CodeCellLanguage,
->>>>>>> 10455005
   GridController,
   MinMax,
   Pos,
@@ -346,9 +343,9 @@
     this.dirty = true;
   }
 
-  setRegionBorders(sheetId: string, rectangle: Rectangle, selection: BorderSelection, style?: BorderStyle): void {
-    console.log("Setting region borders: ", sheetId, rectangle, selection, style);
-    const summary = this.gridController.setRegionBorders(
+  async setRegionBorders(sheetId: string, rectangle: Rectangle, selection: BorderSelection, style?: BorderStyle) {
+    console.log('Setting region borders: ', sheetId, rectangle, selection, style);
+    const summary = await this.gridController.setRegionBorders(
       sheetId,
       rectangleToRect(rectangle),
       selection,
@@ -408,10 +405,8 @@
   }
 
   getRenderVerticalBorders(sheetId: string): JsRenderBorder[] {
-    console.log("Getting vertical render")
-    return JSON.parse(this.gridController.getRenderVerticalBorders(
-        sheetId,
-    ));
+    console.log('Getting vertical render');
+    return JSON.parse(this.gridController.getRenderVerticalBorders(sheetId));
   }
 
   //#endregion
