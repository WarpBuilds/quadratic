import { Box, useMediaQuery, useTheme } from '@mui/material';
import { useRecoilValue } from 'recoil';
import { isEditorOrAbove } from '../../../actions';
import { editorInteractionStateAtom } from '../../../atoms/editorInteractionStateAtom';
<<<<<<< HEAD
import { IS_READONLY_MODE } from '../../../constants/appConstants';
import { ROUTES } from '../../../constants/routes';
=======
import { SheetController } from '../../../grid/controller/sheetController';
import { PixiApp } from '../../../gridGL/pixiApp/PixiApp';
>>>>>>> 0cc3c5a5
import { electronMaximizeCurrentWindow } from '../../../helpers/electronMaximizeCurrentWindow';
import { colors } from '../../../theme/colors';
import { isElectron } from '../../../utils/isElectron';
import { DataMenu } from './SubMenus/DataMenu';
import { FormatMenu } from './SubMenus/FormatMenu/FormatMenu';
import { NumberFormatMenu } from './SubMenus/NumberFormatMenu';
import { QuadraticMenu } from './SubMenus/QuadraticMenu';
import { TopBarCodeOutlinesSwitch } from './TopBarCodeOutlinesSwitch';
import { TopBarFileMenu } from './TopBarFileMenu';
import { TopBarShareButton } from './TopBarShareButton';
import { TopBarUsers } from './TopBarUsers';
import { TopBarZoomMenu } from './TopBarZoomMenu';

<<<<<<< HEAD
export const TopBar = () => {
  const [editorInteractionState, setEditorInteractionState] = useRecoilState(editorInteractionStateAtom);
  const { name, renameFile } = useFileContext();
  const [isRenaming, setIsRenaming] = useState<boolean>(false);
=======
interface IProps {
  app: PixiApp;
  sheetController: SheetController;
}

export const TopBar = (props: IProps) => {
>>>>>>> 0cc3c5a5
  const theme = useTheme();
  const isDesktop = useMediaQuery(theme.breakpoints.up('md'));
  const editorInteractionState = useRecoilValue(editorInteractionStateAtom);
  const { permission } = editorInteractionState;
  const { app, sheetController } = props;

  return (
    <Box
      onContextMenu={(event) => {
        // Disable right-click
        event.preventDefault();
      }}
      sx={{
        backgroundColor: 'rgba(255, 255, 255)',
        // px: theme.spacing(1),
        width: '100%',
        display: 'flex',
        justifyContent: 'space-between',
        gap: theme.spacing(1),
        border: colors.mediumGray,
        borderWidth: '0 0 1px 0',
        borderStyle: 'solid',
        height: theme.spacing(6),
        ...(isElectron()
          ? {
              paddingLeft: '4.5rem',
              // this allows the window to be dragged in Electron
              WebkitAppRegion: 'drag',
            }
          : {}),
      }}
      onDoubleClick={(event) => {
        // if clicked (not child clicked), maximize window. For electron.
        if (event.target === event.currentTarget) electronMaximizeCurrentWindow();
      }}
    >
      <div
        style={{
          //@ts-expect-error
          WebkitAppRegion: 'no-drag',
          display: 'flex',
          alignItems: 'stretch',
          color: theme.palette.text.primary,
          ...(isDesktop ? { flexBasis: '30%' } : {}),
        }}
      >
<<<<<<< HEAD
        <QuadraticMenu />
        {!IS_READONLY_MODE && (
          <>
            <DataMenu />
            <FormatMenu />
            <NumberFormatMenu />
=======
        <QuadraticMenu sheetController={sheetController} />
        {isEditorOrAbove(permission) && isDesktop && (
          <>
            <DataMenu />
            <FormatMenu app={app} sheet_controller={sheetController} />
            <NumberFormatMenu app={app} sheet_controller={sheetController} />
>>>>>>> 0cc3c5a5
          </>
        )}
      </div>

      <TopBarFileMenu />

      <div
        style={{
          // @ts-expect-error
          WebkitAppRegion: 'no-drag',
          display: 'flex',
          alignItems: 'stretch',
          justifyContent: 'flex-end',
          gap: theme.spacing(),
          color: theme.palette.text.primary,
          ...(isDesktop ? { flexBasis: '30%' } : {}),
        }}
      >
        {isDesktop && (
          <>
            <TopBarCodeOutlinesSwitch />
            <TopBarUsers />
            <TopBarShareButton />
          </>
        )}
<<<<<<< HEAD
        <ZoomDropdown />
=======
        <TopBarZoomMenu app={app} />
>>>>>>> 0cc3c5a5
      </div>
    </Box>
  );
};<|MERGE_RESOLUTION|>--- conflicted
+++ resolved
@@ -2,13 +2,6 @@
 import { useRecoilValue } from 'recoil';
 import { isEditorOrAbove } from '../../../actions';
 import { editorInteractionStateAtom } from '../../../atoms/editorInteractionStateAtom';
-<<<<<<< HEAD
-import { IS_READONLY_MODE } from '../../../constants/appConstants';
-import { ROUTES } from '../../../constants/routes';
-=======
-import { SheetController } from '../../../grid/controller/sheetController';
-import { PixiApp } from '../../../gridGL/pixiApp/PixiApp';
->>>>>>> 0cc3c5a5
 import { electronMaximizeCurrentWindow } from '../../../helpers/electronMaximizeCurrentWindow';
 import { colors } from '../../../theme/colors';
 import { isElectron } from '../../../utils/isElectron';
@@ -22,24 +15,11 @@
 import { TopBarUsers } from './TopBarUsers';
 import { TopBarZoomMenu } from './TopBarZoomMenu';
 
-<<<<<<< HEAD
 export const TopBar = () => {
-  const [editorInteractionState, setEditorInteractionState] = useRecoilState(editorInteractionStateAtom);
-  const { name, renameFile } = useFileContext();
-  const [isRenaming, setIsRenaming] = useState<boolean>(false);
-=======
-interface IProps {
-  app: PixiApp;
-  sheetController: SheetController;
-}
-
-export const TopBar = (props: IProps) => {
->>>>>>> 0cc3c5a5
   const theme = useTheme();
   const isDesktop = useMediaQuery(theme.breakpoints.up('md'));
   const editorInteractionState = useRecoilValue(editorInteractionStateAtom);
   const { permission } = editorInteractionState;
-  const { app, sheetController } = props;
 
   return (
     <Box
@@ -81,21 +61,12 @@
           ...(isDesktop ? { flexBasis: '30%' } : {}),
         }}
       >
-<<<<<<< HEAD
         <QuadraticMenu />
-        {!IS_READONLY_MODE && (
+        {isEditorOrAbove(permission) && isDesktop && (
           <>
             <DataMenu />
             <FormatMenu />
             <NumberFormatMenu />
-=======
-        <QuadraticMenu sheetController={sheetController} />
-        {isEditorOrAbove(permission) && isDesktop && (
-          <>
-            <DataMenu />
-            <FormatMenu app={app} sheet_controller={sheetController} />
-            <NumberFormatMenu app={app} sheet_controller={sheetController} />
->>>>>>> 0cc3c5a5
           </>
         )}
       </div>
@@ -121,11 +92,7 @@
             <TopBarShareButton />
           </>
         )}
-<<<<<<< HEAD
-        <ZoomDropdown />
-=======
-        <TopBarZoomMenu app={app} />
->>>>>>> 0cc3c5a5
+        <TopBarZoomMenu />
       </div>
     </Box>
   );
