--- conflicted
+++ resolved
@@ -163,19 +163,7 @@
       setTimeout(updateContextMenuCSSTransform, 100);
     } else menuDiv.current.style.pointerEvents = 'auto';
     return transform;
-<<<<<<< HEAD
-  }, [
-    container,
-    cursor.multiCursor,
-    cursor.cursorPosition.x,
-    cursor.cursorPosition.y,
-    cursor.boxCells,
-    showContextMenu,
-    editorInteractionState.permission,
-  ]);
-=======
   }, [container, showContextMenu, editorInteractionState.permission]);
->>>>>>> 49e35513
 
   useEffect(() => {
     const { viewport } = pixiApp;
