import {
  AttachMoneyOutlined,
  BorderAll,
  FormatAlignCenter,
  FormatAlignLeft,
  FormatAlignRight,
  FormatBold,
  FormatClear,
  FormatColorFill,
  FormatColorText,
  FormatItalic,
  MoreHoriz,
  Percent,
} from '@mui/icons-material';
import { Divider, IconButton, Paper, Toolbar } from '@mui/material';
import { ControlledMenu, Menu, MenuInstance, MenuItem, useMenuState } from '@szhsin/react-menu';
import mixpanel from 'mixpanel-browser';
import { useCallback, useEffect, useRef } from 'react';
<<<<<<< HEAD
import { useGlobalSnackbar } from '../../../components/GlobalSnackbar';
=======
import { isEditorOrAbove } from '../../../actions';
import { EditorInteractionState } from '../../../atoms/editorInteractionStateAtom';
import { GridInteractionState } from '../../../atoms/gridInteractionStateAtom';
import { useGlobalSnackbar } from '../../../components/GlobalSnackbarProvider';
>>>>>>> 0cc3c5a5
import { PNG_MESSAGE } from '../../../constants/appConstants';
import { copySelectionToPNG } from '../../../grid/actions/clipboard/clipboard';
import { sheetController } from '../../../grid/controller/SheetController';
import { pixiApp } from '../../../gridGL/pixiApp/PixiApp';
import { KeyboardSymbols } from '../../../helpers/keyboardSymbols';
import { colors } from '../../../theme/colors';
import { TooltipHint } from '../../components/TooltipHint';
import { QColorPicker } from '../../components/qColorPicker';
import { CopyAsPNG, DecimalDecrease, DecimalIncrease } from '../../icons';
import { MenuLineItem } from '../TopBar/MenuLineItem';
import { useGetBorderMenu } from '../TopBar/SubMenus/FormatMenu/useGetBorderMenu';
import {
  clearFormattingAndBorders,
  setAlignment,
  setBold,
  setFillColor,
  setItalic,
  setTextColor,
  textFormatDecreaseDecimalPlaces,
  textFormatIncreaseDecimalPlaces,
  textFormatSetCurrency,
  textFormatSetPercentage,
} from '../TopBar/SubMenus/formatCells';

interface Props {
<<<<<<< HEAD
=======
  editorInteractionState: EditorInteractionState;
  interactionState: GridInteractionState;
  setInteractionState: React.Dispatch<React.SetStateAction<GridInteractionState>>;
>>>>>>> 0cc3c5a5
  container?: HTMLDivElement;
  showContextMenu: boolean;
}

export const FloatingContextMenu = (props: Props) => {
<<<<<<< HEAD
  const { container, showContextMenu } = props;
=======
  const {
    editorInteractionState: { permission },
    interactionState,
    app,
    app: { viewport },
    container,
    sheetController,
    showContextMenu,
  } = props;
>>>>>>> 0cc3c5a5
  const { addGlobalSnackbar } = useGlobalSnackbar();
  const [moreMenuProps, moreMenuToggle] = useMenuState();
  const menuDiv = useRef<HTMLDivElement>(null);
  const moreMenuButtonRef = useRef(null);
  const borders = useGetBorderMenu();
  const cursor = sheetController.sheet.cursor;
  const textColorRef = useRef<MenuInstance>(null);
  const fillColorRef = useRef<MenuInstance>(null);

  // close moreMenu when context menu closes
  useEffect(() => {
    if (menuDiv.current?.style.visibility === 'hidden' && moreMenuProps.state === 'open') moreMenuToggle();
  }, [menuDiv.current?.style.visibility, moreMenuProps, moreMenuToggle]);

  // Function used to move and scale the Input with the Grid
  const updateContextMenuCSSTransform = useCallback(() => {
    if (!container || !menuDiv.current) return '';

    const { viewport } = pixiApp;

    // Calculate position of input based on cell
    const cell_offsets = sheetController.sheet.gridOffsets.getCell(
      cursor.multiCursor
        ? Math.min(cursor.cursorPosition.x, cursor.multiCursor.originPosition.x, cursor.multiCursor.terminalPosition.x)
        : cursor.cursorPosition.x,
      cursor.multiCursor
        ? Math.min(cursor.cursorPosition.y, cursor.multiCursor.originPosition.y, cursor.multiCursor.terminalPosition.y)
        : cursor.cursorPosition.y
    );
    let cell_offset_scaled = viewport.toScreen(cell_offsets.x, cell_offsets.y);

    const menuHeight = menuDiv.current?.clientHeight || 0;
    // const menuwidth = menuDiv.current?.clientWidth || 0;

    let x = cell_offset_scaled.x + container.offsetLeft - 20;
    let y = cell_offset_scaled.y + container.offsetTop - menuHeight - 20;

    /**
     * Control menu visibility
     */
    let visibility = 'visible';

    // Hide if zoomed out too much
    if (viewport.scale.x < 0.1) {
      visibility = 'hidden';
    }
    // hide if boxCells is active
    if (cursor.boxCells) {
      visibility = 'hidden';
    }

    // Hide if it's not 1) a multicursor or, 2) an active right click
    if (!(cursor.multiCursor || showContextMenu)) visibility = 'hidden';

    // Hide if currently selecting
    if (pixiApp.pointer?.pointerDown?.active) visibility = 'hidden';

    // Hide if in presentation mode
    if (pixiApp.settings.presentationMode) visibility = 'hidden';

    // Hide if you don't have edit access
    if (!isEditorOrAbove(permission)) visibility = 'hidden';

    // Hide FloatingFormatMenu if multi cursor is off screen
    const terminal_pos = sheetController.sheet.gridOffsets.getCell(
      cursor.multiCursor ? cursor.multiCursor.terminalPosition.x : cursor.cursorPosition.x,
      cursor.multiCursor ? cursor.multiCursor.terminalPosition.y : cursor.cursorPosition.y
    );
    let multiselect_offset = viewport.toScreen(
      terminal_pos.x + terminal_pos.width,
      terminal_pos.y + terminal_pos.height
    );
    if (multiselect_offset.x < 0 || multiselect_offset.y < 0) visibility = 'hidden';

    // Apply visibility
    menuDiv.current.style.visibility = visibility;

    /**
     * Menu positioning
     */

    // if ouside of viewport keep it inside
    if (x < container.offsetLeft + 35) {
      x = container.offsetLeft + 35;
    } // left
    if (y < container.offsetTop + 35) {
      y = container.offsetTop + 35;
    } // top

    // Generate transform CSS
    const transform = 'translate(' + [x, y].join('px,') + 'px) ';
    // Update input css matrix
    menuDiv.current.style.transform = transform;

    // Disable pointer events while the viewport is moving
    if (viewport.moving) {
      menuDiv.current.style.pointerEvents = 'none';
      // make sure when we are setting pointer event to none
      // that we check again soon to see if the viewport is done moving
      setTimeout(updateContextMenuCSSTransform, 100);
    } else menuDiv.current.style.pointerEvents = 'auto';
    return transform;
<<<<<<< HEAD
  }, [
    container,
    cursor.multiCursor,
    cursor.cursorPosition.x,
    cursor.cursorPosition.y,
    cursor.boxCells,
    showContextMenu,
  ]);
=======
  }, [app, viewport, container, sheetController.sheet.gridOffsets, interactionState, showContextMenu, permission]);
>>>>>>> 0cc3c5a5

  useEffect(() => {
    const { viewport } = pixiApp;

    if (!viewport) return;
    viewport.on('moved', updateContextMenuCSSTransform);
    viewport.on('moved-end', updateContextMenuCSSTransform);
    document.addEventListener('pointerup', updateContextMenuCSSTransform);

    return () => {
      viewport.removeListener('moved', updateContextMenuCSSTransform);
      viewport.removeListener('moved-end', updateContextMenuCSSTransform);
      document.removeEventListener('pointerup', updateContextMenuCSSTransform);
    };
  }, [updateContextMenuCSSTransform]);

  const copyAsPNG = useCallback(async () => {
    await copySelectionToPNG();
    moreMenuToggle();
    addGlobalSnackbar(PNG_MESSAGE);
  }, [moreMenuToggle, addGlobalSnackbar]);

  // set input's initial position correctly
  const transform = updateContextMenuCSSTransform();

  const iconSize = 'small';

  const formatPrimaryCell = sheetController.sheet.getFormatPrimaryCell();

  return (
    <Paper
      ref={menuDiv}
      style={{
        display: 'block',
        position: 'absolute',
        top: '0',
        left: '0',
        transformOrigin: '0 0',
        transform,
        pointerEvents: 'auto',
        visibility: 'hidden',
      }}
      elevation={4}
      onClick={(e) => {
        mixpanel.track('[FloatingContextMenu].click');
        e.stopPropagation();
      }}
    >
      <Toolbar
        style={{
          padding: '2px 4px',
          minHeight: '0px',
          color: colors.darkGray,
        }}
      >
        <TooltipHint title="Bold" shortcut={KeyboardSymbols.Command + 'B'}>
          <IconButton onClick={() => setBold(!formatPrimaryCell?.bold)} color="inherit">
            <FormatBold fontSize={iconSize} />
          </IconButton>
        </TooltipHint>

        <TooltipHint title="Italic" shortcut={KeyboardSymbols.Command + 'I'}>
          <IconButton onClick={() => setItalic(!formatPrimaryCell?.italic)} color="inherit">
            <FormatItalic fontSize={iconSize} />
          </IconButton>
        </TooltipHint>
        <Menu
          className="color-picker-submenu"
          instanceRef={textColorRef}
          menuButton={
            <div>
              <TooltipHint title="Text color">
                <IconButton color="inherit">
                  <FormatColorText fontSize={iconSize} />
                </IconButton>
              </TooltipHint>
            </div>
          }
        >
          <QColorPicker
            onChangeComplete={(color) => {
              textColorRef.current?.closeMenu();
              setTextColor(color);
            }}
            onClear={() => {
              textColorRef.current?.closeMenu();
              setTextColor(undefined);
            }}
          />
        </Menu>

        <MenuDivider />

        <TooltipHint title="Align left">
          <IconButton size="small" onClick={() => setAlignment('left')}>
            <FormatAlignLeft fontSize={iconSize} />
          </IconButton>
        </TooltipHint>
        <TooltipHint title="Align center">
          <IconButton size="small" onClick={() => setAlignment('center')}>
            <FormatAlignCenter fontSize={iconSize} />
          </IconButton>
        </TooltipHint>
        <TooltipHint title="Align right">
          <IconButton size="small" onClick={() => setAlignment('right')}>
            <FormatAlignRight fontSize={iconSize} />
          </IconButton>
        </TooltipHint>

        <MenuDivider />

        <Menu
          className="color-picker-submenu"
          instanceRef={fillColorRef}
          menuButton={
            <div>
              <TooltipHint title="Fill color">
                <IconButton color="inherit">
                  <FormatColorFill fontSize={iconSize} />
                </IconButton>
              </TooltipHint>
            </div>
          }
        >
          <QColorPicker
            onChangeComplete={(color) => {
              fillColorRef.current?.closeMenu();
              setFillColor(color);
            }}
            onClear={() => {
              fillColorRef.current?.closeMenu();
              setFillColor(undefined);
            }}
          />
        </Menu>
        <Menu
          menuButton={
            <div>
              <TooltipHint title="Borders">
                <IconButton color="inherit">
                  <BorderAll fontSize={iconSize} />
                </IconButton>
              </TooltipHint>
            </div>
          }
        >
          {borders}
        </Menu>

        <MenuDivider />

        <TooltipHint title="Format as currency">
          <IconButton onClick={() => textFormatSetCurrency()} color="inherit">
            <AttachMoneyOutlined fontSize={iconSize} />
          </IconButton>
        </TooltipHint>

        <TooltipHint title="Format as percent">
          <IconButton onClick={() => textFormatSetPercentage()} color="inherit">
            <Percent fontSize={iconSize} />
          </IconButton>
        </TooltipHint>

        <TooltipHint title="Decrease decimal places">
          <IconButton onClick={() => textFormatDecreaseDecimalPlaces()} color="inherit">
            <DecimalDecrease fontSize={iconSize} />
          </IconButton>
        </TooltipHint>

        <TooltipHint title="Increase decimal places">
          <IconButton onClick={() => textFormatIncreaseDecimalPlaces()} color="inherit">
            <DecimalIncrease fontSize={iconSize} />
          </IconButton>
        </TooltipHint>

        <MenuDivider />
        <TooltipHint title="Clear formatting" shortcut={KeyboardSymbols.Command + '\\'}>
          <IconButton onClick={clearFormattingAndBorders} color="inherit">
            <FormatClear fontSize={iconSize} />
          </IconButton>
        </TooltipHint>
        <MenuDivider />
        <TooltipHint title="More commands…">
          <IconButton onClick={() => moreMenuToggle()} color="inherit" ref={moreMenuButtonRef}>
            <MoreHoriz fontSize={iconSize} />
          </IconButton>
        </TooltipHint>
        <ControlledMenu
          state={moreMenuProps.state}
          menuStyle={{ padding: '2px 0', color: 'inherit' }}
          anchorRef={moreMenuButtonRef}
        >
          <MenuItem onClick={copyAsPNG}>
            <MenuLineItem
              primary="Copy selection as PNG"
              secondary={KeyboardSymbols.Command + KeyboardSymbols.Shift + 'C'}
              Icon={CopyAsPNG}
            ></MenuLineItem>
          </MenuItem>
        </ControlledMenu>
      </Toolbar>
    </Paper>
  );
};

function MenuDivider() {
  return (
    <Divider
      orientation="vertical"
      flexItem
      style={{
        margin: '4px',
      }}
    />
  );
}<|MERGE_RESOLUTION|>--- conflicted
+++ resolved
@@ -16,14 +16,10 @@
 import { ControlledMenu, Menu, MenuInstance, MenuItem, useMenuState } from '@szhsin/react-menu';
 import mixpanel from 'mixpanel-browser';
 import { useCallback, useEffect, useRef } from 'react';
-<<<<<<< HEAD
-import { useGlobalSnackbar } from '../../../components/GlobalSnackbar';
-=======
+import { useRecoilValue } from 'recoil';
 import { isEditorOrAbove } from '../../../actions';
-import { EditorInteractionState } from '../../../atoms/editorInteractionStateAtom';
-import { GridInteractionState } from '../../../atoms/gridInteractionStateAtom';
+import { editorInteractionStateAtom } from '../../../atoms/editorInteractionStateAtom';
 import { useGlobalSnackbar } from '../../../components/GlobalSnackbarProvider';
->>>>>>> 0cc3c5a5
 import { PNG_MESSAGE } from '../../../constants/appConstants';
 import { copySelectionToPNG } from '../../../grid/actions/clipboard/clipboard';
 import { sheetController } from '../../../grid/controller/SheetController';
@@ -49,31 +45,14 @@
 } from '../TopBar/SubMenus/formatCells';
 
 interface Props {
-<<<<<<< HEAD
-=======
-  editorInteractionState: EditorInteractionState;
-  interactionState: GridInteractionState;
-  setInteractionState: React.Dispatch<React.SetStateAction<GridInteractionState>>;
->>>>>>> 0cc3c5a5
   container?: HTMLDivElement;
   showContextMenu: boolean;
 }
 
 export const FloatingContextMenu = (props: Props) => {
-<<<<<<< HEAD
   const { container, showContextMenu } = props;
-=======
-  const {
-    editorInteractionState: { permission },
-    interactionState,
-    app,
-    app: { viewport },
-    container,
-    sheetController,
-    showContextMenu,
-  } = props;
->>>>>>> 0cc3c5a5
   const { addGlobalSnackbar } = useGlobalSnackbar();
+  const editorInteractionState = useRecoilValue(editorInteractionStateAtom);
   const [moreMenuProps, moreMenuToggle] = useMenuState();
   const menuDiv = useRef<HTMLDivElement>(null);
   const moreMenuButtonRef = useRef(null);
@@ -134,7 +113,7 @@
     if (pixiApp.settings.presentationMode) visibility = 'hidden';
 
     // Hide if you don't have edit access
-    if (!isEditorOrAbove(permission)) visibility = 'hidden';
+    if (!isEditorOrAbove(editorInteractionState.permission)) visibility = 'hidden';
 
     // Hide FloatingFormatMenu if multi cursor is off screen
     const terminal_pos = sheetController.sheet.gridOffsets.getCell(
@@ -175,7 +154,6 @@
       setTimeout(updateContextMenuCSSTransform, 100);
     } else menuDiv.current.style.pointerEvents = 'auto';
     return transform;
-<<<<<<< HEAD
   }, [
     container,
     cursor.multiCursor,
@@ -183,10 +161,8 @@
     cursor.cursorPosition.y,
     cursor.boxCells,
     showContextMenu,
+    editorInteractionState.permission,
   ]);
-=======
-  }, [app, viewport, container, sheetController.sheet.gridOffsets, interactionState, showContextMenu, permission]);
->>>>>>> 0cc3c5a5
 
   useEffect(() => {
     const { viewport } = pixiApp;
