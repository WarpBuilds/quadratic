--- conflicted
+++ resolved
@@ -31,6 +31,8 @@
   const [showSaveChangesAlert, setShowSaveChangesAlert] = useState(false);
   const [editorContent, setEditorContent] = useState<string | undefined>(codeString);
 
+  const isRunningComputation = pythonState === 'running';
+
   const cellLocation = useMemo(() => {
     return {
       x: editorInteractionState.selectedCell.x,
@@ -43,93 +45,53 @@
     editorInteractionState.selectedCellSheet,
   ]);
 
-<<<<<<< HEAD
   // update code cell
-  const [codeString, setCodeString] = useState('');
-  const [out, setOut] = useState<{ stdOut?: string; stdErr?: string } | undefined>(undefined);
-  const [evaluationResult, setEvaluationResult] = useState<any>(undefined);
-=======
   const unsaved = useMemo(() => {
     return editorContent !== codeString;
   }, [codeString, editorContent]);
->>>>>>> da0c988b
-
-  const updateCodeCell = useCallback(() => {
-    const codeCell = grid.getCodeCell(
+
+  const updateCodeCell = useCallback(
+    (updateEditorContent: boolean) => {
+      const codeCell = grid.getCodeCell(
+        editorInteractionState.selectedCellSheet,
+        editorInteractionState.selectedCell.x,
+        editorInteractionState.selectedCell.y
+      );
+      if (codeCell) {
+        const codeString = codeCell.getCodeString();
+        setCodeString(codeString);
+        setOut({ stdOut: codeCell.getStdOut(), stdErr: codeCell.getStdErr() });
+        if (updateEditorContent) setEditorContent(codeString);
+        setEvaluationResult(codeCell.getEvaluationResult());
+        codeCell.free();
+      } else {
+        setCodeString('');
+        if (updateEditorContent) setEditorContent('');
+        setEvaluationResult('');
+        setOut(undefined);
+      }
+    },
+    [
+      editorInteractionState.selectedCell.x,
+      editorInteractionState.selectedCell.y,
       editorInteractionState.selectedCellSheet,
-      editorInteractionState.selectedCell.x,
-      editorInteractionState.selectedCell.y
-    );
-    if (codeCell) {
-      const codeString = codeCell.getCodeString();
-      setCodeString(codeString);
-      setOut({ stdOut: codeCell.getStdOut(), stdErr: codeCell.getStdErr() });
-      setEditorContent(codeString);
-      setEvaluationResult(codeCell.getEvaluationResult());
-      codeCell.free();
-    } else {
-      setCodeString('');
-      setEditorContent('');
-      setEvaluationResult('');
-      setOut(undefined);
-    }
-  }, [
-    editorInteractionState.selectedCell.x,
-    editorInteractionState.selectedCell.y,
-    editorInteractionState.selectedCellSheet,
-  ]);
-
-  const updateCodeCellAfterComputation = useCallback(() => {
-    const codeCell = grid.getCodeCell(
-      editorInteractionState.selectedCellSheet,
-      editorInteractionState.selectedCell.x,
-      editorInteractionState.selectedCell.y
-    );
-    if (codeCell) {
-      const codeString = codeCell.getCodeString();
-      setCodeString(codeString);
-      setOut({ stdOut: codeCell.getStdOut(), stdErr: codeCell.getStdErr() });
-      setEvaluationResult(codeCell.getEvaluationResult());
-      codeCell.free();
-    } else {
-      setCodeString('');
-      setEvaluationResult('');
-      setOut(undefined);
-    }
-  }, [
-    editorInteractionState.selectedCell.x,
-    editorInteractionState.selectedCell.y,
-    editorInteractionState.selectedCellSheet,
-  ]);
-
-  // ensures that the console is updated after the code cell is run (for async calculations, like Python)
+    ]
+  );
+
+  // update code cell after computation
   useEffect(() => {
-<<<<<<< HEAD
-    window.addEventListener('computation-complete', updateCodeCellAfterComputation);
-    return () => window.removeEventListener('computation-complete', updateCodeCellAfterComputation);
-=======
-    window.addEventListener('python-computation-complete', updateCodeCell);
-    return () => window.removeEventListener('python-computation-complete', updateCodeCell);
->>>>>>> da0c988b
-  });
+    if (!isRunningComputation) {
+      updateCodeCell(false);
+    }
+  }, [updateCodeCell, isRunningComputation]);
 
   useEffect(() => {
-    updateCodeCell();
+    updateCodeCell(true);
   }, [updateCodeCell]);
 
   useEffect(() => {
     mixpanel.track('[CodeEditor].opened', { type: editorMode });
   }, [editorMode]);
-
-  useEffect(() => {
-    const completeTransaction = () => {
-      if (pythonState === 'running') {
-        updateCodeCell();
-      }
-    };
-    window.addEventListener('transaction-complete', completeTransaction);
-    return () => window.removeEventListener('transaction-complete', completeTransaction);
-  }, [updateCodeCell, pythonState]);
 
   const closeEditor = useCallback(
     (skipSaveCheck: boolean) => {
@@ -170,21 +132,8 @@
     });
   };
 
-<<<<<<< HEAD
-  useEffect(() => {
-    const completeTransaction = () => {
-      if (isRunningComputation.current) {
-        isRunningComputation.current = false;
-        updateCodeCellAfterComputation();
-      }
-    };
-    window.addEventListener('transaction-complete', completeTransaction);
-    return () => window.removeEventListener('transaction-complete', completeTransaction);
-  }, [updateCodeCellAfterComputation]);
-=======
   const cancelPython = () => {
     if (pythonState !== 'running') return;
->>>>>>> da0c988b
 
     pythonWebWorker.restartFromUser();
   };
@@ -256,7 +205,7 @@
       <CodeEditorHeader
         cellLocation={cellLocation}
         unsaved={unsaved}
-        isRunningComputation={pythonState === 'running'}
+        isRunningComputation={isRunningComputation}
         saveAndRunCell={saveAndRunCell}
         cancelPython={cancelPython}
         closeEditor={() => closeEditor(false)}
