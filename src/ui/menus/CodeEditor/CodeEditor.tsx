--- conflicted
+++ resolved
@@ -69,7 +69,6 @@
   // Console height state
   const [consoleHeight, setConsoleHeight] = useState<number>(200);
 
-<<<<<<< HEAD
   // Save changes alert state
   const [showSaveChangesAlert, setShowSaveChangesAlert] = useState<boolean>(false);
 
@@ -90,7 +89,6 @@
 
   //   // monaco.editor.setModelLanguage(editor.getModel(), 'formula');
   // }, [editorMode, cell]);
-=======
   // TODO: This is a hack to show A1 notation while editing a Formula.
   useEffect(() => {
     if (editorInteractionState.showCodeEditor) {
@@ -103,7 +101,6 @@
       settings.setShowA1Notation(false);
     }
   }, [selectedCell, settings, editorInteractionState.showCodeEditor]);
->>>>>>> 57c3e464
 
   // When selected cell changes in LocalDB update the UI here.
   useEffect(() => {
