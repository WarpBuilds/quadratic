import Editor, { Monaco } from '@monaco-editor/react';
import monaco from 'monaco-editor';
import { useCallback, useEffect, useRef, useState } from 'react';
import { useRecoilValue } from 'recoil';
import { isEditorOrAbove } from '../../../actions';
import { editorInteractionStateAtom } from '../../../atoms/editorInteractionStateAtom';
import { provideCompletionItems, provideHover } from '../../../quadratic-core/quadratic_core';
<<<<<<< HEAD
// import { CodeCellValue } from '../../../quadratic-core/types';
=======
>>>>>>> a361f14e
import { CodeEditorPlaceholder } from './CodeEditorPlaceholder';
import { FormulaLanguageConfig, FormulaTokenizerConfig } from './FormulaLanguageModel';
import { QuadraticEditorTheme } from './quadraticEditorTheme';
import { useEditorCellHighlights } from './useEditorCellHighlights';
import { useEditorOnSelectionChange } from './useEditorOnSelectionChange';

// todo: fix types

interface Props {
<<<<<<< HEAD
  cell: any | undefined; //CodeCellValue
=======
  cell: any | undefined;
>>>>>>> a361f14e
  editorContent: string | undefined;
  setEditorContent: (value: string | undefined) => void;
}

export const CodeEditorBody = (props: Props) => {
  const { cell, editorContent, setEditorContent } = props;

  const editorInteractionState = useRecoilValue(editorInteractionStateAtom);
  const readOnly = !isEditorOrAbove(editorInteractionState.permission);
  const editorRef = useRef<monaco.editor.IStandaloneCodeEditor | null>(null);
  const monacoRef = useRef<Monaco | null>(null);

  const [didMount, setDidMount] = useState(false);
  const [isValidRef, setIsValidRef] = useState(false);

  useEditorCellHighlights(isValidRef, editorRef, monacoRef);
  useEditorOnSelectionChange(isValidRef, editorRef);

  useEffect(() => {
    if (editorInteractionState.showCodeEditor) {
      // focus editor on show editor change
      editorRef.current?.focus();
      editorRef.current?.setPosition({ lineNumber: 0, column: 0 });
    }
  }, [editorInteractionState.showCodeEditor]);

  const onMount = useCallback(
    (editor: monaco.editor.IStandaloneCodeEditor, monaco: Monaco) => {
      editorRef.current = editor;
      monacoRef.current = monaco;
      setIsValidRef(true);

      editor.focus();

      monaco.editor.defineTheme('quadratic', QuadraticEditorTheme);
      monaco.editor.setTheme('quadratic');

      if (didMount) return;
      // Only register language once

      monaco.languages.register({ id: 'formula' });
      monaco.languages.setLanguageConfiguration('formula', FormulaLanguageConfig);
      monaco.languages.setMonarchTokensProvider('formula', FormulaTokenizerConfig);
      monaco.languages.registerCompletionItemProvider('formula', { provideCompletionItems });
      monaco.languages.registerHoverProvider('formula', { provideHover });

      setDidMount(true);
    },
    [didMount]
  );

  if (!cell) return null;

  return (
    <div
      style={{
        position: 'relative',
        minHeight: '100px',
        flex: '2',
      }}
    >
      <Editor
        height="100%"
        width="100%"
        language={cell.language === 'Python' ? 'python' : cell.language === 'Formula' ? 'Formula' : 'plaintext'}
        value={editorContent}
        onChange={setEditorContent}
        onMount={onMount}
        options={{
          readOnly,
          minimap: { enabled: true },
          overviewRulerLanes: 0,
          hideCursorInOverviewRuler: true,
          overviewRulerBorder: false,
          scrollbar: {
            horizontal: 'hidden',
          },
          wordWrap: 'on',
        }}
      />
      {cell.language === 'Python' && (
        <CodeEditorPlaceholder
          editorContent={editorContent}
          setEditorContent={setEditorContent}
          editorRef={editorRef}
        />
      )}
    </div>
  );
};<|MERGE_RESOLUTION|>--- conflicted
+++ resolved
@@ -5,10 +5,7 @@
 import { isEditorOrAbove } from '../../../actions';
 import { editorInteractionStateAtom } from '../../../atoms/editorInteractionStateAtom';
 import { provideCompletionItems, provideHover } from '../../../quadratic-core/quadratic_core';
-<<<<<<< HEAD
 // import { CodeCellValue } from '../../../quadratic-core/types';
-=======
->>>>>>> a361f14e
 import { CodeEditorPlaceholder } from './CodeEditorPlaceholder';
 import { FormulaLanguageConfig, FormulaTokenizerConfig } from './FormulaLanguageModel';
 import { QuadraticEditorTheme } from './quadraticEditorTheme';
@@ -18,11 +15,7 @@
 // todo: fix types
 
 interface Props {
-<<<<<<< HEAD
   cell: any | undefined; //CodeCellValue
-=======
-  cell: any | undefined;
->>>>>>> a361f14e
   editorContent: string | undefined;
   setEditorContent: (value: string | undefined) => void;
 }
