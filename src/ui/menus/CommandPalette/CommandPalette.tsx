--- conflicted
+++ resolved
@@ -4,6 +4,7 @@
 import { useRecoilState } from 'recoil';
 import { editorInteractionStateAtom } from '../../../atoms/editorInteractionStateAtom';
 import { focusGrid } from '../../../helpers/focusGrid';
+import focusInput from '../../../utils/focusInput';
 import '../../styles/floating-dialog.css';
 import { useSheetListItems } from './ListItems/useSheetListItems';
 import { getCommandPaletteListItems } from './getCommandPaletteListItems';
@@ -59,26 +60,7 @@
   const searchLabel = 'Search menus and commands…';
 
   return (
-<<<<<<< HEAD
-    <>
-      <Dialog open={true} onClose={closeCommandPalette} fullWidth maxWidth={'xs'} BackdropProps={{ invisible: true }}>
-        <Paper
-          component="form"
-          elevation={12}
-          onKeyUp={(e: React.KeyboardEvent) => {
-            if (e.key === 'ArrowDown') {
-              e.preventDefault();
-              e.stopPropagation();
-              setSelectedListItemIndex(selectedListItemIndex === ListItems.length - 1 ? 0 : selectedListItemIndex + 1);
-            } else if (e.key === 'ArrowUp') {
-              e.preventDefault();
-              e.stopPropagation();
-              setSelectedListItemIndex(selectedListItemIndex === 0 ? ListItems.length - 1 : selectedListItemIndex - 1);
-            }
-          }}
-          onSubmit={(e: React.FormEvent) => {
-=======
-    <Dialog open={true} onClose={closeCommandPalette} fullWidth maxWidth={'xs'}>
+    <Dialog open={true} onClose={closeCommandPalette} fullWidth maxWidth={'xs'} BackdropProps={{ invisible: true }}>
       <Paper
         component="form"
         elevation={12}
@@ -88,42 +70,46 @@
             e.stopPropagation();
             setSelectedListItemIndex(selectedListItemIndex === ListItems.length - 1 ? 0 : selectedListItemIndex + 1);
           } else if (e.key === 'ArrowUp') {
->>>>>>> 784e5970
             e.preventDefault();
-            const el = document.querySelector(`[data-command-bar-list-item-index='${selectedListItemIndex}']`);
-            if (el !== undefined) {
-              (el as HTMLElement).click();
-            }
+            e.stopPropagation();
+            setSelectedListItemIndex(selectedListItemIndex === 0 ? ListItems.length - 1 : selectedListItemIndex - 1);
+          }
+        }}
+        onSubmit={(e: React.FormEvent) => {
+          e.preventDefault();
+          const el = document.querySelector(`[data-command-bar-list-item-index='${selectedListItemIndex}']`);
+          if (el !== undefined) {
+            (el as HTMLElement).click();
+          }
+        }}
+      >
+        <InputBase
+          sx={{ width: '100%', padding: '8px 16px' }}
+          placeholder={searchLabel}
+          inputProps={{ 'aria-label': searchLabel }}
+          inputRef={focusInput}
+          value={activeSearchValue}
+          onChange={(event: React.ChangeEvent<HTMLInputElement>) => {
+            setSelectedListItemIndex(0);
+            setActiveSearchValue(event.target.value);
           }}
-        >
-          <InputBase
-            sx={{ width: '100%', padding: '8px 16px' }}
-            placeholder={searchLabel}
-            inputProps={{ 'aria-label': searchLabel }}
-            autoFocus
-            value={activeSearchValue}
-            onChange={(event: React.ChangeEvent<HTMLInputElement>) => {
-              setSelectedListItemIndex(0);
-              setActiveSearchValue(event.target.value);
-            }}
-          />
+        />
 
-          <Divider />
-          <div style={{ maxHeight: '330px', overflowY: 'scroll', paddingBottom: '5px' }}>
-            <List dense={true} disablePadding>
-              {ListItems.length ? (
-                ListItems
-              ) : (
-                <ListItem disablePadding>
-                  <ListItemButton disabled>
-                    <ListItemText primary="No matches" />
-                  </ListItemButton>
-                </ListItem>
-              )}
-            </List>
-          </div>
-        </Paper>
-      </Dialog>
-    </>
+        <Divider />
+        <div style={{ maxHeight: '330px', overflowY: 'scroll', paddingBottom: '5px' }}>
+          <List dense={true} disablePadding>
+            {ListItems.length ? (
+              ListItems
+            ) : (
+              <ListItem disablePadding>
+                <ListItemButton disabled>
+                  <ListItemText primary="No matches" />
+                </ListItemButton>
+              </ListItem>
+            )}
+          </List>
+        </div>
+      </Paper>
+    </Dialog>
   );
 };