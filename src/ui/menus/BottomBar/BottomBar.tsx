/* eslint-disable @typescript-eslint/no-unused-vars */
import { ChatBubbleOutline, Commit } from '@mui/icons-material';
<<<<<<< HEAD
import { Stack, useTheme } from '@mui/material';
=======
import { Stack, useMediaQuery, useTheme } from '@mui/material';
import { formatDistance } from 'date-fns';
>>>>>>> 0cc3c5a5
import { useEffect, useState } from 'react';
import { useRecoilState } from 'recoil';
import { provideFeedback } from '../../../actions';
import { editorInteractionStateAtom } from '../../../atoms/editorInteractionStateAtom';
import { debugShowCacheCount, debugShowCacheFlag, debugShowFPS } from '../../../debugFlags';
import { sheetController } from '../../../grid/controller/SheetController';
import { focusGrid } from '../../../helpers/focusGrid';
import { colors } from '../../../theme/colors';
import BottomBarItem from './BottomBarItem';
import PythonState from './PythonState';
import SyncState from './SyncState';

export const BottomBar = () => {
  const [editorInteractionState, setEditorInteractionState] = useRecoilState(editorInteractionStateAtom);
  const theme = useTheme();
  const [selectedCell, setSelectedCell] = useState<Cell | undefined>();
  const { permission } = editorInteractionState;

  const [cursorPositionString, setCursorPositionString] = useState('');
  const [multiCursorPositionString, setMultiCursorPositionString] = useState('');
  useEffect(() => {
    const updateCursor = () => {
      const cursor = sheetController.sheet.cursor;
      setCursorPositionString(`(${cursor.cursorPosition.x}, ${cursor.cursorPosition.y})`);
      if (cursor.multiCursor) {
        setMultiCursorPositionString(
          `(${cursor.multiCursor.originPosition.x}, ${cursor.multiCursor.originPosition.y}), (${cursor.multiCursor.terminalPosition.x}, ${cursor.multiCursor.terminalPosition.y})`
        );
      } else {
        setMultiCursorPositionString('');
      }
    };
    updateCursor();
    window.addEventListener('cursor-position', updateCursor);
    return () => window.removeEventListener('cursor-position', updateCursor);
  }, []);

  const handleShowGoToMenu = () => {
    setEditorInteractionState({
      ...editorInteractionState,
      showGoToMenu: true,
    });

    // Set focus back to Grid
    focusGrid();
  };

  const showOnDesktop = useMediaQuery(theme.breakpoints.up('md'));

  return (
    <div
      onContextMenu={(event) => {
        // Disable right-click
        event.preventDefault();
      }}
      style={{
        backgroundColor: 'rgba(255, 255, 255, 0.9)',
        borderTop: `1px solid ${colors.mediumGray}`,
        color: colors.darkGray,
        bottom: 0,
        width: '100%',
        backdropFilter: 'blur(1px)',
        display: 'flex',
        justifyContent: 'space-between',
        userSelect: 'none',
      }}
    >
      <Stack direction="row">
<<<<<<< HEAD
        {showOnDesktop && (
          <>
            <BottomBarItem onClick={handleShowGoToMenu}>Cursor: {cursorPositionString}</BottomBarItem>
            {multiCursorPositionString && <BottomBarItem>Selection: {multiCursorPositionString}</BottomBarItem>}

            {/* {selectedCell?.last_modified && (
              <BottomBarItem>
                You, {formatDistance(Date.parse(selectedCell.last_modified), new Date(), { addSuffix: true })}
              </BottomBarItem>
            )} */}
          </>
        )}
        {(debugShowFPS || true) && (
=======
        {showOnDesktop && <BottomBarItem onClick={handleShowGoToMenu}>Cursor: {cursorPositionString}</BottomBarItem>}
        {showOnDesktop && showMultiCursor && <BottomBarItem>Selection: {multiCursorPositionString}</BottomBarItem>}
        {showOnDesktop && selectedCell?.last_modified && (
          <BottomBarItem>
            You, {formatDistance(Date.parse(selectedCell.last_modified), new Date(), { addSuffix: true })}
          </BottomBarItem>
        )}
        {debugShowRenderer && (
>>>>>>> 0cc3c5a5
          <BottomBarItem>
            <div
              className="debug-show-renderer"
              style={{
                width: '0.7rem',
                height: '0.7rem',
                borderRadius: '50%',
              }}
            >
              &nbsp;
            </div>
          </BottomBarItem>
        )}
        {debugShowFPS && (
          <BottomBarItem>
            <span className="debug-show-FPS">--</span> FPS
          </BottomBarItem>
        )}
        {debugShowCacheFlag && (
          <BottomBarItem>
            <span className="debug-show-cache-on" />
          </BottomBarItem>
        )}
        {debugShowCacheCount && (
          <BottomBarItem>
            <span className="debug-show-cache-count" />
          </BottomBarItem>
        )}
      </Stack>
      <Stack direction="row">
        {/*

          todo: when runFormula works again...

        <ActiveSelectionStats sheetController={props.sheetController}></ActiveSelectionStats> */}
        <SyncState />

        {showOnDesktop && <PythonState />}
        {provideFeedback.isAvailable(permission) && (
          <BottomBarItem
            icon={<ChatBubbleOutline fontSize="inherit" />}
            onClick={() => {
              setEditorInteractionState((prevState) => ({ ...prevState, showFeedbackMenu: true }));
            }}
          >
            {provideFeedback.label}
          </BottomBarItem>
        )}
        <BottomBarItem icon={<Commit fontSize="inherit" />}>
          Quadratic {process.env.REACT_APP_VERSION?.slice(0, 7)} (BETA)
        </BottomBarItem>
      </Stack>
    </div>
  );
};<|MERGE_RESOLUTION|>--- conflicted
+++ resolved
@@ -1,11 +1,6 @@
 /* eslint-disable @typescript-eslint/no-unused-vars */
 import { ChatBubbleOutline, Commit } from '@mui/icons-material';
-<<<<<<< HEAD
-import { Stack, useTheme } from '@mui/material';
-=======
 import { Stack, useMediaQuery, useTheme } from '@mui/material';
-import { formatDistance } from 'date-fns';
->>>>>>> 0cc3c5a5
 import { useEffect, useState } from 'react';
 import { useRecoilState } from 'recoil';
 import { provideFeedback } from '../../../actions';
@@ -21,14 +16,14 @@
 export const BottomBar = () => {
   const [editorInteractionState, setEditorInteractionState] = useRecoilState(editorInteractionStateAtom);
   const theme = useTheme();
-  const [selectedCell, setSelectedCell] = useState<Cell | undefined>();
   const { permission } = editorInteractionState;
 
   const [cursorPositionString, setCursorPositionString] = useState('');
   const [multiCursorPositionString, setMultiCursorPositionString] = useState('');
+  const cursor = sheetController.sheet.cursor;
+
   useEffect(() => {
     const updateCursor = () => {
-      const cursor = sheetController.sheet.cursor;
       setCursorPositionString(`(${cursor.cursorPosition.x}, ${cursor.cursorPosition.y})`);
       if (cursor.multiCursor) {
         setMultiCursorPositionString(
@@ -74,30 +69,16 @@
       }}
     >
       <Stack direction="row">
-<<<<<<< HEAD
-        {showOnDesktop && (
-          <>
-            <BottomBarItem onClick={handleShowGoToMenu}>Cursor: {cursorPositionString}</BottomBarItem>
-            {multiCursorPositionString && <BottomBarItem>Selection: {multiCursorPositionString}</BottomBarItem>}
+        {showOnDesktop && <BottomBarItem onClick={handleShowGoToMenu}>Cursor: {cursorPositionString}</BottomBarItem>}
+        {showOnDesktop && cursor.multiCursor && <BottomBarItem>Selection: {multiCursorPositionString}</BottomBarItem>}
 
-            {/* {selectedCell?.last_modified && (
-              <BottomBarItem>
-                You, {formatDistance(Date.parse(selectedCell.last_modified), new Date(), { addSuffix: true })}
-              </BottomBarItem>
-            )} */}
-          </>
-        )}
-        {(debugShowFPS || true) && (
-=======
-        {showOnDesktop && <BottomBarItem onClick={handleShowGoToMenu}>Cursor: {cursorPositionString}</BottomBarItem>}
-        {showOnDesktop && showMultiCursor && <BottomBarItem>Selection: {multiCursorPositionString}</BottomBarItem>}
-        {showOnDesktop && selectedCell?.last_modified && (
+        {/* {showOnDesktop && selectedCell?.last_modified && (
           <BottomBarItem>
             You, {formatDistance(Date.parse(selectedCell.last_modified), new Date(), { addSuffix: true })}
           </BottomBarItem>
-        )}
-        {debugShowRenderer && (
->>>>>>> 0cc3c5a5
+        )} */}
+
+        {debugShowFPS && (
           <BottomBarItem>
             <div
               className="debug-show-renderer"
