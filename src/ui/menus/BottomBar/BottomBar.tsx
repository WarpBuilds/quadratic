<<<<<<< HEAD
/* eslint-disable @typescript-eslint/no-unused-vars */
import { ChatBubbleOutline, Check, ErrorOutline } from '@mui/icons-material';
import { CircularProgress, Tooltip } from '@mui/material';
import { Box } from '@mui/system';
import { useEffect, useState } from 'react';
import { isMobileOnly } from 'react-device-detect';
import { useRecoilState, useRecoilValue } from 'recoil';
import { editorInteractionStateAtom } from '../../../atoms/editorInteractionStateAtom';
import { loadedStateAtom } from '../../../atoms/loadedStateAtom';
import { debugShowCacheCount, debugShowCacheFlag, debugShowFPS } from '../../../debugFlags';
import { SheetController } from '../../../grid/controller/SheetController';
import { focusGrid } from '../../../helpers/focusGrid';
import { JsRenderCell } from '../../../quadratic-core/types';
=======
import { ChatBubbleOutline, Commit } from '@mui/icons-material';
import { Stack, useTheme } from '@mui/material';
import { formatDistance } from 'date-fns';
import { useEffect, useState } from 'react';
import { isMobileOnly } from 'react-device-detect';
import { useRecoilState } from 'recoil';
import { editorInteractionStateAtom } from '../../../atoms/editorInteractionStateAtom';
import { gridInteractionStateAtom } from '../../../atoms/gridInteractionStateAtom';
import { debugShowCacheCount, debugShowCacheFlag, debugShowFPS, debugShowRenderer } from '../../../debugFlags';
import { Sheet } from '../../../grid/sheet/Sheet';
import { focusGrid } from '../../../helpers/focusGrid';
import { Cell } from '../../../schemas';
>>>>>>> 3f94208c
import { colors } from '../../../theme/colors';
import { ActiveSelectionStats } from './ActiveSelectionStats';
import BottomBarItem from './BottomBarItem';
import PythonState from './PythonState';
import SyncState from './SyncState';

interface Props {
  sheetController: SheetController;
}

export const BottomBar = (props: Props) => {
  const [editorInteractionState, setEditorInteractionState] = useRecoilState(editorInteractionStateAtom);
<<<<<<< HEAD
  const loadedState = useRecoilValue(loadedStateAtom);
  const [selectedCell, setSelectedCell] = useState<JsRenderCell | undefined>();
=======

  const [selectedCell, setSelectedCell] = useState<Cell | undefined>();
  const theme = useTheme();

  const {
    showMultiCursor,
    cursorPosition,
    multiCursorPosition: { originPosition, terminalPosition },
  } = interactionState;
>>>>>>> 3f94208c

  const cursor = props.sheetController.sheet.cursor;
  // Generate string describing cursor location
  const cursorPositionString = `(${cursor.cursorPosition.x}, ${cursor.cursorPosition.y})`;
  const multiCursorPositionString = cursor.multiCursor
    ? `(${cursor.multiCursor.originPosition.x}, ${cursor.multiCursor.originPosition.y}), (${cursor.multiCursor.terminalPosition.x}, ${cursor.multiCursor.terminalPosition.y})`
    : '';

  // todo
  useEffect(() => {
    // const updateCellData = async () => {
    //   // Don't update if we have not moved cursor position
    //   if (Number(selectedCell?.x) === cursor.cursorPosition.x && Number(selectedCell?.y) === cursor.cursorPosition.y)
    //     return;
    //   console.log(cursor.cursorPosition, selectedCell);
    //   // Get cell at position
    //   const cell = props.sheetController.sheet.getRenderCell(cursor.cursorPosition.x, cursor.cursorPosition.y);
    //   // If cell exists set selectedCell
    //   // Otherwise set to undefined
    //   if (cell) {
    //     setSelectedCell(cell);
    //   } else {
    //     setSelectedCell(undefined);
    //   }
    // };
    // updateCellData();
  }, [selectedCell, cursor.cursorPosition.x, cursor.cursorPosition.y, props.sheetController.sheet]);

  const handleShowGoToMenu = () => {
    setEditorInteractionState({
      ...editorInteractionState,
      showGoToMenu: true,
    });

    // Set focus back to Grid
    focusGrid();
  };

  const showOnDesktop = !isMobileOnly;

  return (
    <div
      onContextMenu={(event) => {
        // Disable right-click
        event.preventDefault();
      }}
      style={{
        backgroundColor: 'rgba(255, 255, 255, 0.9)',
        borderTop: `1px solid ${colors.mediumGray}`,
        color: colors.darkGray,
        bottom: 0,
        width: '100%',
        backdropFilter: 'blur(1px)',
        display: 'flex',
        justifyContent: 'space-between',
        paddingLeft: theme.spacing(1),
        paddingRight: theme.spacing(1),
        userSelect: 'none',
      }}
    >
<<<<<<< HEAD
      <Box
        sx={{
          display: 'flex',
          alignItems: 'center',
          gap: '1rem',
        }}
      >
        <span style={{ cursor: 'pointer' }} onClick={handleShowGoToMenu}>
          Cursor: {cursorPositionString}
        </span>
        {cursor.multiCursor && (
          <span style={{ cursor: 'pointer' }} onClick={handleShowGoToMenu}>
            Selection: {multiCursorPositionString}
          </span>
        )}
        {/* {selectedCell?.last_modified && (
          <span>You, {formatDistance(Date.parse(selectedCell.last_modified), new Date(), { addSuffix: true })}</span>
        )} */}
        {debugShowFPS && (
          <span
            className="debug-show-renderer"
            style={{
              width: '0.7rem',
              height: '0.7rem',
              borderRadius: '50%',
            }}
          >
            &nbsp;
          </span>
=======
      <Stack direction="row">
        {showOnDesktop && (
          <>
            <BottomBarItem onClick={handleShowGoToMenu}>Cursor: {cursorPositionString}</BottomBarItem>

            {showMultiCursor && <BottomBarItem>Selection: {multiCursorPositionString}</BottomBarItem>}
            {selectedCell?.last_modified && (
              <BottomBarItem>
                You, {formatDistance(Date.parse(selectedCell.last_modified), new Date(), { addSuffix: true })}
              </BottomBarItem>
            )}
          </>
        )}
        {(debugShowRenderer || true) && (
          <BottomBarItem>
            <div
              className="debug-show-renderer"
              style={{
                width: '0.7rem',
                height: '0.7rem',
                borderRadius: '50%',
              }}
            >
              &nbsp;
            </div>
          </BottomBarItem>
>>>>>>> 3f94208c
        )}
        {debugShowFPS && (
          <BottomBarItem>
            <span className="debug-show-FPS">--</span> FPS
          </BottomBarItem>
        )}
<<<<<<< HEAD
        {debugShowCacheFlag && <span className="debug-show-cache-on" />}
        {debugShowCacheCount && <span className="debug-show-cache-count" />}
      </Box>
      <Box
        sx={{
          display: 'flex',
          alignItems: 'center',
          gap: '1rem',
        }}
      >
        <ActiveSelectionStats sheet={props.sheetController.sheet}></ActiveSelectionStats>
        {!isMobileOnly && (
          <>
            <span style={stylesAlignCenter}>
              {loadedState.pythonLoaded === 'error' ? (
                <Tooltip title="Error loading Python. Please refresh your browser.">
                  <ErrorOutline style={{ color: 'red' }} fontSize="inherit" />
                </Tooltip>
              ) : loadedState.pythonLoaded ? (
                <Check fontSize="inherit" />
              ) : (
                <CircularProgress size="0.5rem" />
              )}{' '}
              Python 3.9.5
            </span>
          </>
=======
        {debugShowCacheFlag && (
          <BottomBarItem>
            <span className="debug-show-cache-on" />
          </BottomBarItem>
        )}
        {debugShowCacheCount && (
          <BottomBarItem>
            <span className="debug-show-cache-count" />
          </BottomBarItem>
>>>>>>> 3f94208c
        )}
      </Stack>
      <Stack direction="row">
        <ActiveSelectionStats interactionState={interactionState}></ActiveSelectionStats>
        <SyncState />

        {showOnDesktop && <PythonState />}
        <BottomBarItem
          icon={<ChatBubbleOutline fontSize="inherit" />}
          onClick={() => {
            setEditorInteractionState((prevState) => ({ ...prevState, showFeedbackMenu: true }));
          }}
        >
          Feedback
        </BottomBarItem>
        <BottomBarItem icon={<Commit fontSize="inherit" />}>
          Quadratic {process.env.REACT_APP_VERSION?.slice(0, 7)} (BETA)
        </BottomBarItem>
      </Stack>
    </div>
  );
};<|MERGE_RESOLUTION|>--- conflicted
+++ resolved
@@ -1,31 +1,13 @@
-<<<<<<< HEAD
-/* eslint-disable @typescript-eslint/no-unused-vars */
-import { ChatBubbleOutline, Check, ErrorOutline } from '@mui/icons-material';
-import { CircularProgress, Tooltip } from '@mui/material';
-import { Box } from '@mui/system';
+import { ChatBubbleOutline, Commit } from '@mui/icons-material';
+import { Stack, useTheme } from '@mui/material';
 import { useEffect, useState } from 'react';
 import { isMobileOnly } from 'react-device-detect';
-import { useRecoilState, useRecoilValue } from 'recoil';
+import { useRecoilState } from 'recoil';
 import { editorInteractionStateAtom } from '../../../atoms/editorInteractionStateAtom';
-import { loadedStateAtom } from '../../../atoms/loadedStateAtom';
 import { debugShowCacheCount, debugShowCacheFlag, debugShowFPS } from '../../../debugFlags';
 import { SheetController } from '../../../grid/controller/SheetController';
 import { focusGrid } from '../../../helpers/focusGrid';
 import { JsRenderCell } from '../../../quadratic-core/types';
-=======
-import { ChatBubbleOutline, Commit } from '@mui/icons-material';
-import { Stack, useTheme } from '@mui/material';
-import { formatDistance } from 'date-fns';
-import { useEffect, useState } from 'react';
-import { isMobileOnly } from 'react-device-detect';
-import { useRecoilState } from 'recoil';
-import { editorInteractionStateAtom } from '../../../atoms/editorInteractionStateAtom';
-import { gridInteractionStateAtom } from '../../../atoms/gridInteractionStateAtom';
-import { debugShowCacheCount, debugShowCacheFlag, debugShowFPS, debugShowRenderer } from '../../../debugFlags';
-import { Sheet } from '../../../grid/sheet/Sheet';
-import { focusGrid } from '../../../helpers/focusGrid';
-import { Cell } from '../../../schemas';
->>>>>>> 3f94208c
 import { colors } from '../../../theme/colors';
 import { ActiveSelectionStats } from './ActiveSelectionStats';
 import BottomBarItem from './BottomBarItem';
@@ -38,20 +20,11 @@
 
 export const BottomBar = (props: Props) => {
   const [editorInteractionState, setEditorInteractionState] = useRecoilState(editorInteractionStateAtom);
-<<<<<<< HEAD
-  const loadedState = useRecoilValue(loadedStateAtom);
-  const [selectedCell, setSelectedCell] = useState<JsRenderCell | undefined>();
-=======
 
-  const [selectedCell, setSelectedCell] = useState<Cell | undefined>();
+  // todo
+  // const loadedState = useRecoilValue(loadedStateAtom);
+  const [selectedCell] = useState<JsRenderCell | undefined>();
   const theme = useTheme();
-
-  const {
-    showMultiCursor,
-    cursorPosition,
-    multiCursorPosition: { originPosition, terminalPosition },
-  } = interactionState;
->>>>>>> 3f94208c
 
   const cursor = props.sheetController.sheet.cursor;
   // Generate string describing cursor location
@@ -112,51 +85,22 @@
         userSelect: 'none',
       }}
     >
-<<<<<<< HEAD
-      <Box
-        sx={{
-          display: 'flex',
-          alignItems: 'center',
-          gap: '1rem',
-        }}
-      >
-        <span style={{ cursor: 'pointer' }} onClick={handleShowGoToMenu}>
-          Cursor: {cursorPositionString}
-        </span>
-        {cursor.multiCursor && (
-          <span style={{ cursor: 'pointer' }} onClick={handleShowGoToMenu}>
-            Selection: {multiCursorPositionString}
-          </span>
-        )}
-        {/* {selectedCell?.last_modified && (
-          <span>You, {formatDistance(Date.parse(selectedCell.last_modified), new Date(), { addSuffix: true })}</span>
-        )} */}
-        {debugShowFPS && (
-          <span
-            className="debug-show-renderer"
-            style={{
-              width: '0.7rem',
-              height: '0.7rem',
-              borderRadius: '50%',
-            }}
-          >
-            &nbsp;
-          </span>
-=======
       <Stack direction="row">
         {showOnDesktop && (
           <>
             <BottomBarItem onClick={handleShowGoToMenu}>Cursor: {cursorPositionString}</BottomBarItem>
 
-            {showMultiCursor && <BottomBarItem>Selection: {multiCursorPositionString}</BottomBarItem>}
+            {cursor.multiCursor && <BottomBarItem>Selection: {multiCursorPositionString}</BottomBarItem>}
+            {/*
+              // todo
             {selectedCell?.last_modified && (
               <BottomBarItem>
                 You, {formatDistance(Date.parse(selectedCell.last_modified), new Date(), { addSuffix: true })}
               </BottomBarItem>
-            )}
+            )} */}
           </>
         )}
-        {(debugShowRenderer || true) && (
+        {(debugShowFPS || true) && (
           <BottomBarItem>
             <div
               className="debug-show-renderer"
@@ -169,41 +113,12 @@
               &nbsp;
             </div>
           </BottomBarItem>
->>>>>>> 3f94208c
         )}
         {debugShowFPS && (
           <BottomBarItem>
             <span className="debug-show-FPS">--</span> FPS
           </BottomBarItem>
         )}
-<<<<<<< HEAD
-        {debugShowCacheFlag && <span className="debug-show-cache-on" />}
-        {debugShowCacheCount && <span className="debug-show-cache-count" />}
-      </Box>
-      <Box
-        sx={{
-          display: 'flex',
-          alignItems: 'center',
-          gap: '1rem',
-        }}
-      >
-        <ActiveSelectionStats sheet={props.sheetController.sheet}></ActiveSelectionStats>
-        {!isMobileOnly && (
-          <>
-            <span style={stylesAlignCenter}>
-              {loadedState.pythonLoaded === 'error' ? (
-                <Tooltip title="Error loading Python. Please refresh your browser.">
-                  <ErrorOutline style={{ color: 'red' }} fontSize="inherit" />
-                </Tooltip>
-              ) : loadedState.pythonLoaded ? (
-                <Check fontSize="inherit" />
-              ) : (
-                <CircularProgress size="0.5rem" />
-              )}{' '}
-              Python 3.9.5
-            </span>
-          </>
-=======
         {debugShowCacheFlag && (
           <BottomBarItem>
             <span className="debug-show-cache-on" />
@@ -213,11 +128,10 @@
           <BottomBarItem>
             <span className="debug-show-cache-count" />
           </BottomBarItem>
->>>>>>> 3f94208c
         )}
       </Stack>
       <Stack direction="row">
-        <ActiveSelectionStats interactionState={interactionState}></ActiveSelectionStats>
+        <ActiveSelectionStats interactionState={editorInteractionState}></ActiveSelectionStats>
         <SyncState />
 
         {showOnDesktop && <PythonState />}
