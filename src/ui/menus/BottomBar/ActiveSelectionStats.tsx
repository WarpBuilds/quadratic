--- conflicted
+++ resolved
@@ -1,16 +1,9 @@
 import { useMediaQuery } from '@mui/material';
 import { useEffect, useState } from 'react';
-<<<<<<< HEAD
-=======
-import { GridInteractionState } from '../../../atoms/gridInteractionStateAtom';
->>>>>>> 3f94208c
 import { runFormula } from '../../../grid/computations/formulas/runFormula';
 import { Sheet } from '../../../grid/sheet/Sheet';
 import { getColumnA1Notation, getRowA1Notation } from '../../../gridGL/UI/gridHeadings/getA1Notation';
-<<<<<<< HEAD
-=======
 import BottomBarItem from './BottomBarItem';
->>>>>>> 3f94208c
 
 interface Props {
   sheet: Sheet;
