--- conflicted
+++ resolved
@@ -4,29 +4,15 @@
 import { isEditorOrAbove } from '../actions';
 import { editorInteractionStateAtom } from '../atoms/editorInteractionStateAtom';
 import { loadedStateAtom } from '../atoms/loadedStateAtom';
-<<<<<<< HEAD
-import { InitialFile } from '../dashboard/FileRoute';
-=======
-import { SheetController } from '../grid/controller/sheetController';
->>>>>>> 0cc3c5a5
 import { loadAssets } from '../gridGL/loadAssets';
 import { pixiApp } from '../gridGL/pixiApp/PixiApp';
 import { webWorkers } from '../web-workers/webWorkers';
 import QuadraticUIContext from './QuadraticUIContext';
 import { QuadraticLoading } from './loading/QuadraticLoading';
 
-<<<<<<< HEAD
-export default function QuadraticApp({ initialFile }: { initialFile: InitialFile }) {
-  const [loading, setLoading] = useState(true);
-=======
-type loadableItem = 'pixi-assets' | 'wasm-rust';
-const ITEMS_TO_LOAD: loadableItem[] = ['pixi-assets', 'wasm-rust'];
-
 export default function QuadraticApp() {
   const [loading, setLoading] = useState(true);
-  const [itemsLoaded, setItemsLoaded] = useState<loadableItem[]>([]);
   const { permission } = useRecoilValue(editorInteractionStateAtom);
->>>>>>> 0cc3c5a5
   const setLoadedState = useSetRecoilState(loadedStateAtom);
   const didMount = useRef<boolean>(false);
 
@@ -56,34 +42,21 @@
     if (didMount.current) return;
     didMount.current = true;
 
-<<<<<<< HEAD
-    // populate web workers
-    webWorkers.init();
-=======
     // Load python and populate web workers (if supported)
     if (!isMobile && isEditorOrAbove(permission)) {
       setLoadedState((prevState) => ({ ...prevState, pythonLoadState: 'loading' }));
-      webWorkers.init(app);
+      webWorkers.init();
     }
->>>>>>> 0cc3c5a5
 
     loadAssets().then(() => {
       setLoading(false);
       pixiApp.init();
     });
-<<<<<<< HEAD
-  }, []);
-=======
-  }, [app, permission, setLoadedState]);
->>>>>>> 0cc3c5a5
+  }, [permission, setLoadedState]);
 
   if (loading) {
     return <QuadraticLoading />;
   }
 
-<<<<<<< HEAD
-  return <QuadraticUIContext initialFile={initialFile} />;
-=======
-  return loading ? <QuadraticLoading /> : <QuadraticUIContext sheetController={sheetController} app={app} />;
->>>>>>> 0cc3c5a5
+  return <QuadraticUIContext />;
 }