<<<<<<< HEAD
import { useEffect, useState } from 'react';
import { useNavigation } from 'react-router';
import { useRecoilValue } from 'recoil';
import { editorInteractionStateAtom } from '../atoms/editorInteractionStateAtom';
import QuadraticGrid from '../gridGL/QuadraticGrid';
import { pixiApp } from '../gridGL/pixiApp/PixiApp';
=======
import { useEffect } from 'react';
import { useNavigation, useParams } from 'react-router';
import { useRecoilState } from 'recoil';
import { editorInteractionStateAtom } from '../atoms/editorInteractionStateAtom';
import { ShareFileMenu } from '../components/ShareFileMenu';
import { SheetController } from '../grid/controller/sheetController';
import { GetCellsDBSetSheet } from '../grid/sheet/Cells/GetCellsDB';
import QuadraticGrid from '../gridGL/QuadraticGrid';
import { PixiApp } from '../gridGL/pixiApp/PixiApp';
import { focusGrid } from '../helpers/focusGrid';
import CodeEditor from '../ui/menus/CodeEditor';
>>>>>>> 784e5970
import TopBar from '../ui/menus/TopBar';
import { FileUploadWrapper } from './components/FileUploadWrapper';
import { PermissionOverlay } from './components/PermissionOverlay';
import PresentationModeHint from './components/PresentationModeHint';
import BottomBar from './menus/BottomBar';
import CellTypeMenu from './menus/CellTypeMenu';
import CodeEditor from './menus/CodeEditor';
import CommandPalette from './menus/CommandPalette';
import FeedbackMenu from './menus/FeedbackMenu';
import GoTo from './menus/GoTo';
<<<<<<< HEAD
import ShareFileMenu from './menus/ShareFileMenu';
import SheetBar from './menus/SheetBar';
import { ConfirmDeleteSheet } from './menus/SheetBar/ConfirmDeleteSheet';
import { useGridSettings } from './menus/TopBar/SubMenus/useGridSettings';

export default function QuadraticUI() {
  const editorInteractionState = useRecoilValue(editorInteractionStateAtom);
=======
import { useGridSettings } from './menus/TopBar/SubMenus/useGridSettings';

export default function QuadraticUI({ app, sheetController }: { app: PixiApp; sheetController: SheetController }) {
  const [editorInteractionState, setEditorInteractionState] = useRecoilState(editorInteractionStateAtom);
>>>>>>> 784e5970
  const { presentationMode } = useGridSettings();
  const navigation = useNavigation();
  const { uuid } = useParams() as { uuid: string };

  // Resize the canvas when user goes in/out of presentation mode
  useEffect(() => {
    pixiApp.resize();
  }, [presentationMode]);

  // used for delete sheet
  const [confirmDelete, setConfirmDelete] = useState<{ id: string; name: string } | undefined>();

  // todo...
  // eslint-disable-next-line @typescript-eslint/no-unused-vars
  const [lastName, setLastName] = useState<string | undefined>();

  return (
    <div
      style={{
        width: '100%',
        height: '100%',
        display: 'flex',
        flexDirection: 'column',
        transition: '.3s ease opacity',
        opacity: 1,
        ...(navigation.state !== 'idle' ? { opacity: '.5', pointerEvents: 'none' } : {}),
      }}
    >
      {editorInteractionState.showCellTypeMenu && <CellTypeMenu />}
      {!presentationMode && <TopBar />}
      {editorInteractionState.showCommandPalette && <CommandPalette confirmSheetDelete={() => 0} />}
      {editorInteractionState.showGoToMenu && <GoTo />}

      <div
        style={{
          width: '100%',
          height: '100%',
          display: 'flex',
          overflow: 'hidden',
          position: 'relative',
        }}
      >
        <FileUploadWrapper>
          <QuadraticGrid />
        </FileUploadWrapper>
        {editorInteractionState.showCodeEditor && <CodeEditor />}
      </div>

      {!presentationMode && <SheetBar />}
      {!presentationMode && <BottomBar />}
      {editorInteractionState.showFeedbackMenu && <FeedbackMenu />}
      {editorInteractionState.showShareFileMenu && (
        <ShareFileMenu
          onClose={() => {
            setEditorInteractionState((prevState) => ({
              ...prevState,
              showShareFileMenu: false,
            }));
            setTimeout(() => {
              focusGrid();
            }, 200);
          }}
          permission={editorInteractionState.permission}
          uuid={uuid}
        />
      )}
      {presentationMode && <PresentationModeHint />}

      <ConfirmDeleteSheet
        lastName={lastName}
        confirmDelete={confirmDelete}
        handleClose={() => setConfirmDelete(undefined)}
      />

      <PermissionOverlay />
    </div>
  );
}<|MERGE_RESOLUTION|>--- conflicted
+++ resolved
@@ -1,47 +1,27 @@
-<<<<<<< HEAD
 import { useEffect, useState } from 'react';
-import { useNavigation } from 'react-router';
-import { useRecoilValue } from 'recoil';
-import { editorInteractionStateAtom } from '../atoms/editorInteractionStateAtom';
-import QuadraticGrid from '../gridGL/QuadraticGrid';
-import { pixiApp } from '../gridGL/pixiApp/PixiApp';
-=======
-import { useEffect } from 'react';
 import { useNavigation, useParams } from 'react-router';
 import { useRecoilState } from 'recoil';
 import { editorInteractionStateAtom } from '../atoms/editorInteractionStateAtom';
 import { ShareFileMenu } from '../components/ShareFileMenu';
-import { SheetController } from '../grid/controller/sheetController';
-import { GetCellsDBSetSheet } from '../grid/sheet/Cells/GetCellsDB';
 import QuadraticGrid from '../gridGL/QuadraticGrid';
-import { PixiApp } from '../gridGL/pixiApp/PixiApp';
+import { pixiApp } from '../gridGL/pixiApp/PixiApp';
 import { focusGrid } from '../helpers/focusGrid';
 import CodeEditor from '../ui/menus/CodeEditor';
->>>>>>> 784e5970
 import TopBar from '../ui/menus/TopBar';
 import { FileUploadWrapper } from './components/FileUploadWrapper';
 import { PermissionOverlay } from './components/PermissionOverlay';
 import PresentationModeHint from './components/PresentationModeHint';
 import BottomBar from './menus/BottomBar';
 import CellTypeMenu from './menus/CellTypeMenu';
-import CodeEditor from './menus/CodeEditor';
 import CommandPalette from './menus/CommandPalette';
 import FeedbackMenu from './menus/FeedbackMenu';
 import GoTo from './menus/GoTo';
-<<<<<<< HEAD
-import ShareFileMenu from './menus/ShareFileMenu';
 import SheetBar from './menus/SheetBar';
 import { ConfirmDeleteSheet } from './menus/SheetBar/ConfirmDeleteSheet';
 import { useGridSettings } from './menus/TopBar/SubMenus/useGridSettings';
 
 export default function QuadraticUI() {
-  const editorInteractionState = useRecoilValue(editorInteractionStateAtom);
-=======
-import { useGridSettings } from './menus/TopBar/SubMenus/useGridSettings';
-
-export default function QuadraticUI({ app, sheetController }: { app: PixiApp; sheetController: SheetController }) {
   const [editorInteractionState, setEditorInteractionState] = useRecoilState(editorInteractionStateAtom);
->>>>>>> 784e5970
   const { presentationMode } = useGridSettings();
   const navigation = useNavigation();
   const { uuid } = useParams() as { uuid: string };
