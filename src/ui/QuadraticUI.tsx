--- conflicted
+++ resolved
@@ -16,14 +16,11 @@
 import PresentationModeHint from './components/PresentationModeHint';
 import InitialPageLoadError from './components/InitialPageLoadError';
 import { CSVImportHelpMessage } from './overlays/CSVImportHelpMessage';
-<<<<<<< HEAD
 import { SnackBar, useSnackbar } from './components/SnackBar';
-=======
 import { GetCellsDBSetSheet } from '../grid/sheet/Cells/GetCellsDB';
 import { PixiApp } from '../gridGL/pixiApp/PixiApp';
 import { SheetController } from '../grid/controller/sheetController';
 import { LocalFilesContext } from './QuadraticUIContext';
->>>>>>> c274251e
 
 export default function QuadraticUI({ app, sheetController }: { app: PixiApp; sheetController: SheetController }) {
   const [showDebugMenu] = useLocalStorage('showDebugMenu', false);
@@ -84,12 +81,8 @@
 
       {!presentationMode && <BottomBar sheet={sheetController.sheet} />}
       {presentationMode && <PresentationModeHint />}
-<<<<<<< HEAD
-
       <SnackBar {...snackBar} />
-=======
       {hasInitialPageLoadError && <InitialPageLoadError />}
->>>>>>> c274251e
     </div>
   );
 }