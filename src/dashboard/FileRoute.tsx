--- conflicted
+++ resolved
@@ -72,7 +72,6 @@
     window.location.reload(true);
   }
 
-<<<<<<< HEAD
   // attempt to load the sheet
   if (!grid.newFromFile(contents)) {
     Sentry.captureEvent({
@@ -91,8 +90,6 @@
     throw new Error('Failed to retrieve file sharing info from the server.');
   }
 
-=======
->>>>>>> 784e5970
   return {
     contents,
     name: data.file.name,
