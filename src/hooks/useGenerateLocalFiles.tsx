--- conflicted
+++ resolved
@@ -106,22 +106,11 @@
       sheetController.sheet.load_file(grid);
       sheetController.app?.rebuild();
       sheetController.app?.reset();
-<<<<<<< HEAD
       focusGrid();
 
       // Update URL to the new file we just loaded
       const { id, isPublic } = grid;
       updateSearchParamsInUrl(new URLSearchParams(isPublic ? `?share=${id}` : `?local=${id}`));
-=======
-      const searchParams = new URLSearchParams(window.location.search);
-      // If `file` is in there from an intial page load, remove it
-      if (searchParams.get('file')) {
-        searchParams.delete('file');
-      }
-      searchParams.set('local', grid.id);
-      const url = `${window.location.href.split('?')[0]}?${searchParams.toString()}`;
-      window.history.replaceState(undefined, '', url);
->>>>>>> 882aab9c
     },
     [sheetController]
   );
