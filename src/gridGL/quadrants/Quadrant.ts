import { Container, Graphics, Matrix, MIPMAP_MODES, Rectangle, RenderTexture, Sprite } from 'pixi.js';
import { debugShowCacheInfo, debugShowQuadrantBoxes, debugShowSubCacheInfo, debugShowTime } from '../../debugFlags';
import { PixiApp } from '../pixiApp/PixiApp';
import { Coordinate } from '../types/size';
import { QUADRANT_COLUMNS, QUADRANT_ROWS, QUADRANT_SCALE, QUADRANT_TEXTURE_SIZE } from './quadrantConstants';

// subquadrants are sprites that live within a quadrant mapped to a rendered texture size
interface SubQuadrant extends Sprite {
  subQuadrantX: number;
  subQuadrantY: number;
  texture: RenderTexture;
}

// A quadrant is a cached portion of the sheet mapped to column, row size (which can change based on heading size)
// at the default heading size, one subquadrant is needed per quadrant
export class Quadrant extends Container {
  private app: PixiApp;
  private subquadrants: SubQuadrant[];
  private _dirty = true;
  private overflowLeft = false;

  visibleRectangle!: Rectangle;
  location: Coordinate;

  private testGraphics: Graphics;

  constructor(app: PixiApp, quadrantX: number, quadrantY: number) {
    super();
    this.app = app;
    this.location = { x: quadrantX, y: quadrantY };
    this.subquadrants = [];
    this.testGraphics = this.addChild(new Graphics());
    this.reposition();
  }

  reposition(horizontal?: boolean) {
    const oldRectangle = this.visibleRectangle;
    const columnStart = this.location.x * QUADRANT_COLUMNS;
    const rowStart = this.location.y * QUADRANT_ROWS;
    this.visibleRectangle = this.app.sheet.gridOffsets.getScreenRectangle(
      columnStart,
      rowStart,
      QUADRANT_COLUMNS,
      QUADRANT_ROWS
    );

    // reposition subQuadrants based on any deltas
    if (oldRectangle) {
      const deltaX = this.visibleRectangle.x - oldRectangle.x;
      const deltaY = this.visibleRectangle.y - oldRectangle.y;
      if (deltaX || deltaY) {
        this.children.forEach((child) => {
          child.x += deltaX;
          child.y += deltaY;
        });
      }
    }

    // if there is an overflow into this quadrant, then we need to redraw the quadrant when we get the chance
    if (horizontal && this.overflowLeft) {
      this.dirty = true;
    }
  }

  set dirty(value: boolean) {
    if (this._dirty !== value) {
      this._dirty = value;
      this.visible = !value;
    }
  }
  get dirty(): boolean {
    return this._dirty;
  }

  // creates/reuses a Sprite with an appropriately sized RenderTexture
  private getSubQuadrant(subQuadrantX: number, subQuadrantY: number, width: number, height: number): SubQuadrant {
    let sprite = this.subquadrants.find((child) => {
      const spriteQuadrant = child as SubQuadrant;
      if (spriteQuadrant.subQuadrantX === subQuadrantX && spriteQuadrant.subQuadrantY === subQuadrantY) {
        return true;
      }
      return false;
    }) as SubQuadrant;
    if (sprite) {
      // reuse existing sprite and resize texture if needed
      if (sprite.texture.width !== width || sprite.texture.height !== height) {
        sprite.texture.resize(width, height, true);
      }
      sprite.visible = true;
    } else {
      // create and position a Sprite with the appropriately sized RenderTexture
      const texture = RenderTexture.create({
        width,
        height,
        resolution: window.devicePixelRatio,
        mipmap: MIPMAP_MODES.ON,
      });
      sprite = this.addChild(new Sprite(texture)) as SubQuadrant;
      sprite.scale.set(1 / QUADRANT_SCALE);
      sprite.subQuadrantX = subQuadrantX;
      sprite.subQuadrantY = subQuadrantY;
      this.subquadrants.push(sprite);
    }
    return sprite;
  }

  private clear(): void {
    this.subquadrants.forEach((subquadrant) => (subquadrant.visible = false));
  }

  update(timeStart?: number, debug?: string): void {
    if (!this.dirty) return;
    this.clear();
    const app = this.app;
    const columnStart = this.location.x * QUADRANT_COLUMNS;
    const rowStart = this.location.y * QUADRANT_ROWS;
    const screenRectangle = app.sheet.gridOffsets.getScreenRectangle(
      columnStart,
      rowStart,
      QUADRANT_COLUMNS,
      QUADRANT_ROWS
    );

    if (debugShowQuadrantBoxes) {
      this.testGraphics
        .clear()
        .beginFill(Math.floor(Math.random() * 0xffffff), 0.25)
        .drawRect(screenRectangle.x, screenRectangle.y, screenRectangle.width, screenRectangle.height)
        .endFill();
    }
    // number of subquadrants necessary (should be equal to 1 unless heading size has changed)
    const xCount = Math.ceil(screenRectangle.width / QUADRANT_TEXTURE_SIZE);
    const yCount = Math.ceil(screenRectangle.height / QUADRANT_TEXTURE_SIZE);

    const subQuadrantWidth = screenRectangle.width / xCount;
    const subQuadrantHeight = screenRectangle.height / yCount;

    for (let subQuadrantY = 0; subQuadrantY < yCount; subQuadrantY++) {
      for (let subQuadrantX = 0; subQuadrantX < xCount; subQuadrantX++) {
        const cellBounds = new Rectangle(
          screenRectangle.x + subQuadrantX * subQuadrantWidth,
          screenRectangle.y + subQuadrantY * subQuadrantHeight,
          subQuadrantWidth + 1,
          subQuadrantHeight + 1
        );

        // draw quadrant and return the reduced subQuadrant rectangle (ie, shrinks the texture based on what was actually drawn)
        const reducedDrawingRectangle = app.cells.drawCells(cellBounds, true);
        if (reducedDrawingRectangle) {
          // adjust the texture placement so we only render boundary cells for subquadrants once (the second time will be outside the texture)
          const trimLeft =
            reducedDrawingRectangle.left < cellBounds.left ? cellBounds.left - reducedDrawingRectangle.left : 0;
          const trimRight =
            reducedDrawingRectangle.right > cellBounds.right ? reducedDrawingRectangle.right - cellBounds.right : 0;
          const trimTop =
            reducedDrawingRectangle.top < cellBounds.top ? cellBounds.top - reducedDrawingRectangle.top : 0;
          const trimBottom =
            reducedDrawingRectangle.bottom > cellBounds.bottom ? reducedDrawingRectangle.bottom - cellBounds.bottom : 0;

          const textureWidth = (reducedDrawingRectangle.width - trimLeft - trimRight) * QUADRANT_SCALE;
          const textureHeight = (reducedDrawingRectangle.height - trimTop - trimBottom) * QUADRANT_SCALE;

<<<<<<< HEAD
          // only create subQuadrants when there is content
=======
          // skip quadrants that have no size
>>>>>>> 4d8275c2
          if (textureWidth <= 0 || textureHeight <= 0) continue;

          const subQuadrant = this.getSubQuadrant(subQuadrantX, subQuadrantY, textureWidth, textureHeight);

          this.overflowLeft = !!trimLeft;

          // prepare a transform to translate the world to the start of the content for this subQuadrant, and properly scale it
          const transform = new Matrix();
          transform.translate(-reducedDrawingRectangle.left - trimLeft, -reducedDrawingRectangle.top - trimTop);
          transform.scale(QUADRANT_SCALE, QUADRANT_SCALE);

          if (debugShowSubCacheInfo) {
            console.log(
              `[Quadrant] ${this.debugName()}.[${subQuadrantX},${subQuadrantY}] [${cellBounds.toString()} texture size: (${textureWidth}, ${textureHeight})`
            );
          }

          // render the sprite's texture
          const container = app.prepareForQuadrantRendering();
          app.renderer.render(container, { renderTexture: subQuadrant.texture, transform, clear: true });
          app.cleanUpAfterQuadrantRendering();
          subQuadrant.position.set(reducedDrawingRectangle.left + trimLeft, reducedDrawingRectangle.top + trimTop);

          if (debugShowQuadrantBoxes) {
            this.testGraphics
              .lineStyle({ color: 0, width: 5 })
              .drawRect(
                reducedDrawingRectangle.x + trimLeft,
                reducedDrawingRectangle.y + trimTop,
                textureWidth / QUADRANT_SCALE,
                textureHeight / QUADRANT_SCALE
              );
          }
        }
      }
    }
    this.visibleRectangle = screenRectangle;

    if (debugShowTime && debugShowCacheInfo && timeStart) {
      console.log(`[Quadrant] Rendered ${this.debugName()} ${debug} (${Math.round(performance.now() - timeStart)} ms)`);
    }
    this.dirty = false;
  }

  debugName(): string {
    return `Q[${this.location.x},${this.location.y}]`;
  }

  debugTextureCount(): number {
    return this.children.reduce((count, child) => count + (child.visible ? 1 : 0), 0);
  }
}<|MERGE_RESOLUTION|>--- conflicted
+++ resolved
@@ -160,11 +160,7 @@
           const textureWidth = (reducedDrawingRectangle.width - trimLeft - trimRight) * QUADRANT_SCALE;
           const textureHeight = (reducedDrawingRectangle.height - trimTop - trimBottom) * QUADRANT_SCALE;
 
-<<<<<<< HEAD
-          // only create subQuadrants when there is content
-=======
           // skip quadrants that have no size
->>>>>>> 4d8275c2
           if (textureWidth <= 0 || textureHeight <= 0) continue;
 
           const subQuadrant = this.getSubQuadrant(subQuadrantX, subQuadrantY, textureWidth, textureHeight);
