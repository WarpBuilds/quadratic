--- conflicted
+++ resolved
@@ -5,10 +5,6 @@
 import { pixiApp } from '../../../pixiApp/PixiApp';
 import { PanMode, pixiAppSettings } from '../../../pixiApp/PixiAppSettings';
 import { Coordinate } from '../../../types/size';
-<<<<<<< HEAD
-import { expandDown, expandLeft, expandRight, expandUp } from './autoComplete';
-=======
->>>>>>> 0396ad4a
 
 export type StateVertical = 'expandDown' | 'expandUp' | 'shrink' | undefined;
 export type StateHorizontal = 'expandRight' | 'expandLeft' | 'shrink' | undefined;
@@ -210,57 +206,6 @@
       this.reset();
       return;
     }
-<<<<<<< HEAD
-
-    // sheetController.start_transaction();
-
-    if (this.stateVertical === 'shrink') {
-      if (this.endCell) {
-        // await shrinkVertical({
-        //   app: pixiApp,
-        //   selection: this.selection,
-        //   endCell: this.endCell,
-        // });
-      }
-    } else if (this.stateVertical === 'expandDown' && this.toVertical !== undefined) {
-      await expandDown({
-        selection: this.selection,
-        to: this.toVertical,
-        shrinkHorizontal: this.stateHorizontal === 'shrink' ? this.toHorizontal : undefined,
-      });
-    } else if (this.stateVertical === 'expandUp' && this.toVertical !== undefined) {
-      await expandUp({
-        selection: this.selection,
-        to: this.toVertical,
-        shrinkHorizontal: this.stateHorizontal === 'shrink' ? this.toHorizontal : undefined,
-      });
-    }
-
-    if (this.stateHorizontal === 'shrink') {
-      if (this.endCell) {
-        // await shrinkHorizontal({
-        //   app: pixiApp,
-        //   selection: this.selection,
-        //   endCell: this.endCell,
-        // });
-      }
-    } else if (this.stateHorizontal === 'expandLeft' && this.toHorizontal !== undefined) {
-      await expandLeft({
-        selection: this.selection,
-        to: this.toHorizontal,
-        toVertical: this.toVertical,
-      });
-    } else if (this.stateHorizontal === 'expandRight' && this.toHorizontal !== undefined) {
-      await expandRight({
-        selection: this.selection,
-        to: this.toHorizontal,
-        toVertical: this.toVertical,
-      });
-    }
-
-    sheetController.save();
-
-=======
     // sheetController.start_transaction();
 
     // if (this.stateVertical === 'shrink') {
@@ -306,7 +251,6 @@
     //     toVertical: this.toVertical,
     //   });
     // }
->>>>>>> 0396ad4a
     // sheetController.end_transaction();
 
     // this.setSelection();
