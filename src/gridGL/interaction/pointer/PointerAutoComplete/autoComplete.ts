import { Rectangle } from 'pixi.js';
import { PixiApp } from '../../../pixiApp/PixiApp';
import { Coordinate } from '../../../types/size';

export const shrinkHorizontal = async (options: {
  app: PixiApp;
  selection: Rectangle;
  endCell: Coordinate;
}): Promise<void> => {
  // const { selection, endCell } = options;
  // await DeleteCells({
  //   x0: endCell.x + 1,
  //   y0: selection.top,
  //   x1: selection.right,
  //   y1: selection.bottom,
  //   create_transaction: false,
  // });
};

export const shrinkVertical = async (options: {
  app: PixiApp;
  selection: Rectangle;
  endCell: Coordinate;
}): Promise<void> => {
  // const { selection, endCell } = options;
  // await DeleteCells({
  //   x0: selection.left,
  //   y0: endCell.y + 1,
  //   x1: selection.right,
  //   y1: selection.bottom,
  //   create_transaction: false,
  // });
};

// const updateFormatAndBorders = async (options: { cells: Cell[]; formats: CellFormat[]; borders: Border[] }) => {
//   const { cells, formats, borders } = options;
//   await updateCellAndDCells({
//     create_transaction: false,
//     starting_cells: cells,
//   });
//   if (formats.length) {
//     sheetController.execute_statement({
//       type: 'SET_CELL_FORMATS',
//       data: formats,
//     });
//   }
//   if (borders.length) {
//     sheetController.execute_statement({
//       type: 'SET_BORDERS',
//       data: borders,
//     });
//   }
// };

export const expandDown = async (options: {
  selection: Rectangle;
  to: number;
  shrinkHorizontal?: number;
}): Promise<void> => {
<<<<<<< HEAD
  console.log('expandDown', options);
  const { selection, to, shrinkHorizontal } = options;
  const sheet = sheetController.sheet;
  sheetController.grid.expandDown(sheet.id, selection, to, shrinkHorizontal, sheetController.sheet.cursor.save());

=======
  // const { selection, to, shrinkHorizontal } = options;
  // const sheet = sheetController.sheet;
>>>>>>> 0396ad4a
  // const cells: Cell[] = [];
  // const formats: CellFormat[] = [];
  // const borders: Border[] = [];
  // const right = shrinkHorizontal === undefined ? selection.right : shrinkHorizontal;
  // for (let x = selection.left; x <= right; x++) {
  //   const rectangle = sheet.grid.getCells(new Rectangle(x, selection.top, 0, selection.bottom - selection.top));
  //   rectangle.addBorders(sheet.borders, true);
  //   const series: (Cell | undefined)[] = [];
  //   for (let y = selection.top; y <= selection.bottom; y++) {
  //     series.push(rectangle.get(x, y)?.cell);
  //   }
  //   const results = findAutoComplete({ series, spaces: to - selection.bottom, negative: false });
  //   results.forEach((value, index) => {
  //     const yIndex = selection.bottom + index + 1;
  //     if (value === undefined) {
  //       cells.push({
  //         type: 'TEXT',
  //         value: '',
  //         x,
  //         y: yIndex,
  //       });
  //     } else {
  //       cells.push({
  //         ...(value as Cell),
  //         x,
  //         y: yIndex,
  //       });
  //     }
  //   });
  //   let index = 0;
<<<<<<< HEAD

=======
>>>>>>> 0396ad4a
  //   // formats & borders
  //   for (let y = selection.bottom + 1; y <= to; y++) {
  //     const format = rectangle.get(x, selection.top + index)?.format;
  //     if (format) {
  //       formats.push({ ...format, x, y });
  //     } else {
  //       formats.push({ x, y });
  //     }
<<<<<<< HEAD

=======
>>>>>>> 0396ad4a
  //     const border = rectangle.getBorder(x, selection.top + index);
  //     if (border) {
  //       borders.push({ ...border, x, y });
  //     } else {
  //       borders.push({ x, y });
  //     }
<<<<<<< HEAD

=======
>>>>>>> 0396ad4a
  //     // change border on right edge
  //     if (x === right) {
  //       const border = rectangle.getBorder(x + 1, selection.top + index);
  //       const existing = sheetController.sheet.borders.get(x + 1, y);
  //       borders.push({ vertical: border?.vertical, x: x + 1, y, horizontal: existing?.horizontal });
  //     }
<<<<<<< HEAD

=======
>>>>>>> 0396ad4a
  //     // change border on bottom edge
  //     if (y === to) {
  //       const border = rectangle.getBorder(x, selection.top + index + 1);
  //       const existing = sheetController.sheet.borders.get(x, y + 1);
  //       borders.push({ vertical: existing?.vertical, x, y: y + 1, horizontal: border?.horizontal });
  //     }
<<<<<<< HEAD

=======
>>>>>>> 0396ad4a
  //     index = (index + 1) % (selection.bottom - selection.top + 1);
  //   }
  // }
  // await updateFormatAndBorders({
  //   cells,
  //   formats,
  //   borders,
  // });
};

export const expandUp = async (options: {
  selection: Rectangle;
  to: number;
  shrinkHorizontal?: number;
}): Promise<void> => {
  // const { selection, to, shrinkHorizontal } = options;
  // const sheet = sheetController.sheet;
  // const cells: Cell[] = [];
  // const formats: CellFormat[] = [];
  // const borders: Border[] = [];
  // const right = shrinkHorizontal === undefined ? selection.right : shrinkHorizontal;
  // for (let x = selection.left; x <= right; x++) {
  //   const rectangle = sheet.grid.getCells(new Rectangle(x, selection.top, 0, selection.bottom - selection.top));
  //   rectangle.addBorders(sheet.borders, true);
  //   const series: (Cell | undefined)[] = [];
  //   for (let y = selection.top; y <= selection.bottom; y++) {
  //     series.push(rectangle.get(x, y)?.cell);
  //   }
  //   const results = findAutoComplete({ series, spaces: selection.top - to, negative: true });
  //   results.forEach((value, index) => {
  //     const yIndex = to + index;
  //     if (!value) {
  //       cells.push({
  //         type: 'TEXT',
  //         value: '',
  //         x,
  //         y: yIndex,
  //       });
  //     } else {
  //       cells.push({
  //         ...value,
  //         x,
  //         y: yIndex,
  //       });
  //     }
  //   });
  //   let index = 0;
  //   // format
  //   for (let y = to; y < selection.top; y++) {
  //     const format = rectangle.get(x, selection.top + index)?.format;
  //     if (format) {
  //       formats.push({ ...format, x, y });
  //     } else {
  //       formats.push({ x, y });
  //     }
  //     index = (index + 1) % (selection.bottom - selection.top + 1);
  //   }
  //   // borders
  //   index = selection.height;
  //   for (let y = selection.top - 1; y >= to; y--) {
  //     const border = rectangle.getBorder(x, selection.top + index);
  //     if (border) {
  //       borders.push({ ...border, x, y });
  //     } else {
  //       borders.push({ x, y });
  //     }
  //     // change border on right edge
  //     if (x === right) {
  //       const border = rectangle.getBorder(x + 1, selection.top + index);
  //       const existing = sheetController.sheet.borders.get(x + 1, y);
  //       borders.push({ vertical: border?.vertical, x: x + 1, y, horizontal: existing?.horizontal });
  //     }
  //     index--;
  //     if (index === -1) index = selection.height;
  //   }
  // }
  // await updateFormatAndBorders({
  //   cells,
  //   formats,
  //   borders,
  // });
};

export const expandRight = async (options: {
  selection: Rectangle;
  to: number;
  toVertical?: number;
}): Promise<void> => {
<<<<<<< HEAD
  const { selection, to, toVertical } = options;
  console.log('expandRight', options);
  const sheet = sheetController.sheet;
  sheetController.grid.expandRight(sheet.id, selection, to, toVertical, sheetController.sheet.cursor.save());

=======
  // const { selection, to, toVertical } = options;
  // const sheet = sheetController.sheet;
>>>>>>> 0396ad4a
  // const cells: Cell[] = [];
  // const formats: CellFormat[] = [];
  // const borders: Border[] = [];
  // const top = toVertical === undefined ? selection.top : Math.min(selection.top, toVertical);
  // const bottom = toVertical === undefined ? selection.bottom : Math.max(selection.bottom, toVertical);
  // for (let y = top; y <= bottom; y++) {
  //   const rectangle = sheet.grid.getCells(new Rectangle(selection.left, y, selection.right - selection.left, 0));
  //   rectangle.addBorders(sheet.borders, true);
  //   const series: (Cell | undefined)[] = [];
  //   for (let x = selection.left; x <= selection.right; x++) {
  //     series.push(rectangle.get(x, y)?.cell);
  //   }
  //   const results = findAutoComplete({ series, spaces: to - selection.right, negative: false });
  //   results.forEach((value, index) => {
  //     const xIndex = selection.right + index + 1;
  //     if (value === undefined) {
  //       cells.push({
  //         value: '',
  //         type: 'TEXT',
  //         x: xIndex,
  //         y,
  //       });
  //     } else {
  //       cells.push({
  //         ...(value as Cell),
  //         x: xIndex,
  //         y,
  //       });
  //     }
  //   });
  //   let index = 0;
<<<<<<< HEAD

=======
>>>>>>> 0396ad4a
  //   // formats & borders
  //   for (let x = selection.right + 1; x <= to; x++) {
  //     const format = rectangle.get(selection.left + index, y)?.format;
  //     if (format) {
  //       formats.push({ ...format, x, y });
  //     } else {
  //       formats.push({ x, y });
  //     }
<<<<<<< HEAD

=======
>>>>>>> 0396ad4a
  //     const border = rectangle.getBorder(selection.left + index, y);
  //     if (border) {
  //       borders.push({ ...border, x, y });
  //     } else {
  //       borders.push({ x, y });
  //     }
<<<<<<< HEAD

=======
>>>>>>> 0396ad4a
  //     // change border on right edge
  //     if (x === to) {
  //       const border = rectangle.getBorder(selection.left + index + 1, y);
  //       const existing = sheetController.sheet.borders.get(x + 1, y);
  //       borders.push({ vertical: border?.vertical, x: x + 1, y, horizontal: existing?.horizontal });
  //     }
<<<<<<< HEAD

=======
>>>>>>> 0396ad4a
  //     // change border on bottom edge
  //     if (y === bottom) {
  //       const border = rectangle.getBorder(selection.left + index, y + 1);
  //       const existing = sheetController.sheet.borders.get(x, y + 1);
  //       borders.push({ vertical: existing?.vertical, x, y: y + 1, horizontal: border?.horizontal });
  //     }
<<<<<<< HEAD

=======
>>>>>>> 0396ad4a
  //     index = (index + 1) % (selection.right - selection.left + 1);
  //   }
  // }
  // await updateFormatAndBorders({
  //   cells,
  //   formats,
  //   borders,
  // });
};

export const expandLeft = async (options: { selection: Rectangle; to: number; toVertical?: number }): Promise<void> => {
<<<<<<< HEAD
  const { selection, to, toVertical } = options;
  console.log('expandLeft', options);
  const sheet = sheetController.sheet;
  sheetController.grid.expandLeft(sheet.id, selection, to, toVertical, sheetController.sheet.cursor.save());

=======
  // const { selection, to, toVertical } = options;
  // const sheet = sheetController.sheet;
>>>>>>> 0396ad4a
  // const cells: Cell[] = [];
  // const formats: CellFormat[] = [];
  // const borders: Border[] = [];
  // const top = toVertical === undefined ? selection.top : Math.min(selection.top, toVertical);
  // const bottom = toVertical === undefined ? selection.bottom : Math.max(selection.bottom, toVertical);
  // for (let y = top; y <= bottom; y++) {
  //   const rectangle = sheet.grid.getCells(new Rectangle(selection.left, y, selection.right - selection.left, 0));
  //   rectangle.addBorders(sheet.borders, true);
  //   const series: (Cell | undefined)[] = [];
  //   for (let x = selection.left; x <= selection.right; x++) {
  //     series.push(rectangle.get(x, y)?.cell);
  //   }
  //   const results = findAutoComplete({ series, spaces: selection.left - to, negative: true });
  //   results.forEach((value, index) => {
  //     if (!value) {
  //       cells.push({
  //         value: '',
  //         x: to + index,
  //         y,
  //         type: 'TEXT',
  //       });
  //     } else {
  //       cells.push({
  //         ...value,
  //         x: to + index,
  //         y,
  //       });
  //     }
  //   });
<<<<<<< HEAD

=======
>>>>>>> 0396ad4a
  //   // formats
  //   let index = 0;
  //   for (let x = to; x < selection.left; x++) {
  //     const format = rectangle.get(selection.left + index, y)?.format;
  //     if (format) {
  //       formats.push({ ...format, x, y });
  //     } else {
  //       formats.push({ x, y });
  //     }
  //     index = (index + 1) % (selection.width + 1);
  //   }
<<<<<<< HEAD

=======
>>>>>>> 0396ad4a
  //   // borders
  //   index = selection.width;
  //   for (let x = selection.left - 1; x >= to; x--) {
  //     const border = rectangle.getBorder(selection.left + index, y);
  //     if (border) {
  //       borders.push({ ...border, x, y });
  //     } else {
  //       borders.push({ x, y });
  //     }
<<<<<<< HEAD

=======
>>>>>>> 0396ad4a
  //     // change border on bottom edge
  //     if (y === bottom) {
  //       const border = rectangle.getBorder(selection.left + index, y + 1);
  //       const existing = sheetController.sheet.borders.get(x, y + 1);
  //       borders.push({ vertical: existing?.vertical, x, y: y + 1, horizontal: border?.horizontal });
  //     }
<<<<<<< HEAD

=======
>>>>>>> 0396ad4a
  //     index--;
  //     if (index === -1) index = selection.width;
  //   }
  // }
  // await updateFormatAndBorders({
  //   cells,
  //   formats,
  //   borders,
  // });
};<|MERGE_RESOLUTION|>--- conflicted
+++ resolved
@@ -1,4 +1,6 @@
 import { Rectangle } from 'pixi.js';
+import { grid } from '../../../../grid/controller/Grid';
+import { sheets } from '../../../../grid/controller/Sheets';
 import { PixiApp } from '../../../pixiApp/PixiApp';
 import { Coordinate } from '../../../types/size';
 
@@ -57,16 +59,11 @@
   to: number;
   shrinkHorizontal?: number;
 }): Promise<void> => {
-<<<<<<< HEAD
   console.log('expandDown', options);
   const { selection, to, shrinkHorizontal } = options;
-  const sheet = sheetController.sheet;
-  sheetController.grid.expandDown(sheet.id, selection, to, shrinkHorizontal, sheetController.sheet.cursor.save());
-
-=======
-  // const { selection, to, shrinkHorizontal } = options;
-  // const sheet = sheetController.sheet;
->>>>>>> 0396ad4a
+  const sheet = sheets.sheet;
+  grid.expandDown(sheet.id, selection, to, shrinkHorizontal);
+
   // const cells: Cell[] = [];
   // const formats: CellFormat[] = [];
   // const borders: Border[] = [];
@@ -97,10 +94,6 @@
   //     }
   //   });
   //   let index = 0;
-<<<<<<< HEAD
-
-=======
->>>>>>> 0396ad4a
   //   // formats & borders
   //   for (let y = selection.bottom + 1; y <= to; y++) {
   //     const format = rectangle.get(x, selection.top + index)?.format;
@@ -109,40 +102,24 @@
   //     } else {
   //       formats.push({ x, y });
   //     }
-<<<<<<< HEAD
-
-=======
->>>>>>> 0396ad4a
   //     const border = rectangle.getBorder(x, selection.top + index);
   //     if (border) {
   //       borders.push({ ...border, x, y });
   //     } else {
   //       borders.push({ x, y });
   //     }
-<<<<<<< HEAD
-
-=======
->>>>>>> 0396ad4a
   //     // change border on right edge
   //     if (x === right) {
   //       const border = rectangle.getBorder(x + 1, selection.top + index);
   //       const existing = sheetController.sheet.borders.get(x + 1, y);
   //       borders.push({ vertical: border?.vertical, x: x + 1, y, horizontal: existing?.horizontal });
   //     }
-<<<<<<< HEAD
-
-=======
->>>>>>> 0396ad4a
   //     // change border on bottom edge
   //     if (y === to) {
   //       const border = rectangle.getBorder(x, selection.top + index + 1);
   //       const existing = sheetController.sheet.borders.get(x, y + 1);
   //       borders.push({ vertical: existing?.vertical, x, y: y + 1, horizontal: border?.horizontal });
   //     }
-<<<<<<< HEAD
-
-=======
->>>>>>> 0396ad4a
   //     index = (index + 1) % (selection.bottom - selection.top + 1);
   //   }
   // }
@@ -231,16 +208,11 @@
   to: number;
   toVertical?: number;
 }): Promise<void> => {
-<<<<<<< HEAD
   const { selection, to, toVertical } = options;
   console.log('expandRight', options);
-  const sheet = sheetController.sheet;
-  sheetController.grid.expandRight(sheet.id, selection, to, toVertical, sheetController.sheet.cursor.save());
-
-=======
-  // const { selection, to, toVertical } = options;
-  // const sheet = sheetController.sheet;
->>>>>>> 0396ad4a
+  const sheet = sheets.sheet;
+  grid.expandRight(sheet.id, selection, to, toVertical);
+
   // const cells: Cell[] = [];
   // const formats: CellFormat[] = [];
   // const borders: Border[] = [];
@@ -272,10 +244,6 @@
   //     }
   //   });
   //   let index = 0;
-<<<<<<< HEAD
-
-=======
->>>>>>> 0396ad4a
   //   // formats & borders
   //   for (let x = selection.right + 1; x <= to; x++) {
   //     const format = rectangle.get(selection.left + index, y)?.format;
@@ -284,40 +252,24 @@
   //     } else {
   //       formats.push({ x, y });
   //     }
-<<<<<<< HEAD
-
-=======
->>>>>>> 0396ad4a
   //     const border = rectangle.getBorder(selection.left + index, y);
   //     if (border) {
   //       borders.push({ ...border, x, y });
   //     } else {
   //       borders.push({ x, y });
   //     }
-<<<<<<< HEAD
-
-=======
->>>>>>> 0396ad4a
   //     // change border on right edge
   //     if (x === to) {
   //       const border = rectangle.getBorder(selection.left + index + 1, y);
   //       const existing = sheetController.sheet.borders.get(x + 1, y);
   //       borders.push({ vertical: border?.vertical, x: x + 1, y, horizontal: existing?.horizontal });
   //     }
-<<<<<<< HEAD
-
-=======
->>>>>>> 0396ad4a
   //     // change border on bottom edge
   //     if (y === bottom) {
   //       const border = rectangle.getBorder(selection.left + index, y + 1);
   //       const existing = sheetController.sheet.borders.get(x, y + 1);
   //       borders.push({ vertical: existing?.vertical, x, y: y + 1, horizontal: border?.horizontal });
   //     }
-<<<<<<< HEAD
-
-=======
->>>>>>> 0396ad4a
   //     index = (index + 1) % (selection.right - selection.left + 1);
   //   }
   // }
@@ -329,16 +281,11 @@
 };
 
 export const expandLeft = async (options: { selection: Rectangle; to: number; toVertical?: number }): Promise<void> => {
-<<<<<<< HEAD
   const { selection, to, toVertical } = options;
   console.log('expandLeft', options);
-  const sheet = sheetController.sheet;
-  sheetController.grid.expandLeft(sheet.id, selection, to, toVertical, sheetController.sheet.cursor.save());
-
-=======
-  // const { selection, to, toVertical } = options;
-  // const sheet = sheetController.sheet;
->>>>>>> 0396ad4a
+  const sheet = sheets.sheet;
+  grid.expandLeft(sheet.id, selection, to, toVertical);
+
   // const cells: Cell[] = [];
   // const formats: CellFormat[] = [];
   // const borders: Border[] = [];
@@ -368,10 +315,6 @@
   //       });
   //     }
   //   });
-<<<<<<< HEAD
-
-=======
->>>>>>> 0396ad4a
   //   // formats
   //   let index = 0;
   //   for (let x = to; x < selection.left; x++) {
@@ -383,10 +326,6 @@
   //     }
   //     index = (index + 1) % (selection.width + 1);
   //   }
-<<<<<<< HEAD
-
-=======
->>>>>>> 0396ad4a
   //   // borders
   //   index = selection.width;
   //   for (let x = selection.left - 1; x >= to; x--) {
@@ -396,20 +335,12 @@
   //     } else {
   //       borders.push({ x, y });
   //     }
-<<<<<<< HEAD
-
-=======
->>>>>>> 0396ad4a
   //     // change border on bottom edge
   //     if (y === bottom) {
   //       const border = rectangle.getBorder(selection.left + index, y + 1);
   //       const existing = sheetController.sheet.borders.get(x, y + 1);
   //       borders.push({ vertical: existing?.vertical, x, y: y + 1, horizontal: border?.horizontal });
   //     }
-<<<<<<< HEAD
-
-=======
->>>>>>> 0396ad4a
   //     index--;
   //     if (index === -1) index = selection.width;
   //   }
