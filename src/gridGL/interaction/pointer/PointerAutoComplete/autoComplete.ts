--- conflicted
+++ resolved
@@ -91,10 +91,7 @@
   const right = shrinkHorizontal === undefined ? selection.right : shrinkHorizontal;
   for (let x = selection.left; x <= right; x++) {
     const rectangle = sheet.grid.getCells(new Rectangle(x, selection.top, 0, selection.bottom - selection.top));
-<<<<<<< HEAD
-=======
     rectangle.addBorders(sheet.borders, true);
->>>>>>> a42df6d0
     const series: (Cell | undefined)[] = [];
     for (let y = selection.top; y <= selection.bottom; y++) {
       series.push(rectangle.get(x, y)?.cell);
@@ -175,10 +172,7 @@
   const right = shrinkHorizontal === undefined ? selection.right : shrinkHorizontal;
   for (let x = selection.left; x <= right; x++) {
     const rectangle = sheet.grid.getCells(new Rectangle(x, selection.top, 0, selection.bottom - selection.top));
-<<<<<<< HEAD
-=======
     rectangle.addBorders(sheet.borders, true);
->>>>>>> a42df6d0
     const series: (Cell | undefined)[] = [];
     for (let y = selection.top; y <= selection.bottom; y++) {
       series.push(rectangle.get(x, y)?.cell);
@@ -257,10 +251,7 @@
   const bottom = toVertical === undefined ? selection.bottom : Math.max(selection.bottom, toVertical);
   for (let y = top; y <= bottom; y++) {
     const rectangle = sheet.grid.getCells(new Rectangle(selection.left, y, selection.right - selection.left, 0));
-<<<<<<< HEAD
-=======
     rectangle.addBorders(sheet.borders, true);
->>>>>>> a42df6d0
     const series: (Cell | undefined)[] = [];
     for (let x = selection.left; x <= selection.right; x++) {
       series.push(rectangle.get(x, y)?.cell);
@@ -342,10 +333,7 @@
   const bottom = toVertical === undefined ? selection.bottom : Math.max(selection.bottom, toVertical);
   for (let y = top; y <= bottom; y++) {
     const rectangle = sheet.grid.getCells(new Rectangle(selection.left, y, selection.right - selection.left, 0));
-<<<<<<< HEAD
-=======
     rectangle.addBorders(sheet.borders, true);
->>>>>>> a42df6d0
     const series: (Cell | undefined)[] = [];
     for (let x = selection.left; x <= selection.right; x++) {
       series.push(rectangle.get(x, y)?.cell);
