<<<<<<< HEAD
import { Rectangle } from 'pixi.js';
=======
import { isEditorOrAbove } from '../../../actions';
>>>>>>> 0cc3c5a5
import { EditorInteractionState } from '../../../atoms/editorInteractionStateAtom';
import { sheetController } from '../../../grid/controller/SheetController';
import { pixiAppEvents } from '../../pixiApp/PixiAppEvents';
import { isAllowedFirstChar } from './keyboardCellChars';

export function keyboardCell(options: {
  event: React.KeyboardEvent<HTMLElement>;
  editorInteractionState: EditorInteractionState;
  setEditorInteractionState: React.Dispatch<React.SetStateAction<EditorInteractionState>>;
}): boolean {
  const { event, editorInteractionState, setEditorInteractionState } = options;

  const cursor = sheetController.sheet.cursor;
  const cursorPosition = cursor.cursorPosition;

  if (event.key === 'Tab') {
    // move single cursor one right
    const delta = event.shiftKey ? -1 : 1;
    cursor.changePosition({
      keyboardMovePosition: {
        x: cursorPosition.x + delta,
        y: cursorPosition.y,
      },
      cursorPosition: {
        x: cursorPosition.x + delta,
        y: cursorPosition.y,
      },
    });
    event.preventDefault();
  }

  // Don't allow actions beyond here for certain users
  if (!isEditorOrAbove(editorInteractionState.permission)) {
    return false;
  }

  if (event.key === 'Backspace' || event.key === 'Delete') {
    // delete a range or a single cell, depending on if MultiCursor is active
    sheetController.sheet.deleteCells(
      new Rectangle(
        cursor.originPosition.x,
        cursor.originPosition.y,
        cursor.terminalPosition.x - cursor.originPosition.x,
        cursor.terminalPosition.y - cursor.originPosition.y
      )
    );
    event.preventDefault();
  }

  if (event.key === 'Enter') {
    const x = cursorPosition.x;
    const y = cursorPosition.y;
    const cell = sheetController.sheet.getRenderCell(x, y);
    if (cell) {
      if (cell.language) {
        const mode = cell.language === 'Python' ? 'PYTHON' : cell.language === 'Formula' ? 'FORMULA' : undefined;
        if (!mode) throw new Error(`Unhandled cell.language ${cell.language} in keyboardCell`);
        // Open code editor, or move code editor if already open.
        setEditorInteractionState({
          ...editorInteractionState,
          showCellTypeMenu: false,
          showCodeEditor: true,
          selectedCell: { x: x, y: y },
          mode,
        });
      } else {
        // open single line
        pixiAppEvents.changeInput(true, cell.value);
      }
    } else {
      pixiAppEvents.changeInput(true);
    }
    event.preventDefault();
  }

  if (event.key === '/' || event.key === '=') {
    const x = cursorPosition.x;
    const y = cursorPosition.y;
    const cell = sheetController.sheet.getRenderCell(x, y);
    if (cell) {
      if (cell.language) {
        const mode = cell.language === 'Python' ? 'PYTHON' : cell.language === 'Formula' ? 'FORMULA' : undefined;
        if (!mode) throw new Error(`Unhandled cell.language ${cell.language} in keyboardCell`);

        // Open code editor, or move code editor if already open.
        setEditorInteractionState({
          ...editorInteractionState,
          showCellTypeMenu: false,
          showCodeEditor: true,
          selectedCell: { x: x, y: y },
          mode,
        });
      } else {
        // Open cell input for editing text
        pixiAppEvents.changeInput(true, cell.value);
      }
    } else {
      // Open cell type menu, close editor.
      setEditorInteractionState({
        ...editorInteractionState,
        showCellTypeMenu: true,
        showCodeEditor: false,
        selectedCell: { x: x, y: y },
        mode: 'PYTHON',
      });
    }
    event.preventDefault();
  }

  if (isAllowedFirstChar(event.key)) {
    pixiAppEvents.changeInput(true, { type: 'text', value: event.key });
    event.preventDefault();
  }

  return false;
}<|MERGE_RESOLUTION|>--- conflicted
+++ resolved
@@ -1,8 +1,5 @@
-<<<<<<< HEAD
 import { Rectangle } from 'pixi.js';
-=======
 import { isEditorOrAbove } from '../../../actions';
->>>>>>> 0cc3c5a5
 import { EditorInteractionState } from '../../../atoms/editorInteractionStateAtom';
 import { sheetController } from '../../../grid/controller/SheetController';
 import { pixiAppEvents } from '../../pixiApp/PixiAppEvents';
@@ -113,7 +110,7 @@
   }
 
   if (isAllowedFirstChar(event.key)) {
-    pixiAppEvents.changeInput(true, { type: 'text', value: event.key });
+    pixiAppEvents.changeInput(true, event.key);
     event.preventDefault();
   }
 
