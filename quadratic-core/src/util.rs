--- conflicted
+++ resolved
@@ -251,19 +251,11 @@
 
 /// For debugging both in tests and in the JS console
 pub fn dbgjs(val: impl fmt::Debug) {
-<<<<<<< HEAD
-    #[cfg(feature = "js")]
-    crate::wasm_bindings::js::log(&(format!("{:?}", val)));
-
-    #[cfg(not(feature = "js"))]
-    dbg!(val);
-=======
     if cfg!(test) {
         dbg!(val);
     } else {
         crate::wasm_bindings::js::log(&(format!("{:?}", val)));
     }
->>>>>>> 07df3ada
 }
 
 #[cfg(test)]
