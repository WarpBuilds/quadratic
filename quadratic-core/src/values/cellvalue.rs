use std::{fmt, str::FromStr};

use anyhow::{bail, Result};
use bigdecimal::{BigDecimal, Signed, ToPrimitive, Zero};
use chrono::{TimeZone, Utc};
use serde::{Deserialize, Serialize};

use super::{Duration, Instant, IsBlank};
use crate::{
    controller::operations::operation::Operation,
    grid::{
        formatting::CellFmtArray, CodeCellLanguage, NumericDecimals, NumericFormat,
        NumericFormatKind, Sheet,
    },
    CodeResult, Pos, RunError, RunLengthEncoding, SheetRect,
};

// todo: fill this out
const CURRENCY_SYMBOLS: &str = "$€£¥";
const PERCENTAGE_SYMBOL: char = '%';

#[derive(Serialize, Deserialize, Debug, Clone, PartialEq)]
pub struct CodeCellValue {
    pub language: CodeCellLanguage,
    pub code: String,
}

/// Non-array value in the formula language.
#[cfg_attr(test, derive(proptest_derive::Arbitrary))]
#[derive(Serialize, Deserialize, Debug, Default, Clone, PartialEq)]
// #[cfg_attr(feature = "js", derive(ts_rs::TS))]
#[serde(tag = "type", content = "value")]
#[serde(rename_all = "camelCase")]
pub enum CellValue {
    /// Blank cell, which contains nothing.
    #[default]
    Blank,
    /// Empty string.
    Text(String),
    /// Numeric value.
    #[cfg_attr(test, proptest(skip))]
    Number(BigDecimal),
    /// Logical value.
    Logical(bool),
    /// Instant in time.
    Instant(Instant),
    /// Duration of time.
    Duration(Duration),
    /// Error value.
    #[cfg_attr(test, proptest(skip))]
    Error(Box<RunError>),
    Html(String),
    #[cfg_attr(test, proptest(skip))]
    Code(CodeCellValue),
    #[cfg_attr(test, proptest(skip))]
    Image(String),
}
impl fmt::Display for CellValue {
    fn fmt(&self, f: &mut fmt::Formatter<'_>) -> fmt::Result {
        match self {
            CellValue::Blank => write!(f, ""),
            CellValue::Text(s) => write!(f, "{s}"),
            CellValue::Number(nd) => write!(f, "{nd}"),
            CellValue::Logical(true) => write!(f, "TRUE"),
            CellValue::Logical(false) => write!(f, "FALSE"),
            CellValue::Instant(i) => write!(f, "{i}"),
            CellValue::Duration(d) => write!(f, "{d}"),
            CellValue::Error(e) => write!(f, "{}", e.msg),
            CellValue::Html(s) => write!(f, "{}", s),
            CellValue::Code(code) => write!(f, "{:?}", code),
            CellValue::Image(s) => write!(f, "{}", s),
        }
    }
}
/// Implement `AsRef` so we can use `impl AsRef<CellValue>` to be generic over
/// `CellValue` and `&CellValue`.
impl AsRef<CellValue> for CellValue {
    fn as_ref(&self) -> &CellValue {
        self
    }
}

impl CellValue {
    /// Returns a human-friendly string describing the type of value.
    pub fn type_name(&self) -> &'static str {
        match self {
            CellValue::Blank => "blank",
            CellValue::Text(_) => "text",
            CellValue::Number(_) => "number",
            CellValue::Logical(_) => "logical",
            CellValue::Instant(_) => "time instant",
            CellValue::Duration(_) => "time duration",
            CellValue::Error(_) => "error",
            CellValue::Html(_) => "html",
            CellValue::Code(_) => "code",
            CellValue::Image(_) => "image",
        }
    }
    /// Returns a formula-source-code representation of the value.
    pub fn repr(&self) -> String {
        match self {
            CellValue::Blank => String::new(),
            CellValue::Text(s) => format!("{s:?}"),
            CellValue::Number(n) => n.to_string(),
            CellValue::Logical(true) => "TRUE".to_string(),
            CellValue::Logical(false) => "FALSE".to_string(),
            CellValue::Instant(_) => todo!("repr of Instant"),
            CellValue::Duration(_) => todo!("repr of Duration"),
            CellValue::Error(_) => "[error]".to_string(),
            CellValue::Html(s) => s.clone(),
            CellValue::Code(_) => todo!("repr of code"),
            CellValue::Image(_) => todo!("repr of image"),
        }
    }

    fn add_commas(s: &str) -> String {
        s.as_bytes()
            .rchunks(3)
            .rev()
            .map(std::str::from_utf8)
            .collect::<Result<Vec<&str>, _>>()
            .unwrap()
            .join(",")
    }

    /// converts a BigDecimal to a String w/commas
    fn with_commas(bd: BigDecimal) -> String {
        let mut s = bd.to_string();
        let negative = s.starts_with('-');
        s = s.trim_start_matches('-').to_string();
        let n = if s.contains('.') {
            let mut parts = s.split('.');
            let left = parts.next().unwrap();
            let right = parts.next().unwrap();
            format!("{}.{}", CellValue::add_commas(left), right)
        } else {
            CellValue::add_commas(&s)
        };
        if negative {
            format!("-{}", n)
        } else {
            n
        }
    }

    pub fn to_display(&self) -> String {
        match self {
            CellValue::Blank => String::new(),
            CellValue::Text(s) => s.to_string(),
            CellValue::Html(s) => s.to_string(),
            CellValue::Number(n) => n.to_string(),
            CellValue::Logical(true) => "true".to_string(),
            CellValue::Logical(false) => "false".to_string(),
            CellValue::Instant(_) => todo!("repr of Instant"),
            CellValue::Duration(_) => todo!("repr of Duration"),
            CellValue::Error(_) => "[error]".to_string(),

            // these should not render
            CellValue::Code(_) => String::new(),
            CellValue::Image(_) => String::new(),
        }
    }

    pub fn to_number_display(
        &self,
        numeric_format: Option<NumericFormat>,
        numeric_decimals: Option<i16>,
        numeric_commas: Option<bool>,
    ) -> String {
        match self {
            CellValue::Number(n) => {
                let numeric_format = numeric_format.unwrap_or_default();
                let use_commas = numeric_commas.is_some_and(|c| c)
                    || (numeric_commas.is_none()
                        && numeric_format.kind == NumericFormatKind::Currency);
                let result: BigDecimal = if numeric_format.kind == NumericFormatKind::Percentage {
                    n * 100
                } else {
                    n.clone()
                };
                let mut number = if numeric_format.kind == NumericFormatKind::Exponential {
                    let num = result.to_f64().unwrap_or_default();
                    if let Some(decimals) = numeric_decimals {
                        format!("{:.precision$e}", num, precision = decimals as usize)
                    } else {
                        format!("{:.e}", num)
                    }
                } else if let Some(decimals) = numeric_decimals {
                    let scaled =
                        result.with_scale_round(decimals as i64, bigdecimal::RoundingMode::HalfUp);
                    if use_commas {
                        CellValue::with_commas(scaled)
                    } else {
                        scaled.to_string()
                    }
                } else if numeric_format.kind == NumericFormatKind::Percentage {
                    let s = result.to_string();
                    if s.contains('.') {
                        s.trim_end_matches('0').to_string()
                    } else {
                        s
                    }
                } else if use_commas {
                    CellValue::with_commas(result)
                } else {
                    result.to_string()
                };
                match numeric_format.kind {
                    NumericFormatKind::Currency => {
                        let mut currency = if n.is_negative() {
                            number = number.trim_start_matches('-').to_string();
                            String::from("-")
                        } else {
                            String::new()
                        };
                        if let Some(symbol) = numeric_format.symbol.as_ref() {
                            currency.push_str(&symbol.clone());
                        }
                        currency.push_str(&number);
                        currency
                    }
                    NumericFormatKind::Percentage => {
                        number.push('%');
                        number
                    }
                    NumericFormatKind::Number => number,
                    NumericFormatKind::Exponential => number,
                }
            }
            _ => String::new(),
        }
    }

    pub fn to_edit(&self) -> String {
        match self {
            CellValue::Blank => String::new(),
            CellValue::Text(s) => s.to_string(),
            CellValue::Html(_) => String::new(),
            CellValue::Number(n) => n.to_string(),
            CellValue::Logical(true) => "true".to_string(),
            CellValue::Logical(false) => "false".to_string(),
            CellValue::Instant(_) => todo!("repr of Instant"),
            CellValue::Duration(_) => todo!("repr of Duration"),
            CellValue::Error(_) => "[error]".to_string(),

            // this should not be editable
            CellValue::Code(_) => String::new(),
            CellValue::Image(_) => String::new(),
        }
    }

    pub fn unpack_percentage(s: &str) -> Option<BigDecimal> {
        if s.is_empty() {
            return None;
        }
        if let Some(number) = s.strip_suffix('%') {
            if let Ok(bd) = BigDecimal::from_str(number) {
                return Some(bd / 100.0);
            }
        }
        None
    }

    pub fn unpack_boolean(s: &str) -> Option<CellValue> {
        match s.to_ascii_lowercase().as_str() {
            "true" => Some(CellValue::Logical(true)),
            "false" => Some(CellValue::Logical(false)),
            _ => None,
        }
    }

    pub fn strip_percentage(value: &str) -> &str {
        value.strip_suffix(PERCENTAGE_SYMBOL).unwrap_or(value)
    }

    pub fn strip_commas(value: &str) -> String {
        value.to_string().replace(',', "")
    }

    pub fn unpack_currency(s: &str) -> Option<(String, BigDecimal)> {
        if s.is_empty() {
            return None;
        }

        for char in CURRENCY_SYMBOLS.chars() {
            if let Some(stripped) = s.strip_prefix(char) {
                let without_commas = CellValue::strip_commas(stripped);
                if let Ok(bd) = BigDecimal::from_str(&without_commas) {
                    return Some((char.to_string(), bd));
                }
            }
        }
        None
    }

    pub fn strip_currency(value: &str) -> &str {
        CURRENCY_SYMBOLS.chars().fold(value, |acc: &str, char| {
            acc.strip_prefix(char).unwrap_or(acc)
        })
    }

    pub fn unpack_str_unix_timestamp(value: &str) -> anyhow::Result<CellValue> {
        let parsed: i64 = value.parse()?;
        Self::unpack_unix_timestamp(parsed)
    }

    pub fn unpack_unix_timestamp(value: i64) -> anyhow::Result<CellValue> {
        let timestamp = match Utc.timestamp_opt(value, 0) {
            chrono::LocalResult::Single(timestamp) => timestamp,
            _ => bail!("Could not parse timestamp: {}", value),
        };
        // TODO(ddimaria): convert to Instant when they're implement
        Ok(CellValue::Text(
            timestamp.format("%Y-%m-%d %H:%M:%S").to_string(),
        ))
    }

    pub fn unpack_str_float(value: &str, default: CellValue) -> CellValue {
        BigDecimal::from_str(value).map_or_else(|_| default, CellValue::Number)
    }

    pub fn is_blank_or_empty_string(&self) -> bool {
        self.is_blank() || *self == CellValue::Text(String::new())
    }
    /// Returns the contained error, if this is an error value.
    pub fn error(&self) -> Option<&RunError> {
        match self {
            CellValue::Error(e) => Some(e),
            _ => None,
        }
    }

    /// Coerces the value to a specific type; returns `None` if the conversion
    /// fails or the original value is `None`.
    pub fn coerce_nonblank<'a, T>(&'a self) -> Option<T>
    where
        &'a CellValue: TryInto<T>,
    {
        match self.is_blank() {
            true => None,
            false => self.try_into().ok(),
        }
    }

    /// Compares two values but propagates errors and returns `None` in the case
    /// of disparate types.
    pub fn partial_cmp(&self, other: &Self) -> CodeResult<Option<std::cmp::Ordering>> {
        Ok(Some(match (self, other) {
            (CellValue::Error(e), _) | (_, CellValue::Error(e)) => return Err((**e).clone()),

            (CellValue::Number(a), CellValue::Number(b)) => a.cmp(b),
            (CellValue::Text(a), CellValue::Text(b)) => {
                let a = a.to_ascii_uppercase();
                let b = b.to_ascii_uppercase();
                a.cmp(&b)
            }
            (CellValue::Logical(a), CellValue::Logical(b)) => a.cmp(b),
            (CellValue::Instant(a), CellValue::Instant(b)) => a.cmp(b),
            (CellValue::Duration(a), CellValue::Duration(b)) => a.cmp(b),
            (CellValue::Blank, CellValue::Blank) => std::cmp::Ordering::Equal,

            (CellValue::Number(_), _)
            | (CellValue::Text(_), _)
            | (CellValue::Logical(_), _)
            | (CellValue::Instant(_), _)
            | (CellValue::Duration(_), _)
            | (CellValue::Html(_), _)
            | (CellValue::Code(_), _)
            | (CellValue::Image(_), _)
            | (CellValue::Blank, _) => return Ok(None),
        }))
    }

    /// Compares two values using a total ordering that propagates errors and
    /// converts blanks to zeros.
    #[allow(clippy::should_implement_trait)]
    pub fn cmp(&self, other: &Self) -> CodeResult<std::cmp::Ordering> {
        fn type_id(v: &CellValue) -> u8 {
            // Sort order, based on the results of Excel's `SORT()` function.
            // The comparison operators are the same, except that blank coerces
            // to zero before comparison.
            match v {
                CellValue::Number(_) => 0,
                CellValue::Text(_) => 1,
                CellValue::Logical(_) => 2,
                CellValue::Error(_) => 3,
                CellValue::Instant(_) => 4,
                CellValue::Duration(_) => 5,
                CellValue::Blank => 6,
                CellValue::Html(_) => 7,
                CellValue::Code(_) => 8,
                CellValue::Image(_) => 9,
            }
        }

        let mut lhs = self;
        let mut rhs = other;
        let lhs_cell_value: CellValue;
        let rhs_cell_value: CellValue;
        if lhs.is_blank() {
            lhs_cell_value = CellValue::Number(BigDecimal::zero());
            lhs = &lhs_cell_value;
        }
        if rhs.is_blank() {
            rhs_cell_value = CellValue::Number(BigDecimal::zero());
            rhs = &rhs_cell_value;
        }

        Ok(lhs
            .partial_cmp(rhs)?
            .unwrap_or_else(|| type_id(lhs).cmp(&type_id(rhs))))
    }

    /// Returns whether `self == other` using `CellValue::cmp()`.
    pub fn eq(&self, other: &Self) -> CodeResult<bool> {
        Ok(self.cmp(other)? == std::cmp::Ordering::Equal)
    }
    /// Returns whether `self < other` using `CellValue::cmp()`.
    pub fn lt(&self, other: &Self) -> CodeResult<bool> {
        Ok(self.cmp(other)? == std::cmp::Ordering::Less)
    }
    /// Returns whether `self > other` using `CellValue::cmp()`.
    pub fn gt(&self, other: &Self) -> CodeResult<bool> {
        Ok(self.cmp(other)? == std::cmp::Ordering::Greater)
    }
    /// Returns whether `self <= other` using `CellValue::cmp()`.
    pub fn lte(&self, other: &Self) -> CodeResult<bool> {
        Ok(matches!(
            self.cmp(other)?,
            std::cmp::Ordering::Less | std::cmp::Ordering::Equal,
        ))
    }
    /// Returns whether `self >= other` using `CellValue::cmp()`.
    pub fn gte(&self, other: &Self) -> CodeResult<bool> {
        Ok(matches!(
            self.cmp(other)?,
            std::cmp::Ordering::Greater | std::cmp::Ordering::Equal,
        ))
    }

    /// Generic conversion from &str to CellValue
    /// This would normally be an implementation of FromStr, but we are holding
    /// off as we want formatting to happen with conversions in most places
    pub fn to_cell_value(value: &str) -> CellValue {
        // check for number
        let parsed = CellValue::strip_percentage(CellValue::strip_currency(value)).trim();
        let without_commas = CellValue::strip_commas(parsed);
        let number = BigDecimal::from_str(&without_commas);

        let is_true = value.eq_ignore_ascii_case("true");
        let is_false = value.eq_ignore_ascii_case("false");
        let is_bool = is_true || is_false;

        match (number, is_bool) {
            (Ok(number), false) => CellValue::Number(number),
            (_, true) => CellValue::Logical(is_true),
            _ => CellValue::Text(String::from(value)),
        }
    }

    /// Convert stringified values and types from JS to CellValue
    ///
    /// `value` is the stringified value
    /// `js_type` is the stringified CelLValue type
    pub fn from_js(
        value: &String,
        js_type: &str,
        pos: Pos,
        sheet: &mut Sheet,
    ) -> Result<(CellValue, Vec<Operation>)> {
        let mut ops = vec![];
        let sheet_rect = SheetRect::single_pos(pos, sheet.id);

        let cell_value = match js_type {
            "text" => {
                let is_html = value.to_lowercase().starts_with("<html>")
                    || value.to_lowercase().starts_with("<div>");

                match is_html {
                    true => CellValue::Html(value.to_string()),
                    false => CellValue::Text(value.to_string()),
                }
            }
            "number" => {
                if let Some((currency, number)) = CellValue::unpack_currency(value) {
                    let numeric_format = NumericFormat {
                        kind: NumericFormatKind::Currency,
                        symbol: Some(currency),
                    };
                    sheet.set_formatting_value::<NumericFormat>(pos, Some(numeric_format.clone()));

                    ops.push(Operation::SetCellFormats {
                        sheet_rect,
                        attr: CellFmtArray::NumericFormat(RunLengthEncoding::repeat(
                            Some(numeric_format),
                            1,
                        )),
                    });

                    // only change decimals if it hasn't already been set
                    if sheet.get_formatting_value::<NumericDecimals>(pos).is_none() {
                        sheet.set_formatting_value::<NumericDecimals>(pos, Some(2));
                        ops.push(Operation::SetCellFormats {
                            sheet_rect,
                            attr: CellFmtArray::NumericDecimals(RunLengthEncoding::repeat(
                                Some(2),
                                1,
                            )),
                        });
                    }

                    CellValue::Number(number)
                } else if let Ok(number) = BigDecimal::from_str(value) {
                    CellValue::Number(number)
                } else if let Some(number) = CellValue::unpack_percentage(value) {
                    let numeric_format = NumericFormat {
                        kind: NumericFormatKind::Percentage,
                        symbol: None,
                    };
                    sheet.set_formatting_value::<NumericFormat>(pos, Some(numeric_format.clone()));
                    ops.push(Operation::SetCellFormats {
                        sheet_rect,
                        attr: CellFmtArray::NumericFormat(RunLengthEncoding::repeat(
                            Some(numeric_format),
                            1,
                        )),
                    });

                    CellValue::Number(number)
                } else {
                    bail!("Could not parse number: {}", value);
                }
            }
            "logical" => {
                let is_true = value.eq_ignore_ascii_case("true");
                CellValue::Logical(is_true)
            }
            "instant" => CellValue::unpack_str_unix_timestamp(value)?,
            "duration" => CellValue::Text("not implemented".into()),
            "image" => CellValue::Image(value.into()),
            _ => CellValue::Text(value.into()),
        };

        Ok((cell_value, ops))
    }

    pub fn is_html(&self) -> bool {
        matches!(self, CellValue::Html(_))
    }

    pub fn is_image(&self) -> bool {
        matches!(self, CellValue::Image(_))
    }
}

#[cfg(test)]
mod test {
<<<<<<< HEAD
    use std::str::FromStr;

    use bigdecimal::BigDecimal;

    use crate::{
        grid::{NumericFormat, NumericFormatKind, Sheet},
        CellValue,
    };
=======
    use super::*;
>>>>>>> abf127c4
    use serial_test::parallel;

    #[test]
    #[parallel]
    fn test_cell_value_to_display_text() {
        let cv = CellValue::Text(String::from("hello"));
        assert_eq!(cv.to_display(), String::from("hello"));
    }

    #[test]
    fn test_cell_value_to_display_number() {
        let cv = CellValue::Number(BigDecimal::from_str("123123.1233").unwrap());
        assert_eq!(cv.to_display(), String::from("123123.1233"));

        let cv = CellValue::Number(BigDecimal::from_str("-123123.1233").unwrap());
        assert_eq!(cv.to_display(), String::from("-123123.1233"));

        let cv = CellValue::Number(BigDecimal::from_str("123.1255").unwrap());
        assert_eq!(cv.to_display(), String::from("123.1255"));

        let cv = CellValue::Number(BigDecimal::from_str("123.0").unwrap());
        assert_eq!(cv.to_display(), String::from("123.0"));
    }

    #[test]
    #[parallel]
    fn test_cell_value_to_display_currency() {
        let cv = CellValue::Number(BigDecimal::from_str("123123.1233").unwrap());
        assert_eq!(
            cv.to_number_display(
                Some(NumericFormat {
                    kind: NumericFormatKind::Currency,
                    symbol: Some(String::from("$")),
                }),
                Some(2),
                None
            ),
            String::from("$123,123.12")
        );
        assert_eq!(
            cv.to_number_display(
                Some(NumericFormat {
                    kind: NumericFormatKind::Currency,
                    symbol: Some(String::from("$")),
                }),
                Some(2),
                Some(false)
            ),
            String::from("$123123.12")
        );
        let cv = CellValue::Number(BigDecimal::from_str("-123123.1233").unwrap());
        assert_eq!(
            cv.to_number_display(
                Some(NumericFormat {
                    kind: NumericFormatKind::Currency,
                    symbol: Some(String::from("$")),
                }),
                Some(2),
                None
            ),
            String::from("-$123,123.12")
        );
        assert_eq!(
            cv.to_number_display(
                Some(NumericFormat {
                    kind: NumericFormatKind::Currency,
                    symbol: Some(String::from("$")),
                }),
                Some(2),
                Some(true)
            ),
            String::from("-$123,123.12")
        );
        assert_eq!(
            cv.to_number_display(
                Some(NumericFormat {
                    kind: NumericFormatKind::Currency,
                    symbol: Some(String::from("$")),
                }),
                Some(2),
                Some(false)
            ),
            String::from("-$123123.12")
        );
        let cv = CellValue::Number(BigDecimal::from_str("123.1255").unwrap());
        assert_eq!(
            cv.to_number_display(
                Some(NumericFormat {
                    kind: NumericFormatKind::Currency,
                    symbol: Some(String::from("$")),
                }),
                Some(2),
                None
            ),
            String::from("$123.13")
        );
        let cv = CellValue::Number(BigDecimal::from_str("123.0").unwrap());
        assert_eq!(
            cv.to_number_display(
                Some(NumericFormat {
                    kind: NumericFormatKind::Currency,
                    symbol: Some(String::from("$")),
                }),
                Some(2),
                None
            ),
            String::from("$123.00")
        );
    }

    #[test]
    #[parallel]
    fn test_cell_value_to_display_percentage() {
        let cv = CellValue::Number(BigDecimal::from_str("0.015").unwrap());
        assert_eq!(
            cv.to_number_display(
                Some(NumericFormat {
                    kind: NumericFormatKind::Percentage,
                    symbol: None,
                }),
                None,
                None,
            ),
            String::from("1.5%")
        );

        let cv = CellValue::Number(BigDecimal::from_str("0.9912239").unwrap());
        assert_eq!(
            cv.to_number_display(
                Some(NumericFormat {
                    kind: NumericFormatKind::Percentage,
                    symbol: None,
                }),
                Some(4),
                Some(false),
            ),
            String::from("99.1224%")
        );
        let cv = CellValue::Number(BigDecimal::from_str("1231123123.9912239").unwrap());
        assert_eq!(
            cv.to_number_display(
                Some(NumericFormat {
                    kind: NumericFormatKind::Percentage,
                    symbol: None,
                }),
                Some(4),
                Some(true),
            ),
            String::from("123,112,312,399.1224%")
        );
    }

    #[test]
    #[parallel]
    fn test_unpack_percentage() {
        let value = String::from("1238.12232%");
        assert_eq!(
            CellValue::unpack_percentage(&value),
            Some(BigDecimal::from_str("12.3812232").unwrap()),
        );
    }

    #[test]
    #[parallel]
    fn test_unpack_currency() {
        let value = String::from("$123.123");
        assert_eq!(
            CellValue::unpack_currency(&value),
            Some((String::from("$"), BigDecimal::from_str("123.123").unwrap()))
        );

        let value = String::from("test");
        assert_eq!(CellValue::unpack_currency(&value), None);

        let value = String::from("$123$123");
        assert_eq!(CellValue::unpack_currency(&value), None);

        let value = String::from("$123.123abc");
        assert_eq!(CellValue::unpack_currency(&value), None);
    }

    #[test]
    #[parallel]
    fn test_exponential_display() {
        let value = CellValue::Number(BigDecimal::from_str("98172937192739718923.12312").unwrap());
<<<<<<< HEAD
        assert_eq!(
            value.to_display(
                Some(NumericFormat {
                    kind: NumericFormatKind::Exponential,
                    symbol: None
                }),
                None,
                None
            ),
            "9.817293719273972e19"
        );
        assert_eq!(
            value.to_display(
                Some(NumericFormat {
                    kind: NumericFormatKind::Exponential,
                    symbol: None
                }),
                Some(2),
                None
            ),
            "9.82e19"
        );
    }

    #[test]
    #[parallel]
    fn test_with_commas() {
        let value = BigDecimal::from_str("123123123");
        assert_eq!(CellValue::with_commas(value.unwrap()), "123,123,123");

        let value = BigDecimal::from_str("123123123.123456");
        assert_eq!(CellValue::with_commas(value.unwrap()), "123,123,123.123456");

        let value = BigDecimal::from_str("-123123123.123456");
        assert_eq!(
            CellValue::with_commas(value.unwrap()),
            "-123,123,123.123456"
        );
=======
        assert_eq!(value.to_display(), "98172937192739718923.12312");
>>>>>>> abf127c4
    }

    #[test]
    #[parallel]
    fn test_image() {
        let value = CellValue::Image("test".into());
        assert_eq!(value.to_string(), "test");
        assert_eq!(value.type_name(), "image");

        let sheet = &mut Sheet::test();
        let value = CellValue::from_js(&"test".to_string(), "image", (0, 1).into(), sheet);
        assert_eq!(value.unwrap().0, CellValue::Image("test".into()));
    }

    #[test]
    #[parallel]
    fn test_is_image() {
        let value = CellValue::Image("test".into());
        assert!(value.is_image());
        let value = CellValue::Text("test".into());
        assert!(!value.is_image());
    }
}<|MERGE_RESOLUTION|>--- conflicted
+++ resolved
@@ -555,18 +555,7 @@
 
 #[cfg(test)]
 mod test {
-<<<<<<< HEAD
-    use std::str::FromStr;
-
-    use bigdecimal::BigDecimal;
-
-    use crate::{
-        grid::{NumericFormat, NumericFormatKind, Sheet},
-        CellValue,
-    };
-=======
     use super::*;
->>>>>>> abf127c4
     use serial_test::parallel;
 
     #[test]
@@ -577,6 +566,7 @@
     }
 
     #[test]
+    #[parallel]
     fn test_cell_value_to_display_number() {
         let cv = CellValue::Number(BigDecimal::from_str("123123.1233").unwrap());
         assert_eq!(cv.to_display(), String::from("123123.1233"));
@@ -752,48 +742,7 @@
     #[parallel]
     fn test_exponential_display() {
         let value = CellValue::Number(BigDecimal::from_str("98172937192739718923.12312").unwrap());
-<<<<<<< HEAD
-        assert_eq!(
-            value.to_display(
-                Some(NumericFormat {
-                    kind: NumericFormatKind::Exponential,
-                    symbol: None
-                }),
-                None,
-                None
-            ),
-            "9.817293719273972e19"
-        );
-        assert_eq!(
-            value.to_display(
-                Some(NumericFormat {
-                    kind: NumericFormatKind::Exponential,
-                    symbol: None
-                }),
-                Some(2),
-                None
-            ),
-            "9.82e19"
-        );
-    }
-
-    #[test]
-    #[parallel]
-    fn test_with_commas() {
-        let value = BigDecimal::from_str("123123123");
-        assert_eq!(CellValue::with_commas(value.unwrap()), "123,123,123");
-
-        let value = BigDecimal::from_str("123123123.123456");
-        assert_eq!(CellValue::with_commas(value.unwrap()), "123,123,123.123456");
-
-        let value = BigDecimal::from_str("-123123123.123456");
-        assert_eq!(
-            CellValue::with_commas(value.unwrap()),
-            "-123,123,123.123456"
-        );
-=======
         assert_eq!(value.to_display(), "98172937192739718923.12312");
->>>>>>> abf127c4
     }
 
     #[test]
