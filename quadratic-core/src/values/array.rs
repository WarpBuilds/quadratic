<<<<<<< HEAD
use std::{
    fmt,
    iter::{Skip, StepBy},
    num::NonZeroU32,
    slice::Iter,
};
=======
use std::fmt;
use std::num::NonZeroU32;
>>>>>>> 0f345449

use anyhow::{bail, Result};
use bigdecimal::BigDecimal;
use itertools::Itertools;
use rand::Rng;
use serde::{Deserialize, Serialize};
use smallvec::{smallvec, SmallVec};

<<<<<<< HEAD
use super::{cell_values::CellValues, ArraySize, Axis, CellValue, Spanned, Value};
use crate::{
    controller::operations::operation::Operation, grid::Sheet, CodeResult, Pos, RunError,
    RunErrorMsg, Span,
};
=======
use super::{ArraySize, Axis, CellValue, Spanned, Value};
use crate::controller::operations::operation::Operation;
use crate::grid::Sheet;
use crate::{CodeResult, Pos, RunError, RunErrorMsg, Span};
>>>>>>> 0f345449

#[macro_export]
macro_rules! array {
    ($( $( $value:expr ),+ );+ $(;)?) => {{
        let values = [$( [$( $crate::CellValue::from($value) ),+] ),+];
        let height = values.len();
        let width = values[0].len(); // This will generate a compile-time error if there are no values.
        let size = $crate::ArraySize::new(width as u32, height as u32)
            .expect("empty array is not allowed");
        $crate::Array::new_row_major(size, values.into_iter().flatten().collect()).unwrap()
    }};
}

/// 2D array of values in the formula language. The array may be a single value
/// (1x1) but must not be degenerate (zero width or zero height).
#[derive(Serialize, Deserialize, Debug, Clone, PartialEq)]
pub struct Array {
    /// Width and height.
    size: ArraySize,
    /// Flattened array of `width * height` many values, stored in row-major
    /// order.
    values: SmallVec<[CellValue; 1]>,
}
impl fmt::Display for Array {
    fn fmt(&self, f: &mut fmt::Formatter<'_>) -> fmt::Result {
        write!(f, "{{")?;
        let mut is_first_row = true;
        for row in self.rows() {
            if is_first_row {
                is_first_row = false;
            } else {
                write!(f, "; ")?;
            }
            let mut is_first_value = true;
            for value in row {
                if is_first_value {
                    is_first_value = false;
                } else {
                    write!(f, ", ")?;
                }
                write!(f, "{value}")?; // TODO: consider replacing this with `value.repr()`
            }
        }
        write!(f, "}}")?;
        Ok(())
    }
}

impl From<CellValue> for Array {
    fn from(value: CellValue) -> Self {
        Array {
            size: ArraySize::_1X1,
            values: smallvec![value],
        }
    }
}
impl TryFrom<Value> for Array {
    type Error = RunErrorMsg;

    fn try_from(value: Value) -> Result<Self, Self::Error> {
        value.into_array()
    }
}
impl TryFrom<Value> for Vec<Array> {
    type Error = RunErrorMsg;

    fn try_from(value: Value) -> Result<Self, Self::Error> {
        Ok(value.into_arrays())
    }
}

impl From<Vec<Vec<String>>> for Array {
    fn from(v: Vec<Vec<String>>) -> Self {
        let w = v[0].len();
        let h = v.len();
        Array {
            size: ArraySize::new(w as u32, h as u32).unwrap(),
            values: v.into_iter().flatten().map(CellValue::from).collect(),
        }
    }
}

impl From<Vec<Vec<&str>>> for Array {
    fn from(v: Vec<Vec<&str>>) -> Self {
        let w = v[0].len();
        let h = v.len();
        Array {
            size: ArraySize::new(w as u32, h as u32).unwrap(),
            values: v.into_iter().flatten().map(CellValue::from).collect(),
        }
    }
}

impl From<Vec<Vec<CellValue>>> for Array {
    fn from(v: Vec<Vec<CellValue>>) -> Self {
        if v.is_empty() {
            return Array::new_empty(ArraySize::_1X1);
        }

        let w = v[0].len();
        let h = v.len();
        Array {
            size: ArraySize::new(w as u32, h as u32).unwrap(),
            values: v.into_iter().flatten().collect(),
        }
    }
}

impl From<CellValues> for Array {
    fn from(cell_values: CellValues) -> Self {
        Array {
            size: ArraySize::new(cell_values.w, cell_values.h).unwrap(),
            values: cell_values
                .into_owned_vec()
                .into_iter()
                .flatten()
                .collect::<Vec<_>>()
                .into(),
        }
    }
}

impl Array {
    /// Constructs an array of blank values.
    pub fn new_empty(size: ArraySize) -> Self {
        let values = smallvec![CellValue::Blank; size.len() ];
        Self::new_row_major(size, values).expect("error constructing empty array")
    }
    /// Constructs an array of random float values.
    pub fn from_random_floats(size: ArraySize) -> Self {
        let mut rng = rand::rng();
        let values = std::iter::from_fn(|| {
            Some(CellValue::Number(BigDecimal::from(
                &rng.random_range(-100..=100),
            )))
        })
        .take(size.len())
        .collect();
        Self::new_row_major(size, values).expect("error constructing random float array")
    }
    /// Constructs an array from a list of values in row-major order.
    pub fn new_row_major(size: ArraySize, values: SmallVec<[CellValue; 1]>) -> CodeResult<Self> {
        if values.len() == size.len() {
            Ok(Self { size, values })
        } else {
            internal_error!(
                "bad array dimensions: {size} needs {} values, but got {}",
                size.len(),
                values.len(),
            )
        }
    }
    /// Returns a formula-source-code representation of the value.
    pub fn repr(&self) -> String {
        format!(
            "{{{}}}",
            self.rows()
                .map(|row| row.iter().map(|v| v.repr()).join(", "))
                .join("; "),
        )
    }

    /// Iterates over rows (if `axis` is `Axis::Y`) or columns (if `axis` is
    /// `Axis::X`).
    pub fn slices(&self, axis: Axis) -> impl Iterator<Item = Vec<&CellValue>> {
        (0..self.size()[axis].get()).map(move |i| {
            (0..self.size()[axis.other_axis()].get())
                .filter_map(|j| match axis {
                    Axis::X => self.get(i, j).ok(),
                    Axis::Y => self.get(j, i).ok(),
                })
                .collect()
        })
    }
    /// Constructs an array from rows (if `axis` is `Axis::Y`) or columns (if
    /// `axis` is `Axis::X`). All rows/columns must have the same length, or
    /// else the result is undefined. Returns `None` if `slices` is empty or if
    /// each slice is empty.
    pub fn from_slices<'a>(
        span: Span,
        axis: Axis,
        slices: impl IntoIterator<Item = Vec<&'a CellValue>>,
    ) -> CodeResult<Self> {
        Self::try_from_slices(axis, slices).ok_or(RunErrorMsg::EmptyArray.with_span(span))
    }
    fn try_from_slices<'a>(
        axis: Axis,
        slices: impl IntoIterator<Item = Vec<&'a CellValue>>,
    ) -> Option<Self> {
        let slices = slices.into_iter().collect_vec();
        let main_len = slices.len() as u32;
        let other_len = slices.first()?.len() as u32;
        let size = ArraySize::new(other_len, main_len)?;
        let a = Self::new_row_major(size, slices.into_iter().flatten().cloned().collect()).ok();
        match axis {
            Axis::X => a.map(|a| a.transpose()),
            Axis::Y => a,
        }
    }

    /// Transposes an array (swaps rows and columns). This is an expensive
    /// operation for large arrays.
    pub fn transpose(&self) -> Array {
        let new_size = self.size.transpose();
        let values = new_size
            .iter()
            .map(|(x, y)| self.get(y, x).unwrap().clone())
            .collect();
        Self::new_row_major(new_size, values).unwrap()
    }
    /// Flips an array horizontally. This is an expensive operation for large
    /// arrays.
    pub fn flip_horizontally(&self) -> Array {
        Self::new_row_major(
            self.size(),
            self.rows()
                .flat_map(|row| row.iter().rev().cloned())
                .collect(),
        )
        .unwrap()
    }
    /// Flips an array vertically. This is an expensive operation for large
    /// arrays.
    pub fn flip_vertically(&self) -> Array {
        Self::new_row_major(self.size, self.rows().rev().flatten().cloned().collect()).unwrap()
    }

    /// Returns the width of an array.
    pub fn width(&self) -> u32 {
        self.size.w.get()
    }
    /// Returns the height of an array.
    pub fn height(&self) -> u32 {
        self.size.h.get()
    }
    /// Returns the width and height of an array.
    pub fn size(&self) -> ArraySize {
        self.size
    }
    /// Returns an iterator over the rows of the array.
    pub fn rows(&self) -> std::slice::Chunks<'_, CellValue> {
        self.values.chunks(self.width() as usize)
    }
    pub fn into_rows(self) -> Vec<Vec<CellValue>> {
        let width = self.width() as usize;
        let mut rows = Vec::new();
        let mut current_row = Vec::with_capacity(width);

        for value in self.values {
            current_row.push(value);
            if current_row.len() == width {
                rows.push(current_row);
                current_row = Vec::with_capacity(width);
            }
        }

        rows
    }
    /// Returns an iterator over a single col of the array.
    pub fn col(&self, index: usize) -> StepBy<Skip<Iter<'_, CellValue>>> {
        self.values
            .iter()
            .skip(index)
            .step_by(self.width() as usize)
    }
    /// Remove the first row of the array and return it.
    pub fn shift(&mut self) -> Result<Vec<CellValue>> {
        let width = (self.width() as usize).min(self.values.len());
        let height = NonZeroU32::new(self.height() - 1);

        match height {
            Some(h) => {
                let first_row = self.values.drain(0..width).collect();
                self.size.h = h;
                Ok(first_row)
            }
            None => bail!("Cannot shift a single row array"),
        }
    }
    /// Insert a new column at the given index.
    pub fn insert_column(
        &mut self,
        insert_at_index: usize,
        values: Option<Vec<CellValue>>,
    ) -> Result<()> {
        let width = self.width();
        let new_width = width + 1;
        let new_size = ArraySize::new_or_err(new_width, self.height())?;
        self.size = new_size;
        let mut array = Array::new_empty(new_size);

        let mut col_index: u32 = 0;
        let insert_at_end = insert_at_index as u32 == width;

        // reverse the values so that we can efficiently pop them off the end
        let mut reversed = values.map(|values| values.into_iter().rev().collect::<Vec<_>>());

        // pop the next value from the insert array
        let mut next_insert_value = || {
            reversed
                .as_mut()
                .map_or(CellValue::Blank, |r| r.pop().unwrap_or(CellValue::Blank))
        };

        for (i, value) in self.values.iter().enumerate() {
            let col = i % width as usize;
            let row = ((i / width as usize) as f32).floor() as usize;
            let last = col as u32 == width - 1;

            if col == insert_at_index {
                array.set(col_index, row as u32, next_insert_value())?;
                col_index += 1;
            }

            // TODO(ddimaria): this clone is expensive, we should be able to modify
            // the array in-place
            array.set(col_index, row as u32, value.to_owned())?;

            if insert_at_end && last {
                array.set(width, row as u32, next_insert_value())?;
            }

            col_index = if last { 0 } else { col_index + 1 };
        }

        self.size = new_size;
        self.values = array.values;

        Ok(())
    }
    /// Delete a column at the given index.
    pub fn delete_column(&mut self, remove_at_index: usize) -> Result<()> {
        let width = self.width();
        let new_width = width - 1;
        let new_size = ArraySize::new_or_err(new_width, self.height())?;
        let mut array = Array::new_empty(new_size);
        let mut col_index: u32 = 0;

        // loop through the values and skip the remove_at_index column,
        // adding the rest to the new array
        for (i, value) in self.values.iter().enumerate() {
            let col = i % width as usize;
            let row = ((i / width as usize) as f32).floor() as usize;
            let last = col as u32 == width - 1;

            if col == remove_at_index {
                if last {
                    col_index = 0;
                }

                continue;
            }

            // TODO(ddimaria): this clone is expensive, we should be able to modify
            // the array in-place
            array.set(col_index, row as u32, value.to_owned())?;
            col_index = if last { 0 } else { col_index + 1 };
        }

        self.size = new_size;
        self.values = array.values;

        Ok(())
    }
    /// Insert a new row at the given index.
    pub fn insert_row(
        &mut self,
        insert_at_index: usize,
        values: Option<Vec<CellValue>>,
    ) -> Result<()> {
        let width = self.width();
        let height = self.height();
        let new_height = height + 1;
        let new_size = ArraySize::new_or_err(width, new_height)?;
        let mut array = Array::new_empty(new_size);
        let values = values.unwrap_or_default();

        let mut row_index: u32 = 0;
        let insert_at_end = insert_at_index as u32 == height;

        for (i, row) in self.rows().enumerate() {
            let last = row_index == height - 1;

            if i == insert_at_index {
                array.set_row(row_index as usize, &values)?;
                row_index += 1;
            }

            array.set_row(row_index as usize, row)?;

            if insert_at_end && last {
                array.set_row(height as usize, &values)?;
            }

            // row_index = if last { 0 } else { row_index + 1 };
            row_index += 1;
        }

        self.size = new_size;
        self.values = array.values;

        Ok(())
    }
    /// Delete a row at the given index.
    pub fn delete_row(&mut self, remove_at_index: usize) -> Result<()> {
        let values_len = self.values.len();
        let width = (self.width() as usize).min(values_len);
        let height = NonZeroU32::new(self.height() - 1);

        match height {
            Some(h) => {
                let start = remove_at_index * width;
                let end = std::cmp::min(start + width, values_len);

                if start <= end {
                    self.values.drain(start..end);
                    self.size.h = h;
                }
            }
            None => bail!("Cannot remove a row from a single row array"),
        }

        Ok(())
    }

    /// Returns the only cell value in a 1x1 array, or an error if this is not a
    /// 1x1 array.
    pub fn into_cell_value(self) -> Result<CellValue, Self> {
        if self.values.len() == 1 {
            Ok(self.values.into_iter().next().unwrap())
        } else {
            Err(self)
        }
    }
    /// Returns a reference to the only cell value in a 1x1 array, or an error
    /// if this is not a 1x1 array.
    pub fn cell_value(&self) -> Option<&CellValue> {
        if self.values.len() == 1 {
            self.values.first()
        } else {
            None
        }
    }
    /// Returns the value at a given 0-indexed position in an array. If the
    /// width is 1, then `x` is ignored. If the height is 1, then `y` is
    /// ignored. Otherwise, returns an error if a coordinate is out of bounds.
    pub fn get(&self, x: u32, y: u32) -> Result<&CellValue, RunErrorMsg> {
        let i = self.size().flatten_index(x, y)?;
        Ok(&self.values[i])
    }
    pub fn get_row(&self, index: usize) -> Result<&[CellValue], RunErrorMsg> {
        let width = self.width() as usize;
        let start = index * width;
        let end = start + width;

        Ok(&self.values[start..end])
    }
    /// Sets the value at a given 0-indexed position in an array. Returns an
    /// error if `x` or `y` is out of range.
    pub fn set(&mut self, x: u32, y: u32, value: CellValue) -> Result<(), RunErrorMsg> {
        let i = self.size().flatten_index(x, y)?;
        self.values[i] = value;
        Ok(())
    }
    pub fn set_row(&mut self, index: usize, values: &[CellValue]) -> Result<(), RunErrorMsg> {
        let width = self.width() as usize;
        let start = index * width;

        for (i, value) in values.iter().enumerate() {
            if let Some(cell) = self.values.get_mut(start + i) {
                *cell = value.to_owned();
            }
        }

        Ok(())
    }
    /// Returns a flat slice of cell values in the array.
    pub fn cell_values_slice(&self) -> &[CellValue] {
        &self.values
    }
    pub fn cell_values_slice_mut(&mut self) -> &mut [CellValue] {
        &mut self.values
    }
    /// Returns a flat `SmallVec` of cell values in the array.
    pub fn into_cell_values_vec(self) -> SmallVec<[CellValue; 1]> {
        self.values
    }

    /// Returns a human-friendly string describing the type of value.
    pub fn type_name(&self) -> &'static str {
        match self.cell_value() {
            Some(v) => v.type_name(),
            None => "array",
        }
    }
    /// Returns the unique length that fits all `values` along `axis`. See
    /// `common_array_size()` for more.
    pub fn common_len<'a>(
        axis: Axis,
        arrays: impl IntoIterator<Item = Spanned<&'a Array>>,
    ) -> CodeResult<NonZeroU32> {
        let mut common_len = 1;

        for array in arrays {
            let new_array_len = array.inner.size()[axis].get();
            match (common_len, new_array_len) {
                (a, b) if a == b => continue,
                (_, 1) => continue,
                (1, l) => common_len = l,
                _ => {
                    return Err(RunErrorMsg::ArrayAxisMismatch {
                        axis,
                        expected: common_len,
                        got: new_array_len,
                    }
                    .with_span(array.span))
                }
            }
        }

        Ok(NonZeroU32::new(common_len).expect("bad array size"))
    }

    /// Returns the first error in the array if there is one.
    pub fn first_error(&self) -> Option<&RunError> {
        self.values.iter().find_map(|v| v.error())
    }
    /// Iterates over errors in the array.
    pub fn errors(&self) -> impl Iterator<Item = &RunError> {
        self.values.iter().filter_map(|v| v.error())
    }
    /// Returns the first error in the array if there is one; otherwise returns
    /// the original array.
    pub fn into_non_error_array(self) -> CodeResult<Self> {
        match self.first_error() {
            Some(e) => Err(e.clone()),
            None => Ok(self),
        }
    }

    // convert from a Vec<Vec<&str>> to an Array, auto-picking the type if selected
    pub fn from_str_vec(array: Vec<Vec<&str>>, auto_pick_type: bool) -> anyhow::Result<Self> {
        let w = array[0].len();
        let h = array.len();
        let size = ArraySize::new_or_err(w as u32, h as u32)?;
        let values = array
            .into_iter()
            .flatten()
            .map(|s| match auto_pick_type {
                true => CellValue::parse_from_str(s),
                false => CellValue::from(s),
            })
            .collect();

        Ok(Array { size, values })
    }

    pub fn from_string_list(
        start: Pos,
        sheet: &mut Sheet,
        v: Vec<Vec<Vec<String>>>,
    ) -> (Option<Array>, Vec<Operation>) {
        // catch the unlikely case where we receive an array of empty arrays
        if v[0].is_empty() {
            return (None, vec![]);
        }
        let size = ArraySize::new(v[0].len() as u32, v.len() as u32).unwrap();
        let mut ops = vec![];
        let Pos { mut x, mut y } = start;
        let values = v
            .iter()
            .flatten()
            .map(|s| {
                x += 1;
                if x == v[0].len() as i64 + start.x {
                    x = start.x;
                    y += 1;
                }
                match CellValue::from_js(&s[0], &s[1], start, sheet) {
                    Ok(value) => value,
                    Err(_) => (CellValue::Blank, vec![]),
                }
            })
            // .flatten_ok()
            .map(|(value, updated_ops)| {
                ops.extend(updated_ops);
                value
            })
            .collect::<SmallVec<[CellValue; 1]>>();

        (Some(Array { size, values }), ops)
    }
}

impl Spanned<Array> {
    /// Checks that an array is linear (width=1 or height=1), then returns which
    /// is the long axis. Returns `None` in the case of a 1x1 array.
    pub fn array_linear_axis(&self) -> CodeResult<Option<Axis>> {
        match (self.inner.width(), self.inner.height()) {
            (1, 1) => Ok(None),
            (_, 1) => Ok(Some(Axis::X)), // height = 1
            (1, _) => Ok(Some(Axis::Y)), // width = 1
            _ => Err(RunErrorMsg::NonLinearArray.with_span(self.span)),
        }
    }
    /// Checks that an array is linear along a particular axis, then returns the
    /// length along that axis.
    pub fn array_linear_length(&self, axis: Axis) -> CodeResult<NonZeroU32> {
        self.check_array_size_on(axis.other_axis(), 1)?;
        Ok(self.inner.size()[axis])
    }
    /// Checks that an array is linear (width=1 or height=1), then returns it if
    /// it is.
    pub fn try_as_linear_array(&self) -> CodeResult<&[CellValue]> {
        self.array_linear_axis()?; // Check that the array is linear.
        Ok(&self.inner.values)
    }

    /// Checks the size of the array on one axis, returning an error if it does
    /// not match exactly.
    pub fn check_array_size_on(&self, axis: Axis, len: u32) -> CodeResult<()> {
        let expected = len;
        let got = self.inner.size()[axis].get();
        if expected == got {
            Ok(())
        } else {
            Err(RunErrorMsg::ExactArrayAxisMismatch {
                axis,
                expected,
                got,
            }
            .with_span(self.span))
        }
    }

    /// Checks the size of the array, returning an error if it does not match
    /// exactly.
    pub fn check_array_size_exact(&self, size: ArraySize) -> CodeResult<()> {
        let expected = size;
        let got = self.inner.size();
        if expected == got {
            Ok(())
        } else {
            Err(RunErrorMsg::ExactArraySizeMismatch { expected, got }.with_span(self.span))
        }
    }
}

#[cfg(test)]
mod test {
    use super::*;

    #[test]
    fn from_string_list_empty() {
        let mut sheet = Sheet::test();
        assert_eq!(
            Array::from_string_list(Pos { x: 0, y: 0 }, &mut sheet, vec![vec![], vec![]]),
            (None, vec![])
        );
    }

    #[test]
    fn test_insert_column() {
        let mut array = array!["a", "b"; "c", "d"];
        let values = vec![CellValue::from("e"), CellValue::from("f")];
        array.insert_column(0, Some(values)).unwrap();
        assert_eq!(array, array!["e", "a", "b"; "f", "c", "d"]);

        let mut array = array!["a", "b"; "c", "d"];
        let values = vec![CellValue::from("e"), CellValue::from("f")];
        array.insert_column(1, Some(values)).unwrap();
        assert_eq!(array, array!["a", "e", "b"; "c", "f", "d"]);

        let mut array = array!["a", "b"; "c", "d"];
        let values = vec![CellValue::from("e"), CellValue::from("f")];
        array.insert_column(2, Some(values)).unwrap();
        assert_eq!(array, array!["a", "b", "e"; "c", "d", "f"]);

        let mut array = array!["a", "b"; "c", "d"];
        array.insert_column(2, None).unwrap();
        assert_eq!(
            array,
            array!["a", "b", CellValue::Blank; "c", "d", CellValue::Blank]
        );
    }

    #[test]
    fn test_delete_column() {
        let mut array = array!["a", "b", "c"; "d", "e", "f"; ];
        array.delete_column(0).unwrap();
        assert_eq!(array, array!["b", "c"; "e", "f";]);

        let mut array = array!["a", "b", "c"; "d", "e", "f"; ];
        array.delete_column(1).unwrap();
        assert_eq!(array, array!["a", "c"; "d", "f";]);

        let mut array = array!["a", "b", "c"; "d", "e", "f"; ];
        array.delete_column(2).unwrap();
        assert_eq!(array, array!["a", "b"; "d", "e";]);
    }

    #[test]
    fn test_insert_row() {
        let mut array = array!["a", "b"; "c", "d"];
        let values = vec![CellValue::from("e"), CellValue::from("f")];
        array.insert_row(0, Some(values)).unwrap();
        assert_eq!(array, array!["e", "f"; "a", "b"; "c", "d"]);

        let mut array = array!["a", "b"; "c", "d"];
        let values = vec![CellValue::from("e"), CellValue::from("f")];
        array.insert_row(1, Some(values)).unwrap();
        assert_eq!(array, array!["a", "b"; "e", "f"; "c", "d"]);

        let mut array = array!["a", "b"; "c", "d"];
        let values = vec![CellValue::from("e"), CellValue::from("f")];
        array.insert_row(2, Some(values)).unwrap();
        assert_eq!(array, array!["a", "b"; "c", "d"; "e", "f"]);

        let mut array = array!["a", "b"; "c", "d"];
        array.insert_row(2, None).unwrap();
        assert_eq!(
            array,
            array!["a", "b"; "c", "d"; CellValue::Blank, CellValue::Blank]
        );
    }
}<|MERGE_RESOLUTION|>--- conflicted
+++ resolved
@@ -1,14 +1,8 @@
-<<<<<<< HEAD
-use std::{
-    fmt,
-    iter::{Skip, StepBy},
-    num::NonZeroU32,
-    slice::Iter,
-};
-=======
 use std::fmt;
+use std::iter::Skip;
+use std::iter::StepBy;
 use std::num::NonZeroU32;
->>>>>>> 0f345449
+use std::slice::Iter;
 
 use anyhow::{bail, Result};
 use bigdecimal::BigDecimal;
@@ -17,18 +11,11 @@
 use serde::{Deserialize, Serialize};
 use smallvec::{smallvec, SmallVec};
 
-<<<<<<< HEAD
-use super::{cell_values::CellValues, ArraySize, Axis, CellValue, Spanned, Value};
-use crate::{
-    controller::operations::operation::Operation, grid::Sheet, CodeResult, Pos, RunError,
-    RunErrorMsg, Span,
-};
-=======
+use super::cell_values::CellValues;
 use super::{ArraySize, Axis, CellValue, Spanned, Value};
 use crate::controller::operations::operation::Operation;
 use crate::grid::Sheet;
 use crate::{CodeResult, Pos, RunError, RunErrorMsg, Span};
->>>>>>> 0f345449
 
 #[macro_export]
 macro_rules! array {
