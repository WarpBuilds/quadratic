//! Display value for DataTable
//!
//! The display value is the value that is displayed in the DataTable and may
//! be different from the actual value.
//!
//! The `display_buffer` is an option mapping row indices to display values.
//! If the `display_buffer` is `None`, then the display value is the same as the
//! actual value. If the `display_buffer` is `Some(display_buffer)`, then the
//! display value is the value at the index specified by the `display_buffer`
//! at the given row and column.  This pattern enables a single copy of the
//! DataTable to exist in memory and be used for both display and execution.

use crate::{Array, CellValue, Pos, Value};
use anyhow::{anyhow, Ok, Result};

use super::DataTable;

impl DataTable {
    /// Get the display value from the display buffer.
    pub fn display_value_from_buffer(&self, display_buffer: &[u64]) -> Result<Value> {
        let value = self.value.to_owned().into_array()?;
        let columns_to_show = self.columns_to_show();

        let values = display_buffer
            .iter()
            .filter_map(|index| {
                value
                    .get_row(*index as usize)
                    .map(|row| self.display_columns(&columns_to_show, row))
                    .ok()
            })
            .collect::<Vec<Vec<CellValue>>>();

        let array = Array::from(values);

        Ok(array.into())
    }

    /// Get the display value from the display buffer at a given position.
    pub fn display_value_from_buffer_at(
        &self,
        display_buffer: &[u64],
        pos: Pos,
    ) -> Result<&CellValue> {
        let y = display_buffer
            .get(pos.y as usize)
            .ok_or_else(|| anyhow!("Y {} out of bounds: {}", pos.y, display_buffer.len()))?;
        let cell_value = self.value.get(pos.x as u32, *y as u32)?;

        Ok(cell_value)
    }

    /// Get the display value from the source valuer.
    pub fn display_value_from_value(&self) -> Result<Value> {
        let columns_to_show = self.columns_to_show();

        let values = self
            .value
            .to_owned()
            .into_array()?
            .rows()
            .map(|row| {
                row.to_vec()
                    .into_iter()
                    .enumerate()
                    .filter(|(i, _)| columns_to_show.contains(&i))
                    .map(|(_, v)| v)
                    .collect::<Vec<CellValue>>()
            })
            .collect::<Vec<Vec<CellValue>>>();
        let array = Array::from(values);

        Ok(array.into())
    }

    /// Get the display value from the display buffer, falling back to the
    /// source value if the display buffer is not set.
    pub fn display_value(&self) -> Result<Value> {
        match self.display_buffer {
            Some(ref display_buffer) => self.display_value_from_buffer(display_buffer),
            None => self.display_value_from_value(),
        }
    }

    /// Get the display value at a given position.
    pub fn display_value_at(&self, mut pos: Pos) -> Result<&CellValue> {
<<<<<<< HEAD
=======
        // If the DataTable contains HTML or images, then only the first cell is
        // displayed.
        if self.is_html_or_image() && (pos.x != 0 || pos.y != 0) {
            return Ok(&CellValue::Blank);
        }

>>>>>>> 909f26d7
        if pos.y == 0 && self.show_header {
            if let Some(columns) = &self.columns {
                if let Some(column) = columns.get(pos.x as usize) {
                    return Ok(column.name.as_ref());
                }
            }
        }

        if !self.header_is_first_row && self.show_header {
            pos.y -= 1;
        }

        match self.display_buffer {
            Some(ref display_buffer) => self.display_value_from_buffer_at(display_buffer, pos),
            None => Ok(self.value.get(pos.x as u32, pos.y as u32)?),
        }
    }

    /// Get the indices of the columns to show.
    pub fn columns_to_show(&self) -> Vec<usize> {
        self.columns
            .iter()
            .flatten()
            .enumerate()
            .filter(|(_, c)| c.display)
            .map(|(index, _)| index)
            .collect::<Vec<_>>()
    }

    /// For a given row of CellValues, return only the columns that should be displayed
    pub fn display_columns(&self, columns_to_show: &[usize], row: &[CellValue]) -> Vec<CellValue> {
        row.to_vec()
            .into_iter()
            .enumerate()
            .filter(|(i, _)| columns_to_show.contains(&i))
            .map(|(_, v)| v)
            .collect::<Vec<CellValue>>()
    }

    /// Transmute an index from the display buffer to the source index.
    pub fn transmute_index(&self, index: u64) -> u64 {
        match self.display_buffer {
            Some(ref display_buffer) => *display_buffer.get(index as usize).unwrap_or(&index),
            None => index,
        }
    }
}

#[cfg(test)]
pub mod test {
    use serial_test::parallel;

    use crate::{
        controller::{transaction_types::JsCodeResult, GridController},
        grid::CodeCellLanguage,
        CellValue, Pos, SheetPos,
    };

    #[test]
    #[parallel]
    fn test_display_value_at_html_or_image() {
        let mut gc = GridController::test();
        let sheet_id = gc.sheet_ids()[0];
        let sheet_pos = SheetPos {
            x: 1,
            y: 1,
            sheet_id,
        };
        gc.set_code_cell(
            sheet_pos,
            CodeCellLanguage::Python,
            "code".to_string(),
            None,
        );
        let transaction_id = gc.last_transaction().unwrap().id;
        gc.calculation_complete(JsCodeResult {
            transaction_id: transaction_id.to_string(),
            success: true,
            output_value: Some(vec!["<html></html>".to_string(), "text".to_string()]),
            ..Default::default()
        })
        .unwrap();
        gc.set_chart_size(sheet_pos, 100.0, 100.0, None);

        let sheet = gc.sheet(sheet_id);

        assert_eq!(
            sheet.display_value(sheet_pos.into()).unwrap(),
            CellValue::Html("<html></html>".to_string())
        );

        assert_eq!(
            sheet.display_value(Pos { x: 2, y: 1 }).unwrap(),
            CellValue::Blank
        )
    }
}<|MERGE_RESOLUTION|>--- conflicted
+++ resolved
@@ -84,15 +84,11 @@
 
     /// Get the display value at a given position.
     pub fn display_value_at(&self, mut pos: Pos) -> Result<&CellValue> {
-<<<<<<< HEAD
-=======
-        // If the DataTable contains HTML or images, then only the first cell is
-        // displayed.
+        // only display the first cell if the source cell is HTML or image
         if self.is_html_or_image() && (pos.x != 0 || pos.y != 0) {
             return Ok(&CellValue::Blank);
         }
 
->>>>>>> 909f26d7
         if pos.y == 0 && self.show_header {
             if let Some(columns) = &self.columns {
                 if let Some(column) = columns.get(pos.x as usize) {
