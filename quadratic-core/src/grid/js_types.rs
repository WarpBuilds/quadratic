use core::fmt;

use serde::{Deserialize, Serialize};
use ts_rs::TS;

use super::formats::format::Format;
use super::formatting::{CellAlign, CellVerticalAlign, CellWrap};
use super::{CodeCellLanguage, NumericFormat};
use crate::grid::BorderStyle;
use crate::{Pos, SheetRect};

#[derive(Serialize, Deserialize, Debug, Clone, PartialEq, Eq)]
#[cfg_attr(feature = "js", derive(ts_rs::TS))]
pub enum JsRenderCellSpecial {
    Chart,
    SpillError,
    RunError,
    Logical,
    Checkbox,
    List,
}

#[derive(Default, Serialize, Deserialize, Debug, Clone, PartialEq, Eq, ts_rs::TS)]
pub struct JsNumber {
    pub decimals: Option<i16>,
    pub commas: Option<bool>,
    pub format: Option<NumericFormat>,
}

impl JsNumber {
    /// Create a JsNumber for dollars with 2 decimal places.
    #[cfg(test)]
    pub fn dollars() -> Self {
        JsNumber {
            decimals: Some(2),
            format: Some(NumericFormat {
                kind: crate::grid::NumericFormatKind::Currency,
                symbol: Some("$".to_string()),
            }),
            ..Default::default()
        }
    }
}

impl From<&Format> for JsNumber {
    fn from(format: &Format) -> Self {
        JsNumber {
            decimals: format.numeric_decimals,
            commas: format.numeric_commas,
            format: format.numeric_format.clone(),
        }
    }
}

#[derive(Default, Serialize, Deserialize, Debug, Clone, PartialEq, Eq)]
#[cfg_attr(feature = "js", derive(ts_rs::TS))]
#[serde(rename_all = "camelCase")]
pub struct JsRenderCell {
    pub x: i64,
    pub y: i64,

    pub value: String,

    /// Code language, set only for the top left cell of a code output.
    #[serde(skip_serializing_if = "Option::is_none")]
    pub language: Option<CodeCellLanguage>,

    #[serde(skip_serializing_if = "Option::is_none")]
    pub align: Option<CellAlign>,
    #[serde(skip_serializing_if = "Option::is_none")]
    pub vertical_align: Option<CellVerticalAlign>,
    #[serde(skip_serializing_if = "Option::is_none")]
    pub wrap: Option<CellWrap>,
    #[serde(skip_serializing_if = "Option::is_none")]
    pub bold: Option<bool>,
    #[serde(skip_serializing_if = "Option::is_none")]
    pub italic: Option<bool>,
    #[serde(skip_serializing_if = "Option::is_none")]
    pub text_color: Option<String>,

    pub special: Option<JsRenderCellSpecial>,

    #[serde(skip_serializing_if = "Option::is_none")]
    pub number: Option<JsNumber>,
}

#[cfg(test)]
impl JsRenderCell {
    pub fn new_number(x: i64, y: i64, value: isize, language: Option<CodeCellLanguage>) -> Self {
        Self {
            x,
            y,
            value: value.to_string(),
            language,
            align: Some(CellAlign::Right),
            number: Some(JsNumber::default()),
            ..Default::default()
        }
    }
}

impl From<Pos> for JsRenderCell {
    fn from(pos: Pos) -> Self {
        Self {
            x: pos.x,
            y: pos.y,
            ..Default::default()
        }
    }
}

#[derive(Serialize, Deserialize, Debug, Clone, ts_rs::TS)]
pub struct JsRenderFill {
    pub x: i64,
    pub y: i64,
    pub w: u32,
    pub h: u32,

    pub color: String,
}

#[derive(Default, Serialize, Deserialize, Debug, Clone, ts_rs::TS, PartialEq)]
pub struct JsSheetFill {
    pub columns: Vec<(i64, (String, i64))>,
    pub rows: Vec<(i64, (String, i64))>,
    pub all: Option<String>,
}

#[derive(Serialize, Deserialize, Debug, PartialEq)]
#[cfg_attr(feature = "js", derive(ts_rs::TS))]
pub struct JsRenderBorders {
    pub horizontal: Vec<JsRenderBorder>,
    pub vertical: Vec<JsRenderBorder>,
}

impl JsRenderBorders {
    pub fn new(horizontal: Vec<JsRenderBorder>, vertical: Vec<JsRenderBorder>) -> Self {
        JsRenderBorders {
            horizontal,
            vertical,
        }
    }
}

#[derive(Serialize, Deserialize, Debug, Clone, Eq, PartialEq, Hash)]
#[cfg_attr(feature = "js", derive(ts_rs::TS))]
pub struct JsRenderBorder {
    pub x: i64,
    pub y: i64,
    #[serde(skip_serializing_if = "Option::is_none")]
    pub w: Option<usize>,
    #[serde(skip_serializing_if = "Option::is_none")]
    pub h: Option<usize>,
    pub style: BorderStyle,
}

impl JsRenderBorder {
    pub fn new(x: i64, y: i64, w: Option<usize>, h: Option<usize>, style: BorderStyle) -> Self {
        Self { x, y, w, h, style }
    }
}

#[derive(Serialize, Deserialize, Debug, Default, Clone, PartialEq, Eq, Hash)]
#[serde(rename_all = "camelCase")]
#[cfg_attr(feature = "js", derive(ts_rs::TS))]
pub struct CellFormatSummary {
    pub bold: Option<bool>,
    pub italic: Option<bool>,
    pub commas: Option<bool>,

    pub text_color: Option<String>,
    pub fill_color: Option<String>,

    pub align: Option<CellAlign>,
    pub vertical_align: Option<CellVerticalAlign>,
    pub wrap: Option<CellWrap>,
}

#[derive(Serialize, PartialEq, Debug)]
#[cfg_attr(feature = "js", derive(ts_rs::TS))]
pub struct JsReturnInfo {
    pub line_number: Option<u32>,
    pub output_type: Option<String>,
}

#[derive(Serialize, PartialEq, Debug)]
#[cfg_attr(feature = "js", derive(ts_rs::TS))]
pub struct JsCodeCell {
    pub x: i64,
    pub y: i64,
    pub code_string: String,
    pub language: CodeCellLanguage,
    pub std_out: Option<String>,
    pub std_err: Option<String>,
    pub evaluation_result: Option<String>,
    pub spill_error: Option<Vec<Pos>>,
    pub return_info: Option<JsReturnInfo>,
    pub cells_accessed: Option<Vec<SheetRect>>,
}

#[derive(Serialize, Deserialize, Debug, Clone, PartialEq)]
#[cfg_attr(feature = "js", derive(ts_rs::TS))]
pub struct JsRenderCodeCell {
    pub x: i32,
    pub y: i32,
    pub w: u32,
    pub h: u32,
    pub language: CodeCellLanguage,
    pub state: JsRenderCodeCellState,
    pub spill_error: Option<Vec<Pos>>,
}

#[derive(Serialize, Deserialize, Debug, Clone, PartialEq, Eq)]
#[cfg_attr(feature = "js", derive(ts_rs::TS))]
pub struct JsHtmlOutput {
    pub sheet_id: String,
    pub x: i64,
    pub y: i64,
    pub html: Option<String>,
    pub w: Option<String>,
    pub h: Option<String>,
}

#[derive(Serialize, Deserialize, Debug, Copy, Clone, PartialEq, Eq, Hash)]
#[cfg_attr(feature = "js", derive(ts_rs::TS))]
pub enum JsRenderCodeCellState {
    NotYetRun,
    RunError,
    SpillError,
    Success,
}

#[derive(Serialize, Deserialize, Debug, Clone)]
#[cfg_attr(feature = "js", derive(ts_rs::TS))]
#[serde(rename_all = "camelCase")]
pub struct JsClipboard {
    pub plain_text: String,
    pub html: String,
}

<<<<<<< HEAD
// Used to serialize the checkboxes contained within a sheet.
#[derive(Serialize, Deserialize, Debug, Clone, TS)]
pub struct JsValidationSheet {
    // checkboxes that need to be rendered
    checkboxes: Vec<(Pos, bool)>,

    // validation errors that will be displayed
    errors: Vec<(Pos, String)>,
=======
#[derive(Serialize, Deserialize, Debug, Copy, Clone, PartialEq)]
#[cfg_attr(feature = "js", derive(ts_rs::TS))]
#[serde(rename_all = "camelCase")]
pub struct JsRowHeight {
    pub row: i64,
    pub height: f64,
}

impl fmt::Display for JsRowHeight {
    fn fmt(&self, f: &mut fmt::Formatter<'_>) -> fmt::Result {
        write!(f, "JsRowHeight(row: {}, height: {})", self.row, self.height)
    }
}

#[cfg(test)]
mod test {
    use super::JsNumber;
    use crate::grid::{formats::format::Format, NumericFormat};
    use serial_test::parallel;

    #[test]
    #[parallel]
    fn to_js_number() {
        let format = Format {
            numeric_decimals: Some(2),
            numeric_commas: Some(true),
            numeric_format: Some(NumericFormat {
                kind: crate::grid::NumericFormatKind::Currency,
                symbol: Some("€".to_string()),
            }),
            ..Default::default()
        };

        let js_number: JsNumber = (&format).into();
        assert_eq!(js_number.decimals, Some(2));
        assert_eq!(js_number.commas, Some(true));
        assert_eq!(
            js_number.format,
            Some(NumericFormat {
                kind: crate::grid::NumericFormatKind::Currency,
                symbol: Some("€".to_string()),
            })
        );

        let js_number: JsNumber = (&Format::default()).into();
        assert_eq!(js_number, JsNumber::default());
    }
>>>>>>> 2f4af34c
}<|MERGE_RESOLUTION|>--- conflicted
+++ resolved
@@ -238,7 +238,6 @@
     pub html: String,
 }
 
-<<<<<<< HEAD
 // Used to serialize the checkboxes contained within a sheet.
 #[derive(Serialize, Deserialize, Debug, Clone, TS)]
 pub struct JsValidationSheet {
@@ -247,7 +246,8 @@
 
     // validation errors that will be displayed
     errors: Vec<(Pos, String)>,
-=======
+}
+
 #[derive(Serialize, Deserialize, Debug, Copy, Clone, PartialEq)]
 #[cfg_attr(feature = "js", derive(ts_rs::TS))]
 #[serde(rename_all = "camelCase")]
@@ -295,5 +295,4 @@
         let js_number: JsNumber = (&Format::default()).into();
         assert_eq!(js_number, JsNumber::default());
     }
->>>>>>> 2f4af34c
 }