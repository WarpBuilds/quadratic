--- conflicted
+++ resolved
@@ -28,14 +28,10 @@
     pub text_color: ColumnData<SameValue<String>>,
     pub fill_color: ColumnData<SameValue<String>>,
     pub render_size: ColumnData<SameValue<RenderSize>>,
-<<<<<<< HEAD
+    #[serde(default)]
+    pub date_time: ColumnData<SameValue<String>>,
     pub underline: ColumnData<SameValue<bool>>,
     pub strike_through: ColumnData<SameValue<bool>>,
-=======
-
-    #[serde(default)]
-    pub date_time: ColumnData<SameValue<String>>,
->>>>>>> cafae399
 }
 impl Column {
     pub fn new(x: i64) -> Self {
@@ -70,12 +66,9 @@
                 self.italic.range(),
                 self.text_color.range(),
                 self.fill_color.range(),
-<<<<<<< HEAD
+                self.date_time.range(),
                 self.underline.range(),
                 self.strike_through.range(),
-=======
-                self.date_time.range(),
->>>>>>> cafae399
             ])
         }
     }
@@ -92,12 +85,9 @@
             self.italic.range(),
             self.text_color.range(),
             self.fill_color.range(),
-<<<<<<< HEAD
+            self.date_time.range(),
             self.underline.range(),
             self.strike_through.range(),
-=======
-            self.date_time.range(),
->>>>>>> cafae399
         ])
     }
 
@@ -115,12 +105,9 @@
             || self.italic.get(y).is_some()
             || self.text_color.get(y).is_some()
             || self.fill_color.get(y).is_some()
-<<<<<<< HEAD
+            || self.date_time.get(y).is_some()
             || self.underline.get(y).is_some()
             || self.strike_through.get(y).is_some()
-=======
-            || self.date_time.get(y).is_some()
->>>>>>> cafae399
     }
 
     /// Gets the Format for a column (which will eventually replace the data structure)
@@ -137,12 +124,9 @@
             text_color: self.text_color.get(y),
             fill_color: self.fill_color.get(y),
             render_size: self.render_size.get(y),
-<<<<<<< HEAD
+            date_time: self.date_time.get(y),
             underline: self.underline.get(y),
             strike_through: self.strike_through.get(y),
-=======
-            date_time: self.date_time.get(y),
->>>>>>> cafae399
         };
         if format.is_default() {
             None
