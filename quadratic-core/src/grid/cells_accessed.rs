use serde::{Deserialize, Serialize};
use std::{
    collections::{HashMap, HashSet},
    str::FromStr,
};
use ts_rs::TS;

use super::SheetId;
<<<<<<< HEAD
use crate::{A1Selection, CellRefRange, Rect, SheetPos, SheetRect};
=======
use crate::a1::{A1Context, CellRefRange};
use crate::{Rect, SheetPos, SheetRect};
>>>>>>> 8e4ef72f

#[derive(Default, Serialize, Deserialize, Debug, Clone, PartialEq, TS)]
#[serde(rename_all = "camelCase")]
pub struct JsCellsAccessed {
    pub sheet_id: String,
    pub ranges: Vec<CellRefRange>,
}

#[derive(Default, Debug, Clone, PartialEq)]
pub struct CellsAccessed {
    pub cells: HashMap<SheetId, HashSet<CellRefRange>>,
}

// This custom serialization is needed because PendingTransaction::forward_operations
// may contain CellsAccessed and is serialized via serde_json.
impl Serialize for CellsAccessed {
    fn serialize<S>(&self, serializer: S) -> Result<S::Ok, S::Error>
    where
        S: serde::Serializer,
    {
        use serde::ser::SerializeMap;
        let mut map = serializer.serialize_map(Some(self.cells.len()))?;
        for (sheet_id, ranges) in &self.cells {
            map.serialize_entry(
                &sheet_id.to_string(),
                &ranges
                    .iter()
                    .map(|r| serde_json::to_string(r).unwrap())
                    .collect::<Vec<_>>(),
            )?;
        }
        map.end()
    }
}

impl<'de> Deserialize<'de> for CellsAccessed {
    fn deserialize<D>(deserializer: D) -> Result<Self, D::Error>
    where
        D: serde::Deserializer<'de>,
    {
        let js_cells = HashMap::<String, Vec<String>>::deserialize(deserializer)?;
        let mut cells = HashMap::new();

        for (sheet_id_str, ranges) in js_cells {
            if let Ok(sheet_id) = SheetId::from_str(&sheet_id_str) {
                let ranges: HashSet<CellRefRange> = ranges
                    .into_iter()
                    .filter_map(|r| serde_json::from_str(&r).ok())
                    .collect();
                if !ranges.is_empty() {
                    cells.insert(sheet_id, ranges);
                }
            }
        }

        Ok(CellsAccessed { cells })
    }
}

impl From<CellsAccessed> for Vec<JsCellsAccessed> {
    fn from(cells: CellsAccessed) -> Self {
        let mut js_cells = Vec::new();
        for (sheet_id, ranges) in cells.cells {
            js_cells.push(JsCellsAccessed {
                sheet_id: sheet_id.to_string(),
                ranges: ranges.into_iter().collect(),
            });
        }
        js_cells
    }
}

impl CellsAccessed {
    pub fn new() -> Self {
        Self {
            cells: HashMap::new(),
        }
    }

    /// Add a range to the set of cells accessed for a given sheet.
    pub fn add(&mut self, sheet_id: SheetId, range: CellRefRange) {
        self.cells.entry(sheet_id).or_default().insert(range);
    }

    /// Add a SheetPos to the set of cells accessed. This is a helper function
    /// that adds a relative Pos to teh set of cells accessed. This should be
    /// replaced with an A1Type and deprecated.
    pub fn add_sheet_pos(&mut self, sheet_pos: SheetPos) {
        let range = CellRefRange::new_relative_pos(sheet_pos.into());
        self.add(sheet_pos.sheet_id, range);
    }

    /// Add a SheetRect to the set of cells accessed. This is a helper function
    /// that adds a relative Rect to the set of cells accessed. This should be
    /// replaced with an A1Type and deprecated (except for tests)
    pub fn add_sheet_rect(&mut self, sheet_rect: SheetRect) {
        let range = CellRefRange::new_relative_rect(sheet_rect.into());
        self.add(sheet_rect.sheet_id, range);
    }

    /// Whether the CellsAccessed intersects the SheetRect.
    pub fn intersects(&self, sheet_rect: &SheetRect, context: &A1Context) -> bool {
        let rect: Rect = (*sheet_rect).into();
        self.cells
            .iter()
            .filter_map(|(sheet_id, ranges)| {
                if sheet_id == &sheet_rect.sheet_id {
                    Some(ranges)
                } else {
                    None
                }
            })
            .any(|ranges| {
                ranges
                    .iter()
                    .any(|range| range.might_intersect_rect(rect, context))
            })
    }

    /// Whether this CellsAccessed contains the SheetPos.
    pub fn contains(&self, pos: SheetPos, context: &A1Context) -> bool {
        self.cells
            .iter()
            .filter_map(|(sheet_id, ranges)| {
                if sheet_id == &pos.sheet_id {
                    Some(ranges)
                } else {
                    None
                }
            })
            .any(|ranges| {
                ranges
                    .iter()
                    .any(|range| range.might_contain_pos(pos.into(), context))
            })
    }

    /// Clears the CellsAccessed.
    pub fn clear(&mut self) {
        self.cells.clear();
    }

    /// Returns the number of sheets that have been accessed.
    pub fn len(&self, sheet_id: SheetId) -> Option<usize> {
        self.cells.get(&sheet_id).map(|ranges| ranges.len())
    }

    pub fn sheet_iter(&self, sheet_id: SheetId) -> impl Iterator<Item = &CellRefRange> {
        self.cells.get(&sheet_id).into_iter().flatten()
    }

    pub fn to_selections(&self) -> Vec<A1Selection> {
        self.cells
            .iter()
            .map(|(sheet_id, ranges)| {
                A1Selection::from_ranges(ranges.iter().copied(), sheet_id.to_owned())
            })
            .collect()
    }
}

#[cfg(test)]
#[serial_test::parallel]
mod tests {

    use super::*;

    #[test]
    fn test_add() {
        let mut cells = CellsAccessed::default();
        let sheet_id = SheetId::new();
        cells.add(sheet_id, CellRefRange::ALL);
        assert_eq!(cells.cells.len(), 1);
        assert_eq!(cells.cells[&sheet_id].len(), 1);
        assert!(cells.cells[&sheet_id].contains(&CellRefRange::ALL));
    }

    #[test]
    fn test_add_sheet_rect() {
        let mut cells = CellsAccessed::default();
        let sheet_id = SheetId::new();
        cells.add_sheet_rect(SheetRect::new(1, 2, 3, 4, sheet_id));
        assert_eq!(cells.cells.len(), 1);
        assert_eq!(cells.cells[&sheet_id].len(), 1);
        assert!(cells.cells[&sheet_id]
            .contains(&CellRefRange::new_relative_rect(Rect::new(1, 2, 3, 4))));
    }

    #[test]
    fn test_intersects() {
        let mut cells = CellsAccessed::default();
        let sheet_id = SheetId::new();
        cells.add(
            sheet_id,
            CellRefRange::new_relative_rect(Rect::new(1, 1, 3, 3)),
        );
        let context = A1Context::default();
        assert!(cells.intersects(&SheetRect::new(1, 1, 3, 3, sheet_id), &context));
        assert!(!cells.intersects(&SheetRect::new(4, 4, 5, 5, sheet_id), &context));
    }

    #[test]
    fn test_is_dependent_on() {
        let mut cells = CellsAccessed::default();
        let sheet_id = SheetId::new();
        cells.add(sheet_id, CellRefRange::new_relative_xy(1, 1));
        let context = A1Context::default();
        assert!(cells.contains(SheetPos::new(sheet_id, 1, 1), &context));
        assert!(!cells.contains(SheetPos::new(sheet_id, 2, 2), &context));
    }

    #[test]
    fn test_clear() {
        let mut cells = CellsAccessed::default();
        let sheet_id = SheetId::new();
        cells.add(sheet_id, CellRefRange::ALL);
        cells.clear();
        assert_eq!(cells.cells.len(), 0);
    }

    #[test]
    fn test_add_sheet_pos() {
        let mut cells = CellsAccessed::default();
        let sheet_id = SheetId::new();
        let context = A1Context::default();
        cells.add_sheet_pos(SheetPos::new(sheet_id, 1, 1));
        assert!(cells.contains(SheetPos::new(sheet_id, 1, 1), &context));
    }

    #[test]
    fn test_len() {
        let mut cells = CellsAccessed::default();
        let sheet_id = SheetId::new();
        cells.add_sheet_pos(SheetPos::new(sheet_id, 1, 1));
        cells.add_sheet_pos(SheetPos::new(sheet_id, 1, 2));
        assert_eq!(cells.len(sheet_id), Some(2));
        assert_eq!(cells.len(SheetId::new()), None);
    }

    #[test]
    fn test_sheet_iter() {
        let mut cells = CellsAccessed::default();
        let sheet_id = SheetId::new();
        cells.add_sheet_pos(SheetPos::new(sheet_id, 1, 1));
        cells.add_sheet_pos(SheetPos::new(sheet_id, 1, 2));
        assert_eq!(cells.sheet_iter(sheet_id).count(), 2);
    }

    #[test]
    fn test_to_js() {
        let mut cells = CellsAccessed::default();
        let sheet_id = SheetId::new();
        cells.add(sheet_id, CellRefRange::ALL);
        let js_cells: Vec<JsCellsAccessed> = cells.into();
        assert_eq!(js_cells.len(), 1);
        assert_eq!(js_cells[0].sheet_id, sheet_id.to_string());
        assert_eq!(js_cells[0].ranges, vec![CellRefRange::ALL]);
    }

    #[test]
    fn test_serialize_deserialize() {
        let mut cells = CellsAccessed::default();
        let sheet_id = SheetId::new();
        cells.add(sheet_id, CellRefRange::ALL);
        cells.add(sheet_id, CellRefRange::new_relative_xy(1, 1));

        // Test serialization
        let serialized = serde_json::to_string(&cells).unwrap();

        // Test deserialization
        let deserialized: CellsAccessed = serde_json::from_str(&serialized).unwrap();

        assert_eq!(cells, deserialized);
        assert_eq!(deserialized.cells.len(), 1);
        assert_eq!(deserialized.cells[&sheet_id].len(), 2);
    }

    #[test]
    fn test_to_selections() {
        let mut cells = CellsAccessed::default();
        let sheet_id = SheetId::new();
        cells.add(sheet_id, CellRefRange::ALL);
        let selections = cells.to_selections();
        assert_eq!(selections.len(), 1);
        assert_eq!(selections[0].sheet_id, sheet_id);
        assert_eq!(selections[0].ranges, vec![CellRefRange::ALL]);

        let mut cells = CellsAccessed::default();
        let sheet_id = SheetId::new();
        cells.add(
            sheet_id,
            CellRefRange::new_relative_rect(Rect::new(1, 1, 3, 3)),
        );
        let selections = cells.to_selections();
        assert_eq!(selections.len(), 1);
        assert_eq!(selections[0].sheet_id, sheet_id);
        assert_eq!(
            selections[0].ranges,
            vec![CellRefRange::new_relative_rect(Rect::new(1, 1, 3, 3))]
        );
    }
}<|MERGE_RESOLUTION|>--- conflicted
+++ resolved
@@ -6,12 +6,8 @@
 use ts_rs::TS;
 
 use super::SheetId;
-<<<<<<< HEAD
-use crate::{A1Selection, CellRefRange, Rect, SheetPos, SheetRect};
-=======
-use crate::a1::{A1Context, CellRefRange};
+use crate::a1::{A1Context, A1Selection, CellRefRange};
 use crate::{Rect, SheetPos, SheetRect};
->>>>>>> 8e4ef72f
 
 #[derive(Default, Serialize, Deserialize, Debug, Clone, PartialEq, TS)]
 #[serde(rename_all = "camelCase")]
@@ -163,11 +159,11 @@
         self.cells.get(&sheet_id).into_iter().flatten()
     }
 
-    pub fn to_selections(&self) -> Vec<A1Selection> {
+    pub fn to_selections(&self, context: &A1Context) -> Vec<A1Selection> {
         self.cells
             .iter()
             .map(|(sheet_id, ranges)| {
-                A1Selection::from_ranges(ranges.iter().copied(), sheet_id.to_owned())
+                A1Selection::from_ranges(ranges.iter().cloned(), sheet_id.to_owned(), context)
             })
             .collect()
     }
@@ -293,8 +289,9 @@
     fn test_to_selections() {
         let mut cells = CellsAccessed::default();
         let sheet_id = SheetId::new();
-        cells.add(sheet_id, CellRefRange::ALL);
-        let selections = cells.to_selections();
+        let context = A1Context::default();
+        cells.add(sheet_id, CellRefRange::ALL);
+        let selections = cells.to_selections(&context);
         assert_eq!(selections.len(), 1);
         assert_eq!(selections[0].sheet_id, sheet_id);
         assert_eq!(selections[0].ranges, vec![CellRefRange::ALL]);
@@ -305,7 +302,7 @@
             sheet_id,
             CellRefRange::new_relative_rect(Rect::new(1, 1, 3, 3)),
         );
-        let selections = cells.to_selections();
+        let selections = cells.to_selections(&context);
         assert_eq!(selections.len(), 1);
         assert_eq!(selections[0].sheet_id, sheet_id);
         assert_eq!(
