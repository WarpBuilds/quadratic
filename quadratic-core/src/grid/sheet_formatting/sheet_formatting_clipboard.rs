--- conflicted
+++ resolved
@@ -1,12 +1,4 @@
-<<<<<<< HEAD
 use crate::{a1::A1Selection, grid::formats::SheetFormatUpdates};
-=======
-use crate::{
-    Pos,
-    a1::A1Selection,
-    grid::{Sheet, formats::SheetFormatUpdates},
-};
->>>>>>> 696bb862
 
 use super::SheetFormatting;
 
@@ -38,13 +30,8 @@
 #[cfg(test)]
 mod tests {
     use super::*;
-<<<<<<< HEAD
+    use crate::{ClearOption, Pos};
     use crate::controller::GridController;
-    use crate::{ClearOption, Pos};
-=======
-    use crate::ClearOption;
-    use crate::controller::GridController;
->>>>>>> 696bb862
 
     #[test]
     fn test_to_clipboard() {
