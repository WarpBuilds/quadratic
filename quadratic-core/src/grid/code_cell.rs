--- conflicted
+++ resolved
@@ -1,18 +1,12 @@
-<<<<<<< HEAD
-=======
 use fancy_regex::Regex;
->>>>>>> 65681e4f
 use lazy_static::lazy_static;
 use serde::{Deserialize, Serialize};
 
 use crate::a1::{A1Context, CellRefRange};
 use crate::grid::CodeCellLanguage;
-<<<<<<< HEAD
-=======
 use crate::{A1Selection, SheetNameIdMap};
 
 use super::SheetId;
->>>>>>> 65681e4f
 
 const Q_CELLS_A1_REGEX: &str = r#"\bq\.cells\s*\(\s*(['"`])(.*?)\1"#;
 
@@ -34,9 +28,6 @@
 
     /// Updates the cell references in the code by translating them by the given
     /// delta. Updates only relative cell references.
-<<<<<<< HEAD
-    pub fn update_cell_references(&mut self, delta_x: i64, delta_y: i64, context: &A1Context) {
-=======
     pub fn update_cell_references(
         &mut self,
         delta_x: i64,
@@ -44,7 +35,6 @@
         default_sheet_id: &SheetId,
         sheet_map: &SheetNameIdMap,
     ) {
->>>>>>> 65681e4f
         if delta_x == 0 && delta_y == 0 {
             return;
         }
@@ -62,16 +52,10 @@
                 let full_match = &caps[0]; // Capture the entire match
                 let a1_str = &caps[2]; // Capture the first argument which is inside quotes
 
-<<<<<<< HEAD
-                match CellRefRange::parse(cell_ref_str, context) {
-                    Ok(mut cell_ref_range) => {
-                        cell_ref_range.translate_in_place(delta_x, delta_y);
-=======
                 match A1Selection::from_str(a1_str, default_sheet_id, sheet_map) {
                     Ok(mut a1_selection) => {
                         a1_selection.translate_in_place(delta_x, delta_y);
                         let a1_str = a1_selection.to_string(Some(*default_sheet_id), sheet_map);
->>>>>>> 65681e4f
                         // Replace only the first argument, keep the rest unchanged
                         format!(r#"q.cells("{0}""#, a1_str)
                     }
@@ -90,12 +74,8 @@
         column: Option<i64>,
         row: Option<i64>,
         delta: i64,
-<<<<<<< HEAD
-        context: &A1Context,
-=======
         default_sheet_id: &SheetId,
         sheet_map: &SheetNameIdMap,
->>>>>>> 65681e4f
     ) {
         if delta == 0 {
             return;
@@ -114,13 +94,8 @@
                 let full_match = &caps[0]; // Capture the entire match
                 let a1_str = &caps[2]; // Capture the first argument which is inside quotes
 
-<<<<<<< HEAD
-                match CellRefRange::parse(cell_ref_str, context) {
-                    Ok(mut cell_ref_range) => {
-=======
                 match A1Selection::from_str(a1_str, default_sheet_id, sheet_map) {
                     Ok(mut a1_selection) => {
->>>>>>> 65681e4f
                         // adjust the range by delta
                         a1_selection.adjust_column_row_in_place(column, row, delta);
                         let a1_str = a1_selection.to_string(Some(*default_sheet_id), sheet_map);
@@ -142,36 +117,23 @@
 
     #[test]
     fn test_update_cell_references() {
-<<<<<<< HEAD
-        let context = A1Context::default();
-=======
         let sheet_id = SheetId::new();
         let sheet_map = SheetNameIdMap::new();
 
->>>>>>> 65681e4f
         // Basic single reference
         let mut code = CodeCellValue {
             language: CodeCellLanguage::Python,
             code: "q.cells('A1:B2')".to_string(),
         };
-<<<<<<< HEAD
-        code.update_cell_references(1, 1, &context);
-        assert_eq!(code.code, "q.cells('B2:C3')", "Basic reference failed");
-=======
         code.update_cell_references(1, 1, &sheet_id, &sheet_map);
         assert_eq!(code.code, r#"q.cells("B2:C3")"#, "Basic reference failed");
->>>>>>> 65681e4f
 
         // Multiple references in one line
         let mut code = CodeCellValue {
             language: CodeCellLanguage::Python,
             code: "x = q.cells('A1:B2') + q.cells('C3:D4')".to_string(),
         };
-<<<<<<< HEAD
-        code.update_cell_references(1, 1, &context);
-=======
-        code.update_cell_references(1, 1, &sheet_id, &sheet_map);
->>>>>>> 65681e4f
+        code.update_cell_references(1, 1, &sheet_id, &sheet_map);
         assert_eq!(
             code.code, r#"x = q.cells("B2:C3") + q.cells("D4:E5")"#,
             "Multiple references failed"
@@ -182,11 +144,7 @@
             language: CodeCellLanguage::Python,
             code: r#"q.cells("A1:B2"); q.cells("C3:D4"); q.cells("E5:F6");"#.to_string(),
         };
-<<<<<<< HEAD
-        code.update_cell_references(1, 1, &context);
-=======
-        code.update_cell_references(1, 1, &sheet_id, &sheet_map);
->>>>>>> 65681e4f
+        code.update_cell_references(1, 1, &sheet_id, &sheet_map);
         assert_eq!(
             code.code, r#"q.cells("B2:C3"); q.cells("D4:E5"); q.cells("F6:G7");"#,
             "Quote types failed"
@@ -197,11 +155,7 @@
             language: CodeCellLanguage::Python,
             code: r#"q.cells("A1:B2'); q.cells('C3:D4")"#.to_string(),
         };
-<<<<<<< HEAD
-        code.update_cell_references(1, 1, &context);
-=======
-        code.update_cell_references(1, 1, &sheet_id, &sheet_map);
->>>>>>> 65681e4f
+        code.update_cell_references(1, 1, &sheet_id, &sheet_map);
         assert_eq!(
             code.code, r#"q.cells("A1:B2'); q.cells('C3:D4")"#,
             "Mismatched quotes failed"
@@ -212,37 +166,23 @@
             language: CodeCellLanguage::Python,
             code: "q.cells('A1:B2')".to_string(),
         };
-<<<<<<< HEAD
-        code.update_cell_references(0, 0, &context);
-        assert_eq!(code.code, "q.cells('A1:B2')", "Zero delta failed");
-=======
         code.update_cell_references(0, 0, &sheet_id, &sheet_map);
         assert_eq!(code.code, r#"q.cells('A1:B2')"#, "Zero delta failed");
->>>>>>> 65681e4f
 
         // Negative delta
         let mut code = CodeCellValue {
             language: CodeCellLanguage::Python,
             code: "q.cells('C3:D4')".to_string(),
         };
-<<<<<<< HEAD
-        code.update_cell_references(-1, -1, &context);
-        assert_eq!(code.code, "q.cells('B2:C3')", "Negative delta failed");
-=======
         code.update_cell_references(-1, -1, &sheet_id, &sheet_map);
         assert_eq!(code.code, r#"q.cells("B2:C3")"#, "Negative delta failed");
->>>>>>> 65681e4f
 
         // Whitespace variations
         let mut code = CodeCellValue {
             language: CodeCellLanguage::Python,
             code: "q.cells  (  'A1:B2'  )".to_string(),
         };
-<<<<<<< HEAD
-        code.update_cell_references(1, 1, &context);
-=======
-        code.update_cell_references(1, 1, &sheet_id, &sheet_map);
->>>>>>> 65681e4f
+        code.update_cell_references(1, 1, &sheet_id, &sheet_map);
         assert_eq!(
             code.code, r#"q.cells("B2:C3"  )"#,
             "Whitespace variations failed"
@@ -253,11 +193,7 @@
             language: CodeCellLanguage::Formula,
             code: "A1".to_string(),
         };
-<<<<<<< HEAD
-        code.update_cell_references(1, 1, &context);
-=======
-        code.update_cell_references(1, 1, &sheet_id, &sheet_map);
->>>>>>> 65681e4f
+        code.update_cell_references(1, 1, &sheet_id, &sheet_map);
         assert_eq!(code.code, "A1", "Non Python/JS failed");
 
         // Python first_row_header=True
@@ -369,11 +305,7 @@
             language: CodeCellLanguage::Python,
             code: r#"q.cells("'Sheet 1 (1)'!A1:B2", first_row_header=True)"#.to_string(),
         };
-<<<<<<< HEAD
-        code.update_cell_references(1, 1, &context);
-=======
-        code.update_cell_references(1, 1, &sheet_id, &sheet_map);
->>>>>>> 65681e4f
+        code.update_cell_references(1, 1, &sheet_id, &sheet_map);
         assert_eq!(
             code.code, r#"q.cells("'Sheet 1 (1)'!B2:C3", first_row_header=True)"#,
             "first_row_header=True failed"
