--- conflicted
+++ resolved
@@ -1,31 +1,21 @@
-<<<<<<< HEAD
 use crate::compression::{
     add_header, decompress_and_deserialize, deserialize, remove_header, serialize,
     serialize_and_compress,
 };
 
-=======
->>>>>>> 7b9902c4
 use super::Grid;
 use anyhow::{anyhow, Result};
 use serde::{Deserialize, Serialize};
 use std::fmt::Debug;
-<<<<<<< HEAD
 use std::str;
 use v1_6::schema::GridSchema;
-=======
->>>>>>> 7b9902c4
 
 pub mod current;
 pub mod sheet_schema;
 mod v1_3;
 mod v1_4;
-<<<<<<< HEAD
 mod v1_5;
 mod v1_6;
-=======
-pub mod v1_5;
->>>>>>> 7b9902c4
 
 pub static CURRENT_VERSION: &str = "1.6";
 
@@ -89,7 +79,6 @@
     // we're currently not doing anything with the file version, but will in
     // the future as we use different serialization and compression methods
     let _file_version = deserialize::<FileVersion>(header)?;
-
     let schema = decompress_and_deserialize::<GridSchema>(data)?;
     current::import(schema)
 }
