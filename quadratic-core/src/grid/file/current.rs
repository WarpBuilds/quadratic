--- conflicted
+++ resolved
@@ -1,9 +1,6 @@
 use crate::color::Rgba;
-<<<<<<< HEAD
+use crate::grid::formats::format::Format;
 use crate::grid::resize::{Resize, ResizeMap};
-=======
-use crate::grid::formats::format::Format;
->>>>>>> 191e60c4
 use crate::grid::{
     block::SameValue,
     file::v1_5::schema::{self as current},
@@ -322,21 +319,6 @@
     Ok(code_runs)
 }
 
-<<<<<<< HEAD
-pub fn import_rows_size(row_sizes: &[(i64, current::Resize)]) -> Result<ResizeMap> {
-    row_sizes
-        .iter()
-        .try_fold(ResizeMap::default(), |mut sizes, (y, size)| {
-            sizes.set_resize(
-                *y,
-                match size {
-                    current::Resize::Auto => Resize::Auto,
-                    current::Resize::Manual => Resize::Manual,
-                },
-            );
-            Ok(sizes)
-        })
-=======
 fn import_format(format: &current::Format) -> Format {
     Format {
         align: format.align.as_ref().map(|align| match align {
@@ -381,6 +363,21 @@
         .collect()
 }
 
+pub fn import_rows_size(row_sizes: &[(i64, current::Resize)]) -> Result<ResizeMap> {
+    row_sizes
+        .iter()
+        .try_fold(ResizeMap::default(), |mut sizes, (y, size)| {
+            sizes.set_resize(
+                *y,
+                match size {
+                    current::Resize::Auto => Resize::Auto,
+                    current::Resize::Manual => Resize::Manual,
+                },
+            );
+            Ok(sizes)
+        })
+}
+
 pub fn import_sheet(sheet: &current::Sheet) -> Result<Sheet> {
     let mut new_sheet = Sheet {
         id: SheetId::from_str(&sheet.id.id)?,
@@ -401,11 +398,12 @@
         format_all: sheet.formats_all.as_ref().map(import_format),
         formats_columns: import_formats(&sheet.formats_columns),
         formats_rows: import_formats(&sheet.formats_rows),
+
+        rows_resize: import_rows_size(&sheet.rows_resize)?,
     };
     new_sheet.recalculate_bounds();
     import_borders_builder(&mut new_sheet, sheet);
     Ok(new_sheet)
->>>>>>> 191e60c4
 }
 
 pub fn import(file: current::GridSchema) -> Result<Grid> {
@@ -413,29 +411,7 @@
         sheets: file
             .sheets
             .into_iter()
-<<<<<<< HEAD
-            .map(|mut sheet| {
-                let mut new_sheet = Sheet {
-                    id: SheetId::from_str(&sheet.id.id)?,
-                    name: sheet.name.to_owned(),
-                    color: sheet.color.to_owned(),
-                    order: sheet.order.to_owned(),
-                    offsets: SheetOffsets::import(&sheet.offsets),
-                    columns: import_column_builder(&sheet.columns)?,
-                    // borders set after sheet is loaded
-                    borders: SheetBorders::new(),
-                    code_runs: import_code_cell_builder(&sheet)?,
-                    data_bounds: GridBounds::Empty,
-                    format_bounds: GridBounds::Empty,
-                    rows_resize: import_rows_size(&sheet.rows_resize)?,
-                };
-                new_sheet.recalculate_bounds();
-                import_borders_builder(&mut new_sheet, &mut sheet);
-                Ok(new_sheet)
-            })
-=======
             .map(|sheet| import_sheet(&sheet))
->>>>>>> 191e60c4
             .collect::<Result<_>>()?,
     })
 }
@@ -704,20 +680,6 @@
         .collect()
 }
 
-<<<<<<< HEAD
-pub fn export_rows_size(sheet: &Sheet) -> Vec<(i64, current::Resize)> {
-    sheet
-        .rows_resize
-        .iter_resize()
-        .map(|(y, resize)| {
-            (
-                y,
-                match resize {
-                    Resize::Auto => current::Resize::Auto,
-                    Resize::Manual => current::Resize::Manual,
-                },
-            )
-=======
 fn export_format(format: &Format) -> Option<current::Format> {
     if format.is_default() {
         None
@@ -767,18 +729,26 @@
         .filter_map(|(y, (format, timestamp))| {
             let f = export_format(format)?;
             Some((*y, (f, timestamp.to_owned())))
->>>>>>> 191e60c4
-        })
-        .collect()
-}
-
-<<<<<<< HEAD
-pub fn export(grid: &mut Grid) -> Result<current::GridSchema> {
-    Ok(current::GridSchema {
-        version: Some(CURRENT_VERSION.into()),
-        sheets: grid
-            .sheets()
-=======
+        })
+        .collect()
+}
+
+pub fn export_rows_size(sheet: &Sheet) -> Vec<(i64, current::Resize)> {
+    sheet
+        .rows_resize
+        .iter_resize()
+        .map(|(y, resize)| {
+            (
+                y,
+                match resize {
+                    Resize::Auto => current::Resize::Auto,
+                    Resize::Manual => current::Resize::Manual,
+                },
+            )
+        })
+        .collect()
+}
+
 pub(crate) fn export_sheet(sheet: &Sheet) -> current::Sheet {
     current::Sheet {
         id: current::Id {
@@ -793,9 +763,9 @@
         formats_all: sheet.format_all.as_ref().and_then(export_format),
         formats_columns: export_formats(&sheet.formats_columns),
         formats_rows: export_formats(&sheet.formats_rows),
+        rows_resize: export_rows_size(sheet),
         code_runs: sheet
             .code_runs
->>>>>>> 191e60c4
             .iter()
             .map(|(pos, code_run)| {
                 let result = match &code_run.result {
@@ -827,30 +797,6 @@
                     }
                 };
 
-<<<<<<< HEAD
-                        (
-                            current::Pos::from(*pos),
-                            current::CodeRun {
-                                formatted_code_string: code_run.formatted_code_string.clone(),
-                                last_modified: Some(code_run.last_modified),
-                                std_out: code_run.std_out.clone(),
-                                std_err: code_run.std_err.clone(),
-                                spill_error: code_run.spill_error,
-                                cells_accessed: code_run
-                                    .cells_accessed
-                                    .iter()
-                                    .map(|sheet_rect| current::SheetRect::from(*sheet_rect))
-                                    .collect(),
-                                result,
-                                return_type: code_run.return_type.clone(),
-                                line_number: code_run.line_number,
-                                output_type: code_run.output_type.clone(),
-                            },
-                        )
-                    })
-                    .collect(),
-                rows_resize: export_rows_size(sheet),
-=======
                 (
                     current::Pos::from(*pos),
                     current::CodeRun {
@@ -870,7 +816,6 @@
                         output_type: code_run.output_type.clone(),
                     },
                 )
->>>>>>> 191e60c4
             })
             .collect(),
     }
