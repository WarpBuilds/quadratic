--- conflicted
+++ resolved
@@ -753,66 +753,10 @@
         formats_all: sheet.format_all.as_ref().and_then(export_format),
         formats_columns: export_formats(&sheet.formats_columns),
         formats_rows: export_formats(&sheet.formats_rows),
-<<<<<<< HEAD
+        validations: export_validations(&sheet.validations),
         rows_resize: export_rows_size(&sheet),
         code_runs: export_rows_code_runs(&sheet),
         columns: export_column_builder(sheet),
-=======
-        validations: export_validations(&sheet.validations),
-        rows_resize: export_rows_size(sheet),
-        code_runs: sheet
-            .code_runs
-            .iter()
-            .map(|(pos, code_run)| {
-                let result = match &code_run.result {
-                    CodeRunResult::Ok(output) => match output {
-                        Value::Single(cell_value) => current::CodeRunResult::Ok(
-                            current::OutputValue::Single(export_cell_value(cell_value)),
-                        ),
-                        Value::Array(array) => current::CodeRunResult::Ok(
-                            current::OutputValue::Array(current::OutputArray {
-                                size: current::OutputSize {
-                                    w: array.width() as i64,
-                                    h: array.height() as i64,
-                                },
-                                values: array
-                                    .rows()
-                                    .flat_map(|row| row.iter().map(export_cell_value))
-                                    .collect(),
-                            }),
-                        ),
-                        Value::Tuple(_) => current::CodeRunResult::Err(current::RunError {
-                            span: None,
-                            msg: current::RunErrorMsg::Unexpected("tuple as cell output".into()),
-                        }),
-                    },
-                    CodeRunResult::Err(error) => {
-                        current::CodeRunResult::Err(current::RunError::from_grid_run_error(error))
-                    }
-                };
-
-                (
-                    current::Pos::from(*pos),
-                    current::CodeRun {
-                        formatted_code_string: code_run.formatted_code_string.clone(),
-                        last_modified: Some(code_run.last_modified),
-                        std_out: code_run.std_out.clone(),
-                        std_err: code_run.std_err.clone(),
-                        spill_error: code_run.spill_error,
-                        cells_accessed: code_run
-                            .cells_accessed
-                            .iter()
-                            .map(|sheet_rect| current::SheetRect::from(*sheet_rect))
-                            .collect(),
-                        result,
-                        return_type: code_run.return_type.clone(),
-                        line_number: code_run.line_number,
-                        output_type: code_run.output_type.clone(),
-                    },
-                )
-            })
-            .collect(),
->>>>>>> 8c99c93b
     }
 }
 
