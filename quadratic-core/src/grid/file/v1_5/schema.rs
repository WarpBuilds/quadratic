--- conflicted
+++ resolved
@@ -121,7 +121,15 @@
 
     // The following skips are necessary since we're adding it mid-version. Next
     // version we should remove them.
-<<<<<<< HEAD
+    #[serde(skip_serializing_if = "Option::is_none", default)]
+    pub formats_all: Option<Format>,
+
+    #[serde(skip_serializing_if = "Vec::is_empty", default)]
+    pub formats_columns: Vec<(i64, (Format, i64))>,
+
+    #[serde(skip_serializing_if = "Vec::is_empty", default)]
+    pub formats_rows: Vec<(i64, (Format, i64))>,
+
     #[serde(skip_serializing_if = "Vec::is_empty", default)]
     pub rows_resize: Vec<(i64, Resize)>,
 }
@@ -131,16 +139,6 @@
     #[default]
     Auto,
     Manual,
-=======
-    #[serde(skip_serializing_if = "Option::is_none", default)]
-    pub formats_all: Option<Format>,
-
-    #[serde(skip_serializing_if = "Vec::is_empty", default)]
-    pub formats_columns: Vec<(i64, (Format, i64))>,
-
-    #[serde(skip_serializing_if = "Vec::is_empty", default)]
-    pub formats_rows: Vec<(i64, (Format, i64))>,
->>>>>>> 191e60c4
 }
 
 #[derive(Debug, Clone, PartialEq, Serialize, Deserialize)]
