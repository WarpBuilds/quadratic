--- conflicted
+++ resolved
@@ -219,7 +219,7 @@
 pub enum CodeCellLanguage {
     Python,
     Formula,
-<<<<<<< HEAD
+    Javascript,
     Connection { kind: ConnectionKind, id: String },
 }
 
@@ -227,9 +227,6 @@
 pub enum ConnectionKind {
     Postgres,
     Mysql,
-=======
-    Javascript,
->>>>>>> f3aa6ab3
 }
 
 #[derive(Debug, Clone, PartialEq, Serialize, Deserialize)]
