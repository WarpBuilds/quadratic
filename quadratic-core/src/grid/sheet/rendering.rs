--- conflicted
+++ resolved
@@ -546,7 +546,6 @@
     use serial_test::{parallel, serial};
     use uuid::Uuid;
 
-<<<<<<< HEAD
     use crate::controller::transaction_types::JsCodeResult;
     use crate::controller::GridController;
     use crate::grid::formats::format::Format;
@@ -561,29 +560,11 @@
     use crate::grid::{
         Bold, CellAlign, CellVerticalAlign, CellWrap, CodeCellLanguage, CodeRun, CodeRunResult,
         Italic, RenderSize, Sheet,
-=======
-    use crate::{
-        controller::{transaction_types::JsCodeResult, GridController},
-        grid::{
-            formats::{format::Format, format_update::FormatUpdate, Formats},
-            js_types::{
-                JsHtmlOutput, JsNumber, JsRenderCell, JsRenderCellSpecial, JsRenderCodeCell,
-                JsSheetFill,
-            },
-            sheet::validations::{
-                validation::Validation,
-                validation_rules::{validation_logical::ValidationLogical, ValidationRule},
-            },
-            Bold, CellAlign, CellVerticalAlign, CellWrap, CodeCellLanguage, CodeRun, CodeRunResult,
-            Italic, RenderSize, Sheet,
-        },
-        selection::Selection,
-        wasm_bindings::js::{clear_js_calls, expect_js_call, expect_js_call_count, hash_test},
-        CellValue, CodeCellValue, Pos, Rect, RunError, RunErrorMsg, SheetPos, Value,
->>>>>>> 20296143
     };
     use crate::selection::Selection;
-    use crate::wasm_bindings::js::{expect_js_call, expect_js_call_count, hash_test};
+    use crate::wasm_bindings::js::{
+        clear_js_calls, expect_js_call, expect_js_call_count, hash_test,
+    };
     use crate::{CellValue, CodeCellValue, Pos, Rect, RunError, RunErrorMsg, SheetPos, Value};
 
     #[test]
