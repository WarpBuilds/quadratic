--- conflicted
+++ resolved
@@ -94,19 +94,10 @@
                     self.format_all.as_ref(),
                 );
                 let align = format.align.or(align);
-<<<<<<< HEAD
-                let number: Option<JsNumber> = {
-                    if matches!(value, CellValue::Number(_)) {
-                        Some((&format).into())
-                    } else {
-                        None
-                    }
-=======
                 let number: Option<JsNumber> = if matches!(value, CellValue::Number(_)) {
                     Some((&format).into())
                 } else {
                     None
->>>>>>> 29ef0391
                 };
                 JsRenderCell {
                     x,
@@ -119,10 +110,7 @@
                     bold: format.bold,
                     italic: format.italic,
                     text_color: format.text_color,
-<<<<<<< HEAD
                     special,
-=======
->>>>>>> 29ef0391
                     number,
                     ..Default::default()
                 }
