use code_run::CodeRunResult;

use super::Sheet;
use crate::controller::transaction_summary::{CELL_SHEET_HEIGHT, CELL_SHEET_WIDTH};
use crate::grid::borders::{get_render_horizontal_borders, get_render_vertical_borders};
use crate::grid::formats::format::Format;
use crate::grid::js_types::{
    JsHtmlOutput, JsNumber, JsRenderBorders, JsRenderCell, JsRenderCellSpecial, JsRenderCodeCell,
    JsRenderCodeCellState, JsRenderFill, JsSheetFill, JsValidationWarning,
};
use crate::grid::{code_run, CellAlign, CodeCellLanguage, CodeRun, Column};
use crate::{CellValue, Pos, Rect, RunError, RunErrorMsg, Value};

impl Sheet {
    /// checks columns for any column that has data that might render
    pub fn has_render_cells(&self, rect: Rect) -> bool {
        self.columns.range(rect.x_range()).any(|(_, column)| {
            column
                .values
                .iter()
                .any(|(y, _)| rect.y_range().contains(y))
        }) || self.iter_code_output_in_rect(rect).count() > 0
    }

    /// creates a render for a single cell
    fn get_render_cell(
        &self,
        x: i64,
        y: i64,
        column: Option<&Column>,
        value: &CellValue,
        language: Option<CodeCellLanguage>,
    ) -> JsRenderCell {
        if let CellValue::Html(_) = value {
            return JsRenderCell {
                x,
                y,
                language,
                special: Some(JsRenderCellSpecial::Chart),
                ..Default::default()
            };
        } else if let CellValue::Error(error) = value {
            let spill_error = matches!(error.msg, RunErrorMsg::Spill);
            return JsRenderCell {
                x,
                y,
                language,
                special: Some(if spill_error {
                    JsRenderCellSpecial::SpillError
                } else {
                    JsRenderCellSpecial::RunError
                }),
                ..Default::default()
            };
        } else if let CellValue::Image(_) = value {
            return JsRenderCell {
                x,
                y,
                language,
                special: Some(JsRenderCellSpecial::Chart),
                ..Default::default()
            };
        }

        let align = if matches!(value, CellValue::Number(_))
            || matches!(value, CellValue::DateTime(_))
            || matches!(value, CellValue::Date(_))
            || matches!(value, CellValue::Time(_))
        {
            Some(CellAlign::Right)
        } else {
            None
        };
        let special = self.validations.render_special_pos(Pos { x, y }).or({
            if matches!(value, CellValue::Logical(_)) {
                Some(JsRenderCellSpecial::Logical)
            } else {
                None
            }
        });

        match column {
            None => {
                let format = Format::combine(
                    None,
                    self.try_format_column(x).as_ref(),
                    self.try_format_row(y).as_ref(),
                    self.format_all.as_ref(),
                );
                let align = format.align.or(align);
                let number: Option<JsNumber> = if matches!(value, CellValue::Number(_)) {
                    Some((&format).into())
                } else {
                    None
                };
                let value = Self::value_date_time(value, format.date_time);
                JsRenderCell {
                    x,
                    y,
                    value,
                    language,
                    align,
                    vertical_align: format.vertical_align,
                    wrap: format.wrap,
                    bold: format.bold,
                    italic: format.italic,
                    text_color: format.text_color,
                    special,
                    number,
                    underline: format.underline,
                    strike_through: format.strike_through,
                }
            }
            Some(column) => {
                let format_cell = column.format(y);
                let mut format = Format::combine(
                    format_cell.as_ref(),
                    self.try_format_column(x).as_ref(),
                    self.try_format_row(y).as_ref(),
                    self.format_all.as_ref(),
                );
                let mut number: Option<JsNumber> = None;
                let value = match &value {
                    CellValue::Number(_) => {
                        // get numeric_format and numeric_decimal to turn number into a string
                        // if align is not set, set it to right only for numbers
                        format.align = format.align.or(Some(CellAlign::Right));
                        number = Some((&format).into());
                        value.to_display()
                    }
                    CellValue::Date(_) | CellValue::DateTime(_) | CellValue::Time(_) => {
                        Self::value_date_time(value, format.date_time)
                    }
                    _ => value.to_display(),
                };
                JsRenderCell {
                    x,
                    y,
                    value,
                    language,
                    align: format.align.or(align),
                    wrap: format.wrap,
                    bold: format.bold,
                    italic: format.italic,
                    text_color: format.text_color,
                    vertical_align: format.vertical_align,
                    special,
                    number,
                    underline: format.underline,
                    strike_through: format.strike_through,
                }
            }
        }
    }

    // Converts a CodeValue::Code and CodeRun into a vector of JsRenderCell.
    fn get_code_cells(
        &self,
        code: &CellValue,
        run: &CodeRun,
        output_rect: &Rect,
        code_rect: &Rect,
    ) -> Vec<JsRenderCell> {
        let mut cells = vec![];
        if let CellValue::Code(code) = code {
            if run.spill_error {
                cells.push(self.get_render_cell(
                    code_rect.min.x,
                    code_rect.min.y,
                    None,
                    &CellValue::Error(Box::new(RunError {
                        span: None,
                        msg: RunErrorMsg::Spill,
                    })),
                    Some(code.language.to_owned()),
                ));
            } else if let Some(error) = run.get_error() {
                cells.push(self.get_render_cell(
                    code_rect.min.x,
                    code_rect.min.y,
                    None,
                    &CellValue::Error(Box::new(error)),
                    Some(code.language.to_owned()),
                ));
            } else {
                // find overlap of code_rect into rect
                let x_start = if code_rect.min.x > output_rect.min.x {
                    code_rect.min.x
                } else {
                    output_rect.min.x
                };
                let x_end = if code_rect.max.x > output_rect.max.x {
                    output_rect.max.x
                } else {
                    code_rect.max.x
                };
                let y_start = if code_rect.min.y > output_rect.min.y {
                    code_rect.min.y
                } else {
                    output_rect.min.y
                };
                let y_end = if code_rect.max.y > output_rect.max.y {
                    output_rect.max.y
                } else {
                    code_rect.max.y
                };
                for x in x_start..=x_end {
                    let column = self.get_column(x);
                    for y in y_start..=y_end {
                        let value = run.cell_value_at(
                            (x - code_rect.min.x) as u32,
                            (y - code_rect.min.y) as u32,
                        );
                        if let Some(value) = value {
                            let language = if x == code_rect.min.x && y == code_rect.min.y {
                                Some(code.language.to_owned())
                            } else {
                                None
                            };
                            cells.push(self.get_render_cell(x, y, column, &value, language));
                        }
                    }
                }
            }
        }
        cells
    }

    /// Returns cell data in a format useful for rendering. This includes only
    /// the data necessary to render raw text values.
    pub fn get_render_cells(&self, rect: Rect) -> Vec<JsRenderCell> {
        let mut render_cells = vec![];

        // Fetch ordinary value cells.
        rect.x_range()
            .filter_map(|x| Some((x, self.get_column(x)?)))
            .for_each(|(x, column)| {
                column.values.range(rect.y_range()).for_each(|(y, value)| {
                    // ignore code cells when rendering since they will be taken care in the next part
                    if !matches!(value, CellValue::Code(_)) {
                        render_cells.push(self.get_render_cell(x, *y, Some(column), value, None));
                    }
                });
            });

        // Fetch values from code cells
        self.iter_code_output_in_rect(rect)
            .for_each(|(code_rect, code_run)| {
                // sanity check that there is a CellValue::Code for this CodeRun
                if let Some(code) = self.cell_value(Pos {
                    x: code_rect.min.x,
                    y: code_rect.min.y,
                }) {
                    render_cells.extend(self.get_code_cells(&code, code_run, &rect, &code_rect));
                }
            });

        // Populate validations for cells that are not yet in the render_cells
        self.validations
            .in_rect(rect)
            .iter()
            .rev() // we need to reverse to ensure that later rules overwrite earlier ones
            .for_each(|validation| {
                if let Some(special) = validation.render_special() {
                    if let Some(rects) = validation.selection.rects.as_ref() {
                        rects.iter().for_each(|r| {
                            r.iter().filter(|pos| rect.contains(*pos)).for_each(|pos| {
                                if !render_cells
                                    .iter()
                                    .any(|cell| cell.x == pos.x && cell.y == pos.y)
                                {
                                    render_cells.push(JsRenderCell {
                                        x: pos.x,
                                        y: pos.y,
                                        special: Some(special.clone()),
                                        ..Default::default()
                                    });
                                }
                            });
                        });
                    }
                }
            });
        render_cells
    }

    pub fn get_single_html_output(&self, pos: Pos) -> Option<JsHtmlOutput> {
        let run = self.code_runs.get(&pos)?;
        if !run.is_html() {
            return None;
        }
        let (w, h) = if let Some(render_size) = self.render_size(pos) {
            (Some(render_size.w), Some(render_size.h))
        } else {
            (None, None)
        };
        let output = run.cell_value_at(0, 0)?;
        Some(JsHtmlOutput {
            sheet_id: self.id.to_string(),
            x: pos.x,
            y: pos.y,
            html: Some(output.to_display()),
            w,
            h,
        })
    }

    pub fn get_html_output(&self) -> Vec<JsHtmlOutput> {
        self.code_runs
            .iter()
            .filter_map(|(pos, run)| {
                let output = run.cell_value_at(0, 0)?;
                if !matches!(output, CellValue::Html(_)) {
                    return None;
                }
                let (w, h) = if let Some(render_size) = self.render_size(*pos) {
                    (Some(render_size.w), Some(render_size.h))
                } else {
                    (None, None)
                };
                Some(JsHtmlOutput {
                    sheet_id: self.id.to_string(),
                    x: pos.x,
                    y: pos.y,
                    html: Some(output.to_display()),
                    w,
                    h,
                })
            })
            .collect()
    }

    /// Returns all data for rendering cell fill color.
    pub fn get_all_render_fills(&self) -> Vec<JsRenderFill> {
        let mut ret = vec![];
        for (&x, column) in self.columns.iter() {
            for block in column.fill_color.blocks() {
                ret.push(JsRenderFill {
                    x,
                    y: block.y,
                    w: 1,
                    h: block.len() as u32,
                    color: block.content().value.clone(),
                });
            }
        }
        ret
    }

    /// Returns all fills for the rows, columns, and sheet. This does not return
    /// individual cell formats.
    pub fn get_sheet_fills(&self) -> JsSheetFill {
        let columns = self
            .formats_columns
            .iter()
            .filter_map(|(x, (format, timestamp))| {
                format
                    .fill_color
                    .as_ref()
                    .map(|color| (*x, (color.clone(), *timestamp)))
            })
            .collect();
        let rows = self
            .formats_rows
            .iter()
            .filter_map(|(y, (format, timestamp))| {
                format
                    .fill_color
                    .as_ref()
                    .map(|color| (*y, (color.clone(), *timestamp)))
            })
            .collect();
        let all = self.format_all().fill_color.clone();
        JsSheetFill { columns, rows, all }
    }

    pub fn get_render_code_cell(&self, pos: Pos) -> Option<JsRenderCodeCell> {
        let run = self.code_runs.get(&pos)?;
        let code = self.cell_value(pos)?;
        let output_size = run.output_size();
        let (state, w, h, spill_error) = if run.spill_error {
            let reasons = self.find_spill_error_reasons(&run.output_rect(pos, true), pos);
            (
                JsRenderCodeCellState::SpillError,
                output_size.w.get(),
                output_size.h.get(),
                Some(reasons),
            )
        } else {
            match run.result {
                CodeRunResult::Err(_) | CodeRunResult::Ok(Value::Single(CellValue::Error(_))) => {
                    (JsRenderCodeCellState::RunError, 1, 1, None)
                }
                CodeRunResult::Ok(_) => (
                    JsRenderCodeCellState::Success,
                    output_size.w.get(),
                    output_size.h.get(),
                    None,
                ),
            }
        };
        Some(JsRenderCodeCell {
            x: pos.x as i32,
            y: pos.y as i32,
            w,
            h,
            language: match code {
                CellValue::Code(code) => code.language,
                _ => return None,
            },
            state,
            spill_error,
        })
    }

    /// Returns data for all rendering code cells
    pub fn get_all_render_code_cells(&self) -> Vec<JsRenderCodeCell> {
        self.code_runs
            .iter()
            .filter_map(|(pos, run)| {
                if let Some(code) = self.cell_value(*pos) {
                    match &code {
                        CellValue::Code(code) => {
                            let output_size = run.output_size();
                            let (state, w, h, spill_error) = if run.spill_error {
                                let reasons = self
                                    .find_spill_error_reasons(&run.output_rect(*pos, true), *pos);
                                (
                                    JsRenderCodeCellState::SpillError,
                                    output_size.w.get(),
                                    output_size.h.get(),
                                    Some(reasons),
                                )
                            } else {
                                match run.result {
                                    CodeRunResult::Ok(_) => (
                                        JsRenderCodeCellState::Success,
                                        output_size.w.get(),
                                        output_size.h.get(),
                                        None,
                                    ),
                                    CodeRunResult::Err(_) => {
                                        (JsRenderCodeCellState::RunError, 1, 1, None)
                                    }
                                }
                            };
                            Some(JsRenderCodeCell {
                                x: pos.x as i32,
                                y: pos.y as i32,
                                w,
                                h,
                                language: code.language.to_owned(),
                                state,
                                spill_error,
                            })
                        }
                        _ => None, // this should not happen. A CodeRun should always have a CellValue::Code.
                    }
                } else {
                    None // this should not happen. A CodeRun should always have a CellValue::Code.
                }
            })
            .collect()
    }

    /// Returns borders to render in a sheet.
    pub fn render_borders(&self) -> JsRenderBorders {
        JsRenderBorders {
            horizontal: get_render_horizontal_borders(self),
            vertical: get_render_vertical_borders(self),
        }
    }

    /// Send images in this sheet to the client. Note: we only have images
    /// inside CodeRuns. We may open this up in the future to allow images to be
    /// placed directly on the grid without a CodeRun. In that case, we'll need
    /// to search the columns for images as well.
    pub fn send_all_images(&self) {
        if !cfg!(target_family = "wasm") && !cfg!(test) {
            return;
        }

        self.code_runs.iter().for_each(|(pos, run)| {
            if let Some(CellValue::Image(image)) = run.cell_value_at(0, 0) {
                let (w, h) = if let Some(render_size) = self.render_size(*pos) {
                    (Some(render_size.w), Some(render_size.h))
                } else {
                    (None, None)
                };
                crate::wasm_bindings::js::jsSendImage(
                    self.id.to_string(),
                    pos.x as i32,
                    pos.y as i32,
                    Some(image),
                    w,
                    h,
                );
            }
        });
    }

    /// Sends all validations for this sheet to the client.
    pub fn send_all_validations(&self) {
        if let Ok(validations) = serde_json::to_string(&self.validations.validations) {
            crate::wasm_bindings::js::jsSheetValidations(self.id.to_string(), validations);
        }
    }

    /// Sends all validation warnings for this sheet to the client.
    pub fn send_all_validation_warnings(&self) {
        let warnings = self
            .validations
            .warnings
            .iter()
            .map(|(pos, validation_id)| JsValidationWarning {
                x: pos.x,
                y: pos.y,
                validation: Some(*validation_id),
                style: self
                    .validations
                    .validation(*validation_id)
                    .map(|v| v.error.style.clone()),
            })
            .collect::<Vec<_>>();

        if let Ok(warnings) = serde_json::to_string(&warnings) {
            crate::wasm_bindings::js::jsValidationWarning(self.id.to_string(), warnings);
        }
    }

    /// Sends validation warnings for a hashed region to the client.
    pub fn send_validation_warnings(&self, hash_x: i64, hash_y: i64, rect: Rect) {
        let warnings = self
            .validations
            .warnings
            .iter()
            .filter_map(|(pos, validation_id)| {
                if rect.contains(*pos) {
                    let validation = self.validations.validation(*validation_id)?;
                    Some(JsValidationWarning {
                        x: pos.x,
                        y: pos.y,
                        validation: Some(*validation_id),
                        style: Some(validation.error.style.clone()),
                    })
                } else {
                    None
                }
            })
            .collect::<Vec<_>>();

        if let Ok(warnings) = serde_json::to_string(&warnings) {
            crate::wasm_bindings::js::jsRenderValidationWarnings(
                self.id.to_string(),
                hash_x,
                hash_y,
                warnings,
            );
        }
    }

    /// Sends validation warnings as a response from the request from the
    /// client. Note, the client always requests hash-sized rects.
    pub fn send_validation_warnings_rect(&self, rect: Rect) {
        let hash_x = rect.min.x / CELL_SHEET_WIDTH as i64;
        let hash_y = rect.min.y / CELL_SHEET_HEIGHT as i64;
        self.send_validation_warnings(hash_x, hash_y, rect);
    }
}

#[cfg(test)]
mod tests {
    use std::collections::HashSet;

    use chrono::Utc;
    use serial_test::{parallel, serial};
    use uuid::Uuid;

<<<<<<< HEAD
    use crate::controller::transaction_types::JsCodeResult;
    use crate::controller::GridController;
    use crate::grid::formats::format::Format;
    use crate::grid::formats::format_update::FormatUpdate;
    use crate::grid::formats::Formats;
    use crate::grid::js_types::{
        JsHtmlOutput, JsNumber, JsRenderCell, JsRenderCellSpecial, JsRenderCodeCell, JsSheetFill,
    };
    use crate::grid::sheet::validations::validation::Validation;
    use crate::grid::sheet::validations::validation_rules::validation_logical::ValidationLogical;
    use crate::grid::sheet::validations::validation_rules::ValidationRule;
    use crate::grid::{
        Bold, CellAlign, CellVerticalAlign, CellWrap, CodeCellLanguage, CodeRun, CodeRunResult,
        Italic, RenderSize, Sheet,
    };
    use crate::selection::Selection;
    use crate::wasm_bindings::js::{
        clear_js_calls, expect_js_call, expect_js_call_count, hash_test,
=======
    use crate::{
        controller::{transaction_types::JsCodeResult, GridController},
        grid::{
            formats::{format::Format, format_update::FormatUpdate, Formats},
            js_types::{
                JsHtmlOutput, JsNumber, JsRenderCell, JsRenderCellSpecial, JsRenderCodeCell,
                JsSheetFill, JsValidationWarning,
            },
            sheet::validations::{
                validation::{Validation, ValidationStyle},
                validation_rules::{validation_logical::ValidationLogical, ValidationRule},
            },
            Bold, CellAlign, CellVerticalAlign, CellWrap, CodeCellLanguage, CodeRun, CodeRunResult,
            Italic, RenderSize, Sheet,
        },
        selection::Selection,
        wasm_bindings::js::{clear_js_calls, expect_js_call, expect_js_call_count, hash_test},
        CellValue, CodeCellValue, Pos, Rect, RunError, RunErrorMsg, SheetPos, Value,
>>>>>>> cafae399
    };
    use crate::{CellValue, CodeCellValue, Pos, Rect, RunError, RunErrorMsg, SheetPos, Value};

    #[test]
    #[parallel]
    fn has_render_cells() {
        let mut gc = GridController::test();
        let sheet_id = gc.sheet_ids()[0];
        let sheet = gc.sheet_mut(sheet_id);

        let rect = Rect {
            min: Pos { x: 0, y: 0 },
            max: Pos { x: 100, y: 100 },
        };
        assert!(!sheet.has_render_cells(rect));

        let _ = sheet.set_cell_value(Pos { x: 1, y: 2 }, CellValue::Text("test".to_string()));
        assert!(sheet.has_render_cells(rect));

        sheet.delete_cell_values(Rect::single_pos(Pos { x: 1, y: 2 }));
        assert!(!sheet.has_render_cells(rect));

        sheet.set_cell_value(
            Pos { x: 2, y: 3 },
            CellValue::Code(CodeCellValue {
                language: CodeCellLanguage::Python,
                code: "1 + 1".to_string(),
            }),
        );
        sheet.set_code_run(
            Pos { x: 2, y: 3 },
            Some(CodeRun {
                formatted_code_string: None,
                std_err: None,
                std_out: None,
                spill_error: false,
                cells_accessed: HashSet::new(),
                result: CodeRunResult::Ok(Value::Single(CellValue::Text("hello".to_string()))),
                return_type: Some("text".into()),
                line_number: None,
                output_type: None,
                last_modified: Utc::now(),
            }),
        );
        assert!(sheet.has_render_cells(rect));

        let selection = Selection::pos(2, 3, sheet_id);
        gc.delete_cells(&selection, None);
        let sheet = gc.sheet(sheet_id);
        assert!(!sheet.has_render_cells(rect));
    }

    #[test]
    #[parallel]
    fn test_get_render_cells() {
        let mut gc = GridController::test();
        let sheet_id = gc.sheet_ids()[0];

        let sheet = gc.sheet_mut(sheet_id);
        let _ = sheet.set_cell_value(Pos { x: 1, y: 2 }, CellValue::Text("test".to_string()));
        let _ = sheet.set_formatting_value::<Bold>(Pos { x: 1, y: 2 }, Some(true));
        let _ =
            sheet.set_formatting_value::<CellAlign>(Pos { x: 1, y: 2 }, Some(CellAlign::Center));
        let _ = sheet.set_formatting_value::<CellVerticalAlign>(
            Pos { x: 1, y: 2 },
            Some(CellVerticalAlign::Middle),
        );
        let _ = sheet.set_formatting_value::<CellWrap>(Pos { x: 1, y: 2 }, Some(CellWrap::Wrap));
        let _ = sheet.set_cell_value(Pos { x: 1, y: 3 }, CellValue::Number(123.into()));
        let _ = sheet.set_formatting_value::<Italic>(Pos { x: 1, y: 3 }, Some(true));
        let _ = sheet.set_cell_value(Pos { x: 2, y: 4 }, CellValue::Html("html".to_string()));
        let _ = sheet.set_cell_value(Pos { x: 2, y: 5 }, CellValue::Logical(true));
        let _ = sheet.set_cell_value(
            Pos { x: 2, y: 6 },
            CellValue::Error(Box::new(RunError {
                span: None,
                msg: RunErrorMsg::Spill,
            })),
        );
        let _ = sheet.set_cell_value(
            Pos { x: 3, y: 3 },
            CellValue::Error(Box::new(RunError {
                span: None,
                msg: crate::RunErrorMsg::ArrayTooBig,
            })),
        );

        let render = sheet.get_render_cells(Rect {
            min: Pos { x: 0, y: 0 },
            max: Pos { x: 10, y: 10 },
        });
        assert_eq!(render.len(), 6);

        let get = |x: i64, y: i64| -> Option<&JsRenderCell> {
            render.iter().find(|r| r.x == x && r.y == y)
        };

        assert_eq!(get(0, 0), None);

        assert_eq!(
            *get(1, 2).unwrap(),
            JsRenderCell {
                x: 1,
                y: 2,
                value: "test".to_string(),
                align: Some(CellAlign::Center),
                vertical_align: Some(CellVerticalAlign::Middle),
                wrap: Some(CellWrap::Wrap),
                bold: Some(true),
                ..Default::default()
            },
        );
        assert_eq!(
            *get(1, 3).unwrap(),
            JsRenderCell {
                x: 1,
                y: 3,
                value: "123".to_string(),
                align: Some(CellAlign::Right),
                italic: Some(true),
                number: Some(JsNumber::default()),
                ..Default::default()
            },
        );
        assert_eq!(
            *get(2, 4).unwrap(),
            JsRenderCell {
                x: 2,
                y: 4,
                special: Some(JsRenderCellSpecial::Chart),
                ..Default::default()
            },
        );
        assert_eq!(
            *get(2, 5).unwrap(),
            JsRenderCell {
                x: 2,
                y: 5,
                value: "true".to_string(),
                special: Some(JsRenderCellSpecial::Logical),
                ..Default::default()
            },
        );
        assert_eq!(
            *get(2, 6).unwrap(),
            JsRenderCell {
                x: 2,
                y: 6,
                special: Some(JsRenderCellSpecial::SpillError),
                ..Default::default()
            },
        );
        assert_eq!(
            *get(3, 3).unwrap(),
            JsRenderCell {
                x: 3,
                y: 3,
                special: Some(JsRenderCellSpecial::RunError),
                ..Default::default()
            },
        );
    }

    #[test]
    #[parallel]
    fn test_get_html_output() {
        let mut gc = GridController::test();
        let sheet_id = gc.sheet_ids()[0];
        gc.set_code_cell(
            SheetPos {
                x: 1,
                y: 2,
                sheet_id,
            },
            CodeCellLanguage::Python,
            "<html></html>".to_string(),
            None,
        );
        let transaction_id = gc.async_transactions()[0].id;
        gc.calculation_complete(JsCodeResult::new(
            transaction_id.to_string(),
            true,
            None,
            None,
            Some(vec!["<html></html>".into(), "text".into()]),
            None,
            None,
            None,
            None,
        ))
        .ok();
        let sheet = gc.sheet(sheet_id);
        let render_cells = sheet.get_html_output();
        assert_eq!(render_cells.len(), 1);
        assert_eq!(
            render_cells[0],
            JsHtmlOutput {
                sheet_id: sheet.id.to_string(),
                x: 1,
                y: 2,
                html: Some("<html></html>".to_string()),
                w: None,
                h: None,
            }
        );
        gc.set_cell_render_size(
            SheetPos {
                x: 1,
                y: 2,
                sheet_id,
            }
            .into(),
            Some(RenderSize {
                w: "1".into(),
                h: "2".into(),
            }),
            None,
        );
        let sheet = gc.sheet(sheet_id);
        let render_cells = sheet.get_html_output();
        assert_eq!(render_cells.len(), 1);
        assert_eq!(
            render_cells[0],
            JsHtmlOutput {
                sheet_id: sheet.id.to_string(),
                x: 1,
                y: 2,
                html: Some("<html></html>".to_string()),
                w: Some("1".into()),
                h: Some("2".into()),
            }
        );
    }

    #[test]
    #[parallel]
    fn test_get_code_cells() {
        let sheet = Sheet::test();
        let code_cell = CellValue::Code(CodeCellValue {
            language: CodeCellLanguage::Python,
            code: "".to_string(),
        });

        // code_run is always 3x2
        let code_run = CodeRun {
            std_out: None,
            std_err: None,
            formatted_code_string: None,
            last_modified: Utc::now(),
            cells_accessed: HashSet::new(),
            result: CodeRunResult::Ok(Value::Array(
                vec![vec!["1", "2", "3"], vec!["4", "5", "6"]].into(),
            )),
            return_type: Some("text".into()),
            spill_error: false,
            line_number: None,
            output_type: None,
        };

        // render rect is larger than code rect
        let code_cells = sheet.get_code_cells(
            &code_cell,
            &code_run,
            &Rect::from_numbers(0, 0, 10, 10),
            &Rect::from_numbers(5, 5, 3, 2),
        );
        assert_eq!(code_cells.len(), 6);
        assert_eq!(code_cells[0].value, "1".to_string());
        assert_eq!(code_cells[0].language, Some(CodeCellLanguage::Python));
        assert_eq!(code_cells[0].number, None);
        assert_eq!(code_cells[5].value, "6".to_string());
        assert_eq!(code_cells[5].language, None);

        // code rect overlaps render rect to the top-left
        let code_cells = sheet.get_code_cells(
            &code_cell,
            &code_run,
            &Rect::from_numbers(2, 1, 10, 10),
            &Rect::from_numbers(0, 0, 3, 2),
        );
        assert_eq!(code_cells.len(), 1);
        assert_eq!(code_cells[0].value, "6".to_string());
        assert_eq!(code_cells[0].language, None);

        // code rect overlaps render rect to the bottom-right
        let code_cells = sheet.get_code_cells(
            &code_cell,
            &code_run,
            &Rect::from_numbers(0, 0, 3, 2),
            &Rect::from_numbers(2, 1, 10, 10),
        );
        assert_eq!(code_cells.len(), 1);
        assert_eq!(code_cells[0].value, "1".to_string());
        assert_eq!(code_cells[0].language, Some(CodeCellLanguage::Python));

        let code_run = CodeRun {
            std_out: None,
            std_err: None,
            formatted_code_string: None,
            last_modified: Utc::now(),
            cells_accessed: HashSet::new(),
            result: CodeRunResult::Ok(Value::Single(CellValue::Number(1.into()))),
            return_type: Some("number".into()),
            spill_error: false,
            line_number: None,
            output_type: None,
        };
        let code_cells = sheet.get_code_cells(
            &code_cell,
            &code_run,
            &Rect::from_numbers(0, 0, 10, 10),
            &Rect::from_numbers(5, 5, 1, 1),
        );
        assert_eq!(code_cells[0].value, "1".to_string());
        assert_eq!(code_cells[0].language, Some(CodeCellLanguage::Python));
        assert_eq!(
            code_cells[0].number,
            Some(JsNumber {
                decimals: None,
                commas: None,
                format: None
            })
        );
    }

    #[test]
    #[parallel]
    fn test_get_render_cells_code() {
        let mut gc = GridController::test();
        let sheet_id = gc.sheet_ids()[0];

        gc.set_code_cell(
            SheetPos {
                x: 1,
                y: 2,
                sheet_id,
            },
            CodeCellLanguage::Formula,
            "1 + 1".to_string(),
            None,
        );
        assert_eq!(
            gc.sheet(sheet_id)
                .get_render_cells(Rect::from_numbers(1, 2, 1, 1)),
            vec![JsRenderCell {
                x: 1,
                y: 2,
                value: "2".to_string(),
                language: Some(CodeCellLanguage::Formula),
                align: Some(CellAlign::Right),
                number: Some(JsNumber::default()),
                ..Default::default()
            }]
        );
    }

    #[test]
    #[parallel]
    fn render_cells_boolean() {
        let mut gc = GridController::test();
        let sheet_id = gc.sheet_ids()[0];
        gc.set_cell_value((0, 0, sheet_id).into(), "true".to_string(), None);
        gc.set_cell_value((1, 1, sheet_id).into(), "false".to_string(), None);
        gc.set_cell_value((2, 2, sheet_id).into(), "TRUE".to_string(), None);
        gc.set_cell_value((3, 3, sheet_id).into(), "FALSE".to_string(), None);
        gc.set_cell_value((4, 4, sheet_id).into(), "tRUE".to_string(), None);
        gc.set_cell_value((5, 5, sheet_id).into(), "fALSE".to_string(), None);

        let sheet = gc.sheet(sheet_id);
        let rendering = sheet.get_render_cells(Rect {
            min: (0, 0).into(),
            max: (5, 5).into(),
        });
        for (i, rendering) in rendering.iter().enumerate().take(5 + 1) {
            if i % 2 == 0 {
                assert_eq!(rendering.value, "true".to_string());
            } else {
                assert_eq!(rendering.value, "false".to_string());
            }
            assert_eq!(rendering.special, Some(JsRenderCellSpecial::Logical));
        }
    }

    #[test]
    #[parallel]
    fn render_code_cell() {
        let mut gc = GridController::test();
        let sheet_id = gc.sheet_ids()[0];
        let sheet = gc.sheet_mut(sheet_id);
        let pos = (0, 0).into();
        let code = CellValue::Code(CodeCellValue {
            language: CodeCellLanguage::Python,
            code: "1 + 1".to_string(),
        });
        let run = CodeRun {
            std_out: None,
            std_err: None,
            formatted_code_string: None,
            last_modified: Utc::now(),
            cells_accessed: HashSet::new(),
            result: CodeRunResult::Ok(Value::Single(CellValue::Number(2.into()))),
            return_type: Some("number".into()),
            spill_error: false,
            line_number: None,
            output_type: None,
        };
        sheet.set_code_run(pos, Some(run));
        sheet.set_cell_value(pos, code);
        let rendering = sheet.get_render_code_cell(pos);
        assert_eq!(
            rendering,
            Some(JsRenderCodeCell {
                x: 0,
                y: 0,
                w: 1,
                h: 1,
                language: CodeCellLanguage::Python,
                state: crate::grid::js_types::JsRenderCodeCellState::Success,
                spill_error: None,
            })
        );
    }

    #[test]
    #[serial]
    fn render_images() {
        let mut gc = GridController::test();
        let sheet_id = gc.sheet_ids()[0];

        // ensure nothing is sent when no images are in the sheet
        let sheet = gc.sheet(sheet_id);
        sheet.send_all_images();
        expect_js_call_count("jsSendImage", 0, false);

        // add an image to a code run and then send it to the client
        let sheet = gc.sheet_mut(sheet_id);
        let pos = (0, 0).into();
        let image = "image".to_string();
        let code = CellValue::Image(image.clone());
        let run = CodeRun {
            std_out: None,
            std_err: None,
            formatted_code_string: None,
            last_modified: Utc::now(),
            cells_accessed: HashSet::new(),
            result: CodeRunResult::Ok(Value::Single(CellValue::Image(image.clone()))),
            return_type: Some("image".into()),
            spill_error: false,
            line_number: None,
            output_type: None,
        };
        sheet.set_code_run(pos, Some(run));
        sheet.set_cell_value(pos, code);
        sheet.send_all_images();
        expect_js_call(
            "jsSendImage",
            format!(
                "{},{},{},{:?},{:?},{:?}",
                sheet_id, pos.x as u32, pos.y as u32, true, None::<String>, None::<String>
            ),
            true,
        );
    }

    #[test]
    #[serial]
    fn render_bool_on_code_run() {
        clear_js_calls();

        let mut gc = GridController::test();
        let sheet_id = gc.sheet_ids()[0];

        gc.set_code_cell(
            (0, 0, sheet_id).into(),
            CodeCellLanguage::Formula,
            "{TRUE(), FALSE(), TRUE()}".into(),
            None,
        );
        let cells = vec![
            JsRenderCell {
                x: 0,
                y: 0,
                value: "true".to_string(),
                language: Some(CodeCellLanguage::Formula),
                special: Some(JsRenderCellSpecial::Logical),
                ..Default::default()
            },
            JsRenderCell {
                x: 1,
                y: 0,
                value: "false".to_string(),
                special: Some(JsRenderCellSpecial::Logical),
                ..Default::default()
            },
            JsRenderCell {
                x: 2,
                y: 0,
                value: "true".to_string(),
                special: Some(JsRenderCellSpecial::Logical),
                ..Default::default()
            },
        ];
        let sheet = gc.sheet(sheet_id);
        let expected = sheet.get_render_cells(Rect::new(0, 0, 2, 0));
        assert_eq!(expected.len(), cells.len());
        assert!(expected.iter().all(|cell| cells.contains(cell)));

        let cells_string = serde_json::to_string(&cells).unwrap();
        expect_js_call(
            "jsRenderCellSheets",
            format!("{},{},{},{}", sheet_id, 0, 0, hash_test(&cells_string)),
            true,
        );
    }

    #[test]
    #[parallel]
    fn get_sheet_fills() {
        let mut sheet = Sheet::test();
        assert_eq!(sheet.get_sheet_fills(), JsSheetFill::default());

        sheet.format_all = Some(Format {
            fill_color: Some("red".to_string()),
            ..Default::default()
        });
        assert_eq!(
            sheet.get_sheet_fills(),
            JsSheetFill {
                all: Some("red".to_string()),
                ..Default::default()
            }
        );

        let mut sheet = Sheet::test();
        sheet.set_formats_columns(
            &[1],
            &Formats::repeat(
                FormatUpdate {
                    fill_color: Some(Some("blue".to_string())),
                    ..Default::default()
                },
                1,
            ),
        );
        let fills = sheet.get_sheet_fills();
        assert_eq!(fills.columns.len(), 1);
        assert_eq!(fills.columns[0].1 .0, "blue".to_string());

        sheet.set_formats_rows(
            &[-5],
            &Formats::repeat(
                FormatUpdate {
                    fill_color: Some(Some("red".to_string())),
                    ..Default::default()
                },
                1,
            ),
        );

        let fills = sheet.get_sheet_fills();
        assert_eq!(fills.columns.len(), 1);
        assert_eq!(fills.columns[0].1 .0, "blue".to_string());
        assert_eq!(fills.rows.len(), 1);
        assert_eq!(fills.rows[0].1 .0, "red".to_string());
    }

    #[test]
    #[parallel]
    fn validation_list() {
        let mut sheet = Sheet::test();
        sheet.validations.set(Validation {
            id: Uuid::new_v4(),
            selection: Selection::rect(Rect::new(0, 0, 1, 1), sheet.id),
            rule: ValidationRule::Logical(ValidationLogical {
                show_checkbox: true,
                ignore_blank: true,
            }),
            message: Default::default(),
            error: Default::default(),
        });
        let render = sheet.get_render_cells(Rect::single_pos((0, 0).into()));
        assert_eq!(render.len(), 1);
    }

    #[test]
    #[serial]
    fn send_all_validations() {
        let mut gc = GridController::test();
        let sheet_id = gc.sheet_ids()[0];
        let sheet = gc.sheet_mut(sheet_id);
        sheet.validations.set(Validation {
            id: Uuid::new_v4(),
            selection: Selection::rect(Rect::new(0, 0, 1, 1), sheet_id),
            rule: ValidationRule::Logical(ValidationLogical {
                show_checkbox: true,
                ignore_blank: true,
            }),
            message: Default::default(),
            error: Default::default(),
        });
        sheet.send_all_validations();
        let validations = serde_json::to_string(&sheet.validations.validations).unwrap();
        expect_js_call(
            "jsSheetValidations",
            format!("{},{}", sheet.id, validations),
            true,
        );
    }

    #[test]
    #[serial]
    fn send_all_validation_warnings() {
        let mut sheet = Sheet::test();
        let sheet_id = sheet.id;
        let validation_id = Uuid::new_v4();
        sheet.validations.set(Validation {
            id: validation_id,
            selection: Selection::rect(Rect::new(0, 0, 1, 1), sheet_id),
            rule: ValidationRule::Logical(ValidationLogical {
                ignore_blank: false,
                ..Default::default()
            }),
            message: Default::default(),
            error: Default::default(),
        });
        sheet
            .validations
            .warnings
            .insert((0, 0).into(), validation_id);
        sheet.send_all_validation_warnings();
        let warnings = serde_json::to_string(&vec![JsValidationWarning {
            x: 0,
            y: 0,
            validation: Some(validation_id),
            style: Some(ValidationStyle::Stop),
        }])
        .unwrap();
        expect_js_call(
            "jsValidationWarning",
            format!("{},{}", sheet.id, warnings),
            true,
        );
    }
}<|MERGE_RESOLUTION|>--- conflicted
+++ resolved
@@ -576,26 +576,6 @@
     use serial_test::{parallel, serial};
     use uuid::Uuid;
 
-<<<<<<< HEAD
-    use crate::controller::transaction_types::JsCodeResult;
-    use crate::controller::GridController;
-    use crate::grid::formats::format::Format;
-    use crate::grid::formats::format_update::FormatUpdate;
-    use crate::grid::formats::Formats;
-    use crate::grid::js_types::{
-        JsHtmlOutput, JsNumber, JsRenderCell, JsRenderCellSpecial, JsRenderCodeCell, JsSheetFill,
-    };
-    use crate::grid::sheet::validations::validation::Validation;
-    use crate::grid::sheet::validations::validation_rules::validation_logical::ValidationLogical;
-    use crate::grid::sheet::validations::validation_rules::ValidationRule;
-    use crate::grid::{
-        Bold, CellAlign, CellVerticalAlign, CellWrap, CodeCellLanguage, CodeRun, CodeRunResult,
-        Italic, RenderSize, Sheet,
-    };
-    use crate::selection::Selection;
-    use crate::wasm_bindings::js::{
-        clear_js_calls, expect_js_call, expect_js_call_count, hash_test,
-=======
     use crate::{
         controller::{transaction_types::JsCodeResult, GridController},
         grid::{
@@ -614,9 +594,7 @@
         selection::Selection,
         wasm_bindings::js::{clear_js_calls, expect_js_call, expect_js_call_count, hash_test},
         CellValue, CodeCellValue, Pos, Rect, RunError, RunErrorMsg, SheetPos, Value,
->>>>>>> cafae399
     };
-    use crate::{CellValue, CodeCellValue, Pos, Rect, RunError, RunErrorMsg, SheetPos, Value};
 
     #[test]
     #[parallel]
