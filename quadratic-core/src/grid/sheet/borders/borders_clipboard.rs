<<<<<<< HEAD
use crate::{
    Pos,
    a1::{A1Context, A1Selection},
    grid::Sheet,
};
=======
use crate::a1::A1Selection;
>>>>>>> 347f0b5f

use super::{Borders, BordersUpdates};

// todo: this is wrong. it does not properly handle infinite selections (it cuts
// them off at the bounds of the sheet)

impl Borders {
    /// Prepares borders within the selection for copying to the clipboard.
    ///
    /// Returns `None` if there are no borders to copy.
<<<<<<< HEAD
    pub fn to_clipboard(
        &self,
        sheet: &Sheet,
        selection: &A1Selection,
        a1_context: &A1Context,
    ) -> Option<BordersUpdates> {
        let mut updates = BordersUpdates::default();
        for rect in sheet.selection_to_rects(selection, false, false, a1_context) {
            for x in rect.x_range() {
                for y in rect.y_range() {
                    updates.set_style_cell(Pos::new(x, y), self.get_style_cell(Pos::new(x, y)));
                }
            }
        }

        if updates.is_empty() {
            None
        } else {
            Some(updates)
        }
=======
    pub fn to_clipboard(&self, selection: &A1Selection) -> Option<BordersUpdates> {
        Some(BordersUpdates {
            left: Some(self.left.get_update_for_selection(selection)),
            right: Some(self.right.get_update_for_selection(selection)),
            top: Some(self.top.get_update_for_selection(selection)),
            bottom: Some(self.bottom.get_update_for_selection(selection)),
        })
>>>>>>> 347f0b5f
    }
}

#[cfg(test)]
mod tests {

    use super::*;
    use crate::{
        Pos, SheetRect,
        color::Rgba,
        controller::GridController,
        grid::sheet::borders::{BorderSelection, BorderStyle, CellBorderLine},
    };

    #[test]
    fn to_clipboard() {
        let mut gc = GridController::test();
        let sheet_id = gc.sheet_ids()[0];

        gc.set_borders(
            A1Selection::test_a1("A1:B2"),
            BorderSelection::All,
            Some(BorderStyle::default()),
            None,
        );

        let clipboard = gc
            .sheet(sheet_id)
            .borders
<<<<<<< HEAD
            .to_clipboard(sheet, &A1Selection::test_a1("A1:C3"), gc.a1_context())
=======
            .to_clipboard(&A1Selection::test_a1("A1:C3"))
>>>>>>> 347f0b5f
            .unwrap();

        assert_eq!(
            clipboard
                .top
                .as_ref()
                .unwrap()
                .get(Pos::new(1, 1))
                .unwrap()
                .unwrap()
                .line,
            CellBorderLine::default()
        );
        assert_eq!(
            clipboard
                .top
                .as_ref()
                .unwrap()
                .get(Pos::new(1, 1))
                .unwrap()
                .unwrap()
                .color,
            Rgba::default()
        );
        assert_eq!(
            clipboard
                .left
                .as_ref()
                .unwrap()
                .get(Pos::new(1, 1))
                .unwrap()
                .unwrap()
                .line,
            CellBorderLine::default()
        );
        assert_eq!(
            clipboard
                .left
                .as_ref()
                .unwrap()
                .get(Pos::new(1, 1))
                .unwrap()
                .unwrap()
                .color,
            Rgba::default()
        );
        assert_eq!(
            clipboard
                .bottom
                .as_ref()
                .unwrap()
                .get(Pos::new(1, 1))
                .unwrap()
                .unwrap()
                .line,
            CellBorderLine::default()
        );
        assert_eq!(
            clipboard
                .bottom
                .as_ref()
                .unwrap()
                .get(Pos::new(1, 1))
                .unwrap()
                .unwrap()
                .color,
            Rgba::default()
        );
        assert_eq!(
            clipboard
                .right
                .as_ref()
                .unwrap()
                .get(Pos::new(1, 1))
                .unwrap()
                .unwrap()
                .line,
            CellBorderLine::default()
        );
        assert_eq!(
            clipboard
                .right
                .as_ref()
                .unwrap()
                .get(Pos::new(1, 1))
                .unwrap()
                .unwrap()
                .color,
            Rgba::default()
        );
    }

    #[test]
    fn simple_clipboard() {
        let mut gc = GridController::test();
        let sheet_id = gc.sheet_ids()[0];

        gc.set_borders(
            A1Selection::from_rect(SheetRect::new(1, 1, 1, 1, sheet_id)),
            BorderSelection::All,
            Some(BorderStyle::default()),
            None,
        );

        let sheet = gc.sheet(sheet_id);
        let copy = sheet
            .borders
<<<<<<< HEAD
            .to_clipboard(
                sheet,
                &A1Selection::from_rect(SheetRect::new(1, 1, 1, 1, sheet_id)),
                gc.a1_context(),
            )
=======
            .to_clipboard(&A1Selection::from_rect(SheetRect::new(
                1, 1, 1, 1, sheet_id,
            )))
>>>>>>> 347f0b5f
            .unwrap();

        assert_eq!(
            copy.top.unwrap().get(Pos::new(1, 1)).unwrap().unwrap().line,
            CellBorderLine::default()
        );
        assert_eq!(
            copy.bottom
                .unwrap()
                .get(Pos::new(1, 1))
                .unwrap()
                .unwrap()
                .line,
            CellBorderLine::default()
        );
        assert_eq!(
            copy.left
                .unwrap()
                .get(Pos::new(1, 1))
                .unwrap()
                .unwrap()
                .line,
            CellBorderLine::default()
        );
        assert_eq!(
            copy.right
                .unwrap()
                .get(Pos::new(1, 1))
                .unwrap()
                .unwrap()
                .line,
            CellBorderLine::default()
        );
    }
}<|MERGE_RESOLUTION|>--- conflicted
+++ resolved
@@ -1,12 +1,4 @@
-<<<<<<< HEAD
-use crate::{
-    Pos,
-    a1::{A1Context, A1Selection},
-    grid::Sheet,
-};
-=======
 use crate::a1::A1Selection;
->>>>>>> 347f0b5f
 
 use super::{Borders, BordersUpdates};
 
@@ -17,28 +9,6 @@
     /// Prepares borders within the selection for copying to the clipboard.
     ///
     /// Returns `None` if there are no borders to copy.
-<<<<<<< HEAD
-    pub fn to_clipboard(
-        &self,
-        sheet: &Sheet,
-        selection: &A1Selection,
-        a1_context: &A1Context,
-    ) -> Option<BordersUpdates> {
-        let mut updates = BordersUpdates::default();
-        for rect in sheet.selection_to_rects(selection, false, false, a1_context) {
-            for x in rect.x_range() {
-                for y in rect.y_range() {
-                    updates.set_style_cell(Pos::new(x, y), self.get_style_cell(Pos::new(x, y)));
-                }
-            }
-        }
-
-        if updates.is_empty() {
-            None
-        } else {
-            Some(updates)
-        }
-=======
     pub fn to_clipboard(&self, selection: &A1Selection) -> Option<BordersUpdates> {
         Some(BordersUpdates {
             left: Some(self.left.get_update_for_selection(selection)),
@@ -46,7 +16,6 @@
             top: Some(self.top.get_update_for_selection(selection)),
             bottom: Some(self.bottom.get_update_for_selection(selection)),
         })
->>>>>>> 347f0b5f
     }
 }
 
@@ -76,11 +45,7 @@
         let clipboard = gc
             .sheet(sheet_id)
             .borders
-<<<<<<< HEAD
-            .to_clipboard(sheet, &A1Selection::test_a1("A1:C3"), gc.a1_context())
-=======
             .to_clipboard(&A1Selection::test_a1("A1:C3"))
->>>>>>> 347f0b5f
             .unwrap();
 
         assert_eq!(
@@ -188,17 +153,9 @@
         let sheet = gc.sheet(sheet_id);
         let copy = sheet
             .borders
-<<<<<<< HEAD
-            .to_clipboard(
-                sheet,
-                &A1Selection::from_rect(SheetRect::new(1, 1, 1, 1, sheet_id)),
-                gc.a1_context(),
-            )
-=======
             .to_clipboard(&A1Selection::from_rect(SheetRect::new(
                 1, 1, 1, 1, sheet_id,
             )))
->>>>>>> 347f0b5f
             .unwrap();
 
         assert_eq!(
