--- conflicted
+++ resolved
@@ -51,38 +51,6 @@
     }
 }
 
-<<<<<<< HEAD
-#[cfg(test)]
-mod tests {
-    use serial_test::parallel;
-
-    use super::*;
-
-    #[test]
-    #[parallel]
-    fn override_cell_formats() {
-        let sheet = Sheet::test();
-        let rect = Rect::from_numbers(0, 0, 2, 2);
-        let selection = Selection::rect(rect, sheet.id);
-        let formats = sheet.override_cell_formats(rect, Some(&selection));
-        assert_eq!(formats.size(), 4);
-        let format = formats.get_at(0).unwrap();
-        assert_eq!(format.align, Some(None));
-        assert_eq!(format.vertical_align, Some(None));
-        assert_eq!(format.wrap, Some(None));
-        assert_eq!(format.numeric_format, Some(None));
-        assert_eq!(format.numeric_decimals, Some(None));
-        assert_eq!(format.numeric_commas, Some(None));
-        assert_eq!(format.bold, Some(None));
-        assert_eq!(format.italic, Some(None));
-        assert_eq!(format.text_color, Some(None));
-        assert_eq!(format.fill_color, Some(None));
-        assert_eq!(format.render_size, Some(None));
-        assert_eq!(format.underline, Some(None));
-        assert_eq!(format.strike_through, Some(None));
-    }
-}
-=======
 // #[cfg(test)]
 // mod tests {
 //     use crate::Rect;
@@ -111,5 +79,4 @@
 //         assert_eq!(format.fill_color, Some(None));
 //         assert_eq!(format.render_size, Some(None));
 //     }
-// }
->>>>>>> 9db214cf
+// }