--- conflicted
+++ resolved
@@ -4,12 +4,8 @@
 
 use super::Sheet;
 use crate::{
-<<<<<<< HEAD
     controller::operation::Operation,
-    grid::{CellRef, CodeCellValue},
-=======
     grid::{CellRef, CodeCellValue, RenderSize},
->>>>>>> bf3b6de3
     CellValue, Pos, Rect, Value,
 };
 
