use super::Sheet;
use crate::{
    a1::{A1Context, A1Selection},
    cell_values::CellValues,
<<<<<<< HEAD
    grid::{data_table::DataTable, CodeCellValue, DataTableKind},
=======
    grid::{
        data_table::DataTable,
        formats::{FormatUpdate, SheetFormatUpdates},
        CodeCellLanguage, CodeCellValue, DataTableKind, SheetId,
    },
>>>>>>> 93bdfc5d
    Pos, Rect, SheetPos,
};

use anyhow::{anyhow, bail, Result};
use indexmap::{
    map::{Entry, OccupiedEntry},
    IndexMap,
};

impl Sheet {
    /// Sets or deletes a data table.
    ///
    /// Returns the old value if it was set.
    #[cfg(test)]
    pub fn set_data_table(&mut self, pos: Pos, data_table: Option<DataTable>) -> Option<DataTable> {
        if let Some(data_table) = data_table {
            self.data_tables.insert_sorted(pos, data_table).1
        } else {
            self.data_tables.shift_remove(&pos)
        }
    }

    /// Returns a DataTable at a Pos
    pub fn data_table(&self, pos: Pos) -> Option<&DataTable> {
        self.data_tables.get(&pos)
    }

    /// Returns a DataTable by name
    pub fn data_table_by_name(&self, name: String) -> Option<(&Pos, &DataTable)> {
        self.data_tables
            .iter()
            .find(|(_, data_table)| data_table.name.to_display() == name)
    }

    /// Returns a DataTable at a Pos as a result
    pub fn data_table_result(&self, pos: Pos) -> Result<&DataTable> {
        self.data_tables
            .get(&pos)
            .ok_or_else(|| anyhow!("Data table not found at {:?} in data_table_result()", pos))
    }

    /// Returns a mutable DataTable at a Pos
    pub fn data_table_mut(&mut self, pos: Pos) -> Result<&mut DataTable> {
        self.data_tables
            .get_mut(&pos)
            .ok_or_else(|| anyhow!("Data table not found at {:?} in data_table_mut()", pos))
    }

    /// Returns a DataTable entry at a Pos for in-place manipulation
    pub fn data_table_entry(&mut self, pos: Pos) -> Result<OccupiedEntry<'_, Pos, DataTable>> {
        let entry = self.data_tables.entry(pos);

        match entry {
            Entry::Occupied(entry) => Ok(entry),
            Entry::Vacant(_) => bail!("Data table not found at {:?} in data_table_entry()", pos),
        }
    }

    pub fn delete_data_table(&mut self, pos: Pos) -> Result<DataTable> {
        self.data_tables
            .shift_remove(&pos)
            .ok_or_else(|| anyhow!("Data table not found at {:?} in delete_data_table()", pos))
    }

    pub fn data_tables_within(&self, pos: Pos) -> Result<Vec<Pos>> {
        let data_tables = self
            .data_tables
            .iter()
            .filter_map(|(data_table_pos, data_table)| {
                data_table
                    .output_rect(*data_table_pos, false)
                    .contains(pos)
                    .then_some(*data_table_pos)
            })
            .collect();

        Ok(data_tables)
    }

    pub fn first_data_table_within(&self, pos: Pos) -> Result<Pos> {
        let data_tables = self.data_tables_within(pos)?;

        match data_tables.first() {
            Some(pos) => Ok(*pos),
            None => bail!(
                "No data tables found within {:?} in first_data_table_within()",
                pos
            ),
        }
    }

    /// Returns the (Pos, DataTable) that intersects a position
    pub fn data_table_at(&self, pos: Pos) -> Option<(Pos, &DataTable)> {
        self.data_tables
            .iter()
            .find_map(|(data_table_pos, data_table)| {
                data_table
                    .output_rect(*data_table_pos, false)
                    .contains(pos)
                    .then_some((*data_table_pos, data_table))
            })
    }

    /// Checks whether a chart intersects a position. We ignore the chart if it
    /// includes either exclude_x or exclude_y.
    pub fn chart_intersects(
        &self,
        x: i64,
        y: i64,
        exclude_x: Option<i64>,
        exclude_y: Option<i64>,
    ) -> bool {
        self.data_tables.iter().any(|(data_table_pos, data_table)| {
            // we only care about html or image tables
            if !data_table.is_html_or_image() {
                return false;
            }
            let output_rect = data_table.output_rect(*data_table_pos, false);
            if output_rect.contains(Pos { x, y }) {
                if let Some(exclude_x) = exclude_x {
                    if exclude_x >= output_rect.min.x && exclude_x <= output_rect.max.x {
                        return false;
                    }
                }
                if let Some(exclude_y) = exclude_y {
                    if exclude_y >= output_rect.min.y && exclude_y <= output_rect.max.y {
                        return false;
                    }
                }
                true
            } else {
                false
            }
        })
    }

<<<<<<< HEAD
    /// Calls a function to mutate all code cells.
    pub fn update_code_cells(&mut self, func: impl Fn(&mut CodeCellValue, SheetPos)) {
=======
    /// Replaces in code cells using a supplied function.
    pub fn replace_in_code_cells(
        &mut self,
        context: &A1Context,
        func: impl Fn(&mut CodeCellValue, &A1Context, &SheetId),
    ) {
>>>>>>> 93bdfc5d
        let positions = self.data_tables.keys().cloned().collect::<Vec<_>>();
        let sheet_id = self.id;

        for pos in positions {
            if let Some(cell_value) = self.cell_value_mut(pos) {
                if let Some(code_cell_value) = cell_value.code_cell_value_mut() {
                    func(code_cell_value, pos.to_sheet_pos(sheet_id));
                }
            }
        }
    }

    /// Replaces the table name in all code cells that reference the old name.
    pub fn replace_table_name_in_code_cells(
        &mut self,
        old_name: &str,
        new_name: &str,
        a1_context: &A1Context,
    ) {
        self.update_code_cells(|code_cell_value, pos| {
            code_cell_value
                .replace_table_name_in_cell_references(a1_context, pos, old_name, new_name);
        });
    }

    /// Replaces the column name in all code cells that reference the old name.
    pub fn replace_table_column_name_in_code_cells(
        &mut self,
        table_name: &str,
        old_name: &str,
        new_name: &str,
        a1_context: &A1Context,
    ) {
        self.update_code_cells(|code_cell_value, pos| {
            code_cell_value.replace_column_name_in_cell_references(
                a1_context, pos, table_name, old_name, new_name,
            );
        });
    }

    pub fn data_tables_and_cell_values_in_rect(
        &self,
        rect: &Rect,
        cells: &mut CellValues,
        values: &mut CellValues,
        context: &A1Context,
        selection: &A1Selection,
        include_code_table_values: bool,
    ) -> IndexMap<Pos, DataTable> {
        let mut data_tables = IndexMap::new();

        self.iter_code_output_in_rect(rect.to_owned())
            .for_each(|(output_rect, data_table)| {
                // only change the cells if the CellValue::Code is not in the selection box
                let data_table_pos = Pos {
                    x: output_rect.min.x,
                    y: output_rect.min.y,
                };

                // add the CellValue to cells if the code is not included in the clipboard
                let include_in_cells = !rect.contains(data_table_pos);

                // if the source cell is included in the clipboard, add the data_table to the clipboard
                if !include_in_cells {
                    if matches!(data_table.kind, DataTableKind::Import(_))
                        || include_code_table_values
                    {
                        data_tables.insert(data_table_pos, data_table.clone());
                    } else {
                        data_tables.insert(data_table_pos, data_table.clone_without_values());
                    }
                }

                if data_table.spill_error {
                    return;
                }

                let x_start = std::cmp::max(output_rect.min.x, rect.min.x);
                let y_start = std::cmp::max(output_rect.min.y, rect.min.y);
                let x_end = std::cmp::min(output_rect.max.x, rect.max.x);
                let y_end = std::cmp::min(output_rect.max.y, rect.max.y);

                // add the code_run output to clipboard.values
                for y in y_start..=y_end {
                    for x in x_start..=x_end {
                        if let Some(value) = data_table.cell_value_at(
                            (x - data_table_pos.x) as u32,
                            (y - data_table_pos.y) as u32,
                        ) {
                            let pos = Pos {
                                x: x - rect.min.x,
                                y: y - rect.min.y,
                            };
                            if selection.might_contain_pos(Pos { x, y }, context) {
                                if include_in_cells {
                                    cells.set(pos.x as u32, pos.y as u32, value.clone());
                                }

                                values.set(pos.x as u32, pos.y as u32, value);
                            }
                        }
                    }
                }
            });

        data_tables
    }

    /// Converts a format update to a SheetFormatUpdates
    pub fn to_sheet_format_updates(
        &self,
        sheet_pos: SheetPos,
        data_table_pos: Pos,
        format_update: FormatUpdate,
    ) -> Result<SheetFormatUpdates> {
        let data_table = self.data_table_result(data_table_pos)?;

        Ok(SheetFormatUpdates::from_selection(
            &A1Selection::from_xy(
                sheet_pos.x - data_table_pos.x + 1,
                sheet_pos.y - data_table_pos.y + 1 - data_table.y_adjustment(true),
                sheet_pos.sheet_id,
            ),
            format_update,
        ))
    }

    /// Returns columns and rows to data tables when the cells to add are touching the data table
    #[allow(clippy::type_complexity)]
    pub fn expand_columns_and_rows(
        &self,
        data_tables: &[Rect],
        sheet_pos: SheetPos,
        value: String,
    ) -> (Option<(SheetPos, u32)>, Option<(SheetPos, u32)>) {
        let mut columns = None;
        let mut rows = None;

        if !value.is_empty() {
            columns = self.expand_columns(data_tables, sheet_pos);
            rows = self.expand_rows(data_tables, sheet_pos);
        }

        (columns, rows)
    }

    /// Returns columns to data tables when the cells to add are touching the data table
    pub fn expand_columns(
        &self,
        data_tables: &[Rect],
        sheet_pos: SheetPos,
    ) -> Option<(SheetPos, u32)> {
        let pos = Pos::from(sheet_pos);

        if pos.x > 1 {
            let pos_to_check = Pos::new(pos.x - 1, pos.y);
            let data_table_left = data_tables.iter().find(|rect| rect.contains(pos_to_check));

            if let Some(data_table_left) = data_table_left {
                // don't expand if we're not at the end of the data table
                if data_table_left.max.x != pos_to_check.x {
                    return None;
                }

                if self
                    .data_table(data_table_left.min)
                    .filter(|data_table| {
                        // don't expand if the data table is readonly
                        if data_table.readonly {
                            return false;
                        }

                        // don't expand if the position is at the data table's name
                        if data_table.show_ui
                            && data_table.show_name
                            && data_table_left.min.y == pos.y
                        {
                            return false;
                        }

                        // don't expand if next column is not blank
                        for y in 0..data_table_left.height() {
                            let pos = Pos::new(pos.x, data_table_left.min.y + y as i64);

                            if self.has_content(pos) {
                                return false;
                            }
                        }

                        true
                    })
                    .is_some()
                {
                    let sheet_pos = (data_table_left.min, sheet_pos.sheet_id).into();
                    let mut column_index = data_table_left.width();

                    // the column index is the display index, not the actual index, we need to convert it to the actual index
                    if let Ok(data_table) = self.data_table_result(data_table_left.min) {
                        column_index =
                            data_table.get_column_index_from_display_index(column_index, true);
                    }

                    return Some((sheet_pos, column_index));
                }
            }
        }

        None
    }

    /// Returns rows to data tables when the cells to add are touching the data table
    pub fn expand_rows(
        &self,
        data_tables: &[Rect],
        sheet_pos: SheetPos,
    ) -> Option<(SheetPos, u32)> {
        let pos = Pos::from(sheet_pos);

        if pos.y > 1 {
            let pos_to_check = Pos::new(pos.x, pos.y - 1);
            let data_table_above = data_tables.iter().find(|rect| rect.contains(pos_to_check));

            if let Some(data_table_above) = data_table_above {
                // don't expand if we're not at the bottom of the data table
                if data_table_above.max.y != pos_to_check.y {
                    return None;
                }

                if self
                    .data_table(data_table_above.min)
                    .filter(|data_table| {
                        // don't expand if the data table is readonly
                        if data_table.readonly {
                            return false;
                        }

                        // don't expand if next row is not blank
                        for x in 0..data_table_above.width() {
                            let pos = Pos::new(data_table_above.min.x + x as i64, pos.y);
                            if self.has_content(pos) {
                                return false;
                            }
                        }

                        true
                    })
                    .is_some()
                {
                    let sheet_pos = (data_table_above.min, sheet_pos.sheet_id).into();
                    let row_index = data_table_above.height();

                    return Some((sheet_pos, row_index));
                }
            }
        }

        None
    }

    /// Returns the code language at a pos
    pub fn code_language_at(&self, pos: Pos) -> Option<CodeCellLanguage> {
        self.data_table(pos)
            .and_then(|data_table| self.get_table_language(pos, data_table))
    }

    /// Returns true if the cell at pos is a formula cell
    pub fn is_formula_cell(&self, pos: Pos) -> bool {
        self.code_language_at(pos)
            .is_some_and(|lang| lang == CodeCellLanguage::Formula)
    }

    /// Returns true if the cell at pos is a source cell
    /// If the show_name=false and show_columns=false, it cannot be the source cell
    pub fn is_source_cell(&self, pos: Pos) -> bool {
        self.data_table(pos)
            .is_some_and(|data_table| data_table.show_name || data_table.show_columns)
    }
}

#[cfg(test)]
mod test {
    use super::*;
    use crate::{
        a1::{A1Selection, RefRangeBounds},
        controller::{
            operations::clipboard::{ClipboardOperation, PasteSpecial},
            user_actions::import::tests::simple_csv,
            GridController,
        },
        grid::{js_types::JsClipboard, CodeRun, DataTableKind},
        CellValue, Value,
    };
    use bigdecimal::BigDecimal;

    pub fn code_data_table(sheet: &mut Sheet, pos: Pos) -> (DataTable, Option<DataTable>) {
        let code_run = CodeRun {
            std_err: None,
            std_out: None,
            cells_accessed: Default::default(),
            error: None,
            return_type: Some("number".into()),
            line_number: None,
            output_type: None,
        };

        let data_table = DataTable::new(
            DataTableKind::CodeRun(code_run),
            "Table 1",
            Value::Single(CellValue::Number(BigDecimal::from(2))),
            false,
            false,
            false,
            None,
        );

        let old = sheet.set_data_table(pos, Some(data_table.clone()));
        sheet.set_cell_value(
            pos,
            CellValue::Code(CodeCellValue {
                language: CodeCellLanguage::Formula,
                code: "=1".to_string(),
            }),
        );

        (data_table, old)
    }

    // setup the grid controller, sheet, and data table at pos
    fn test_setup(pos: Pos) -> (GridController, SheetId, DataTable, Option<DataTable>) {
        let mut gc = GridController::test();
        let sheet_id = gc.sheet_ids()[0];
        let sheet = gc.sheet_mut(sheet_id);

        // insert the data table at pos
        let (data_table, old) = code_data_table(sheet, pos);

        (gc, sheet_id, data_table, old)
    }

    #[test]
    fn test_set_data_table() {
        let (mut gc, sheet_id, data_table, old) = test_setup(pos![A1]);
        let sheet = gc.sheet_mut(sheet_id);

        assert_eq!(old, None);
        assert_eq!(sheet.data_table(pos![A1]), Some(&data_table));
        assert_eq!(sheet.data_table(pos![B2]), None);
    }

    #[test]
    fn test_get_data_table() {
        let (mut gc, sheet_id, data_table, _) = test_setup(pos![A1]);
        let sheet = gc.sheet_mut(sheet_id);

        assert_eq!(
            sheet.get_code_cell_value(pos![A1]),
            Some(CellValue::Number(BigDecimal::from(2)))
        );
        assert_eq!(sheet.data_table(pos![A1]), Some(&data_table));
        assert_eq!(sheet.data_table(pos![B2]), None);
    }

    #[test]
    fn test_copy_data_table_to_clipboard() {
        let (mut gc, sheet_id, pos, _) = simple_csv();
        let data_table = gc.sheet_mut(sheet_id).data_table_mut(pos).unwrap();

        data_table.chart_pixel_output = Some((100.0, 100.0));

        let selection =
            A1Selection::from_ref_range_bounds(sheet_id, RefRangeBounds::new_relative_pos(pos));

        let JsClipboard { html, .. } = gc
            .sheet(sheet_id)
            .copy_to_clipboard(&selection, gc.a1_context(), ClipboardOperation::Copy, false)
            .unwrap();

        gc.paste_from_clipboard(
            &A1Selection::from_xy(10, 10, sheet_id),
            None,
            Some(html),
            PasteSpecial::None,
            None,
        );

        println!(
            "data_table : {:?}",
            gc.sheet_mut(sheet_id)
                .data_table(Pos::new(10, 10))
                .unwrap()
                .chart_pixel_output
        );
        // assert_eq!(clipboard.html, data_table.html());
    }

    #[test]
    fn test_data_table_at() {
        let (mut gc, sheet_id, _, _) = test_setup(pos![A1]);
        let sheet = gc.sheet_mut(sheet_id);

        // Insert data table at A1
        let _ = code_data_table(sheet, pos![A1]);

        // Test position within the data table
        let result = sheet.data_table_at(pos![A1]);
        assert!(result.is_some());

        let (pos, dt) = result.unwrap();
        assert_eq!(pos, pos![A1]);
        assert_eq!(dt.name.to_display(), "Table 1");

        // Test position outside the data table
        assert!(sheet.data_table_at(pos![D4]).is_none());
    }

    #[test]
    fn test_is_language_at() {
        let (mut gc, sheet_id, _, _) = test_setup(pos![A1]);
        let sheet = gc.sheet_mut(sheet_id);

        assert_eq!(
            sheet.code_language_at(pos![A1]),
            Some(CodeCellLanguage::Formula)
        );
    }

    #[test]
    fn test_is_formula_cell() {
        let (mut gc, sheet_id, _, _) = test_setup(pos![A1]);
        let sheet = gc.sheet_mut(sheet_id);

        assert!(sheet.is_formula_cell(pos![A1]));
    }

    #[test]
    fn test_is_source_cell() {
        let (mut gc, sheet_id, _, _) = test_setup(pos![A1]);
        let sheet = gc.sheet_mut(sheet_id);

        assert!(sheet.is_source_cell(pos![A1]));
    }
}<|MERGE_RESOLUTION|>--- conflicted
+++ resolved
@@ -2,15 +2,11 @@
 use crate::{
     a1::{A1Context, A1Selection},
     cell_values::CellValues,
-<<<<<<< HEAD
-    grid::{data_table::DataTable, CodeCellValue, DataTableKind},
-=======
     grid::{
         data_table::DataTable,
         formats::{FormatUpdate, SheetFormatUpdates},
-        CodeCellLanguage, CodeCellValue, DataTableKind, SheetId,
+        CodeCellLanguage, CodeCellValue, DataTableKind,
     },
->>>>>>> 93bdfc5d
     Pos, Rect, SheetPos,
 };
 
@@ -147,17 +143,8 @@
         })
     }
 
-<<<<<<< HEAD
     /// Calls a function to mutate all code cells.
     pub fn update_code_cells(&mut self, func: impl Fn(&mut CodeCellValue, SheetPos)) {
-=======
-    /// Replaces in code cells using a supplied function.
-    pub fn replace_in_code_cells(
-        &mut self,
-        context: &A1Context,
-        func: impl Fn(&mut CodeCellValue, &A1Context, &SheetId),
-    ) {
->>>>>>> 93bdfc5d
         let positions = self.data_tables.keys().cloned().collect::<Vec<_>>();
         let sheet_id = self.id;
 
