//! Calculates all bounds for the sheet: data, formatting, and borders. We cache
//! this value and only recalculate when necessary.

use crate::{
    grid::{Column, GridBounds},
    CellValue, Pos, Rect,
};
use std::cmp::Reverse;

use super::Sheet;

impl Sheet {
    /// Recalculates all bounds of the sheet.
    ///
    /// Returns whether any of the sheet's bounds has changed
    pub fn recalculate_bounds(&mut self) -> bool {
        let old_data_bounds = self.data_bounds.to_bounds_rect();
        let old_format_bounds = self.format_bounds.to_bounds_rect();
        self.data_bounds.clear();
        self.format_bounds.clear();

        for (&x, column) in &self.columns {
            if let Some(data_range) = column.range() {
                let y = data_range.start;
                self.data_bounds.add(Pos { x, y });
                let y = data_range.end - 1;
                self.data_bounds.add(Pos { x, y });
            }
        }

        if let Some(rect) = self.formats.finite_bounds() {
            self.format_bounds.add_rect(rect);
        }

        self.data_tables.iter().for_each(|(pos, code_cell_value)| {
            let output_rect = code_cell_value.output_rect(*pos, false);
            self.data_bounds.add(output_rect.min);
            self.data_bounds.add(output_rect.max);
        });

        for validation in self.validations.validations.iter() {
            if validation.render_special().is_some() {
                if let Some(rect) = self.selection_bounds(&validation.selection) {
                    self.data_bounds.add(rect.min);
                    self.data_bounds.add(rect.max);
                }
            }
        }

        old_data_bounds != self.data_bounds.to_bounds_rect()
            || old_format_bounds != self.format_bounds.to_bounds_rect()
    }

    /// Returns whether the sheet is completely empty.
    pub fn is_empty(&self) -> bool {
        self.data_bounds.is_empty() && self.format_bounds.is_empty()
    }

    /// Returns the bounds of the sheet.
    ///
    /// If `ignore_formatting` is `true`, only data is considered; if it is
    /// `false`, then data and formatting are both considered.
    ///
    /// Borders are not included in this bounds call.
    pub fn bounds(&self, ignore_formatting: bool) -> GridBounds {
        match ignore_formatting {
            true => self.data_bounds,
            false => GridBounds::merge(self.data_bounds, self.format_bounds),
        }
    }

    pub fn format_bounds(&self) -> Option<Rect> {
        match self.format_bounds {
            GridBounds::Empty => None,
            GridBounds::NonEmpty(rect) => Some(rect),
        }
    }

    /// Returns the lower and upper bounds of a column, or `None` if the column
    /// is empty.
    ///
    /// If `ignore_formatting` is `true`, only data is considered; if it is
    /// `false`, then data and formatting are both considered.
    pub fn column_bounds(&self, column: i64, ignore_formatting: bool) -> Option<(i64, i64)> {
        // Get bounds from data columns
        let data_range = self.columns.get(&column).and_then(|col| col.range());

        // Get bounds from code columns
        let code_range = self.code_columns_bounds(column, column);

        // Get bounds from formatting if needed
        let format_range = if !ignore_formatting {
            self.formats.col_max(column).map(|max| (1i64, max))
        } else {
            None
        };

        // Early return if no bounds found
        if data_range.is_none() && code_range.is_none() && format_range.is_none() {
            return None;
        }

        // Find min/max across all ranges
        let mut min = i64::MAX;
        let mut max = i64::MIN;

        if let Some(range) = data_range.as_ref() {
            min = min.min(range.start);
            max = max.max(range.end - 1);
        }

        if let Some(range) = code_range.as_ref() {
            min = min.min(range.start);
            max = max.max(range.end - 1);
        }

        if let Some((start, end)) = format_range {
            min = min.min(start);
            max = max.max(end);
        }

        // Return bounds if any were found
        if min != i64::MAX && max != i64::MIN {
            Some((min, max))
        } else {
            None
        }
    }

    /// Returns the lower and upper bounds of a range of columns, or 'None' if the columns are empty
    ///
    /// If `ignore_formatting` is `true`, only data is considered; if it
    /// is `false`, then data and formatting are both considered.
    ///
    pub fn columns_bounds(
        &self,
        column_start: i64,
        column_end: i64,
        ignore_formatting: bool,
    ) -> Option<(i64, i64)> {
        let mut min: i64 = i64::MAX;
        let mut max: i64 = i64::MIN;
        let mut found = false;
        for x in column_start..=column_end {
            if let Some(bounds) = self.column_bounds(x, ignore_formatting) {
                min = min.min(bounds.0);
                max = max.max(bounds.1);
                found = true;
            }
        }
        if let Some(code_bounds) = self.code_columns_bounds(column_start, column_end) {
            min = min.min(code_bounds.start);
            max = max.max(code_bounds.end - 1);
            found = true;
        }
        if found {
            Some((min, max))
        } else {
            None
        }
    }

    /// Returns the lower and upper bounds of a row, or `None` if the column is
    /// empty.
    ///
    /// If `ignore_formatting` is `true`, only data is considered; if it
    /// is `false`, then data and formatting are both considered.
    ///
    pub fn row_bounds(&self, row: i64, ignore_formatting: bool) -> Option<(i64, i64)> {
        let column_has_row = |(_x, column): &(&i64, &Column)| match ignore_formatting {
            true => column.has_data_in_row(row),
            false => column.has_data_in_row(row) || self.formats.has_format_in_row(row),
        };
        let mut min = if let Some((index, _)) = self.columns.iter().find(column_has_row) {
            Some(*index)
        } else {
            None
        };
        let mut max = if let Some((index, _)) = self.columns.iter().rfind(column_has_row) {
            Some(*index)
        } else {
            None
        };

        if !ignore_formatting {
            min = match self.formats.row_min(row) {
                Some(formats_min) => Some(min.map_or(formats_min, |m| m.min(formats_min))),
                None => min,
            };
            max = match self.formats.row_max(row) {
                Some(formats_max) => Some(max.map_or(formats_max, |m| m.max(formats_max))),
                None => max,
            };
        }

        let code_range = self.code_rows_bounds(row, row);

        if min.is_none() && code_range.is_none() {
            return None;
        }
        if let (Some(min), Some(max), Some(code_range)) = (min, max, &code_range) {
            Some((min.min(code_range.start), max.max(code_range.end - 1)))
        } else if let (Some(min), Some(max)) = (min, max) {
            Some((min, max))
        } else {
            code_range.map(|code_range| (code_range.start, code_range.end - 1))
        }
    }

    /// Returns the lower and upper bounds of formatting in a row, or `None` if
    /// the row has no formatting.
    pub fn row_bounds_formats(&self, row: i64) -> Option<(i64, i64)> {
        if let (Some(min), Some(max)) = (self.formats.row_min(row), self.formats.row_max(row)) {
            Some((min, max))
        } else {
            None
        }
    }

    /// Returns the lower and upper bounds of a range of rows, or 'None' if the rows are empty
    ///
    /// If `ignore_formatting` is `true`, only data is considered; if it
    /// is `false`, then data and formatting are both considered.
    ///
    /// todo: would be helpful if we added column_start: Option<i64> to this function
    pub fn rows_bounds(
        &self,
        row_start: i64,
        row_end: i64,
        ignore_formatting: bool,
    ) -> Option<(i64, i64)> {
        // TODO: Take a range of rows instead of start & end, to make the
        // boundary conditions and `row_start <= row_end` assumption explicit.
        // Do the same for `columns_bounds()`.
        let mut min: i64 = i64::MAX;
        let mut max: i64 = i64::MIN;
        let mut found = false;
        for y in row_start..=row_end {
            if let Some(bounds) = self.row_bounds(y, ignore_formatting) {
                min = min.min(bounds.0);
                max = max.max(bounds.1);
                found = true;
            }
        }
        if let Some(code_bounds) = self.code_rows_bounds(row_start, row_end) {
            min = min.min(code_bounds.start);
            max = max.max(code_bounds.end - 1);
            found = true;
        }
        if found {
            Some((min, max))
        } else {
            None
        }
    }

    /// finds the nearest column with or without content
    /// if reverse is true it searches to the left of the start
    /// if with_content is true it searches for a column with content; otherwise it searches for a column without content
    ///
    /// For charts, is uses the chart's bounds for intersection test (since charts are considered a single cell)
    ///
    /// Returns the found column matching the criteria of with_content
    pub fn find_next_column(
        &self,
        column_start: i64,
        row: i64,
        reverse: bool,
        with_content: bool,
    ) -> Option<i64> {
        let Some(bounds) = self.row_bounds(row, true) else {
            return if with_content {
                None
            } else {
                Some(column_start)
            };
        };
        let mut x = column_start;
        while (reverse && x >= bounds.0) || (!reverse && x <= bounds.1) {
            let mut has_content = self.display_value(Pos { x, y: row });
            if (has_content.is_none()
                || has_content
                    .as_ref()
                    .is_some_and(|cell_value| *cell_value == CellValue::Blank))
                && self.table_intersects(
                    x,
                    row,
                    Some(if reverse {
                        column_start + 1
                    } else {
                        column_start - 1
                    }),
                    None,
                )
            {
                // we use a dummy CellValue::Logical to share that there is
                // content here (so we don't have to check for the actual
                // Table content--as it's not really needed except for a
                // Blank check)
                has_content = Some(CellValue::Logical(true));
            }

            if has_content.is_some_and(|cell_value| cell_value != CellValue::Blank) {
                if with_content {
                    return Some(x);
                }
            } else if !with_content {
                return Some(x);
            }
            x += if reverse { -1 } else { 1 };
        }

        // final check when we've exited the loop
        let has_content = self.display_value(Pos { x, y: row }).is_some()
            || self.table_intersects(x, row, Some(column_start), None);
        if with_content == has_content {
            Some(x)
        } else {
            None
        }
    }

    /// finds the next column with or without content
    /// if reverse is true it searches to the left of the start
    /// if with_content is true it searches for a column with content; otherwise it searches for a column without content
    ///
    /// Returns the found row matching the criteria of with_content
    pub fn find_next_row(
        &self,
        row_start: i64,
        column: i64,
        reverse: bool,
        with_content: bool,
    ) -> Option<i64> {
        let Some(bounds) = self.column_bounds(column, true) else {
            return if with_content { None } else { Some(row_start) };
        };
        let mut y = row_start;
        while (reverse && y >= bounds.0) || (!reverse && y <= bounds.1) {
            let mut has_content = self.display_value(Pos { x: column, y });
            if has_content.is_none()
                || has_content
                    .as_ref()
                    .is_some_and(|cell_value| *cell_value == CellValue::Blank)
            {
                // we use a dummy CellValue::Logical to share that there is
                // content here (so we don't have to check for the actual
                // Table content--as it's not really needed except for a
                // Blank check)
                if self.table_intersects(
                    column,
                    y,
                    None,
                    Some(if reverse {
                        row_start + 1
                    } else {
                        row_start - 1
                    }),
                ) {
                    has_content = Some(CellValue::Logical(true));
                }
            }
            if has_content.is_some_and(|cell_value| cell_value != CellValue::Blank) {
                if with_content {
                    return Some(y);
                }
            } else if !with_content {
                return Some(y);
            }
            y += if reverse { -1 } else { 1 };
        }

        // final check when we've exited the loop
        let has_content = self.display_value(Pos { x: column, y }).is_some()
            || self.table_intersects(column, y, None, Some(row_start));
        if with_content == has_content {
            Some(y)
        } else {
            None
        }
    }

    /// Finds the height of a rectangle that contains data given an (x, y, w).
    pub fn find_last_data_row(&self, x: i64, y: i64, w: i64) -> i64 {
        let bounds = self.bounds(true);
        match bounds {
            GridBounds::Empty => 0,
            GridBounds::NonEmpty(rect) => {
                let mut h = 0;
                for y in y..=rect.max.y {
                    let mut has_data = false;
                    for x in x..x + w {
                        if self.display_value(Pos { x, y }).is_some() {
                            has_data = true;
                            break;
                        }
                    }
                    if has_data {
                        h += 1;
                    } else {
                        // We've reached a column without any data, so we can stop
                        return h;
                    }
                }
                h
            }
        }
    }

    /// finds the nearest column that can be used to place a rect
    /// if reverse is true it searches to the left of the start
    ///
    pub fn find_next_column_for_rect(
        &self,
        column_start: i64,
        row: i64,
        reverse: bool,
        rect: Rect,
    ) -> i64 {
        let mut rect_start_x = column_start;
        let bounds = self.bounds(true);
        match bounds {
            GridBounds::Empty => rect_start_x,
            GridBounds::NonEmpty(sheet_rect) => {
                while (!reverse && rect_start_x <= sheet_rect.max.x)
                    || (reverse && (rect_start_x - 1 + rect.width() as i64) >= sheet_rect.min.x)
                {
                    let mut is_valid = true;
                    let rect_range = rect_start_x..(rect_start_x + rect.width() as i64);
                    for x in rect_range {
                        if let Some(next_row_with_content) = self.find_next_row(row, x, false, true)
                        {
                            if (next_row_with_content - row) < rect.height() as i64 {
                                rect_start_x = if !reverse {
                                    x + 1
                                } else {
                                    x - rect.width() as i64
                                };
                                is_valid = false;
                                break;
                            }
                        }
                    }
                    if is_valid {
                        return rect_start_x;
                    }
                }
                rect_start_x
            }
        }
    }

    /// finds the nearest column that can be used to place a rect
    /// if reverse is true it searches to the left of the start
    ///
    pub fn find_next_row_for_rect(
        &self,
        row_start: i64,
        column: i64,
        reverse: bool,
        rect: Rect,
    ) -> i64 {
        let mut rect_start_y = row_start;
        let bounds = self.bounds(true);
        match bounds {
            GridBounds::Empty => rect_start_y,
            GridBounds::NonEmpty(sheet_rect) => {
                while (!reverse && rect_start_y <= sheet_rect.max.y)
                    || (reverse && (rect_start_y - 1 + rect.height() as i64) >= sheet_rect.min.y)
                {
                    let mut is_valid = true;
                    let rect_range = rect_start_y..(rect_start_y + rect.height() as i64);
                    for y in rect_range {
                        if let Some(next_column_with_content) =
                            self.find_next_column(column, y, false, true)
                        {
                            if (next_column_with_content - column) < rect.width() as i64 {
                                rect_start_y = if !reverse {
                                    y + 1
                                } else {
                                    y - rect.height() as i64
                                };
                                is_valid = false;
                                break;
                            }
                        }
                    }
                    if is_valid {
                        return rect_start_y;
                    }
                }
                rect_start_y
            }
        }
    }

    pub fn find_tabular_data_rects_in_selection_rects(
        &self,
        selection_rects: Vec<Rect>,
        max_rects: Option<usize>,
    ) -> Vec<Rect> {
        let mut tabular_data_rects = Vec::new();

        for selection_rect in selection_rects {
            for y in selection_rect.y_range() {
                for x in selection_rect.x_range() {
                    let pos = Pos { x, y };

                    let is_visited = tabular_data_rects
                        .iter()
                        .any(|prev_tabular_data_rect: &Rect| prev_tabular_data_rect.contains(pos));
                    if is_visited {
                        continue;
                    }

                    let has_value = self.display_value(pos).is_some();
                    if !has_value {
                        continue;
                    }

                    let last_row = self
                        .find_next_row(pos.y + 1, pos.x, false, false)
                        .unwrap_or(pos.y + 1)
                        - 1;

                    let last_col = self
                        .find_next_column(pos.x + 1, pos.y, false, false)
                        .unwrap_or(pos.x + 1)
                        - 1;

                    let tabular_data_rect = Rect::new(pos.x, pos.y, last_col, last_row);
                    tabular_data_rects.push(tabular_data_rect);
                }
            }
        }
        if let Some(max_rects) = max_rects {
            tabular_data_rects.sort_by_key(|rect| Reverse(rect.len()));
            tabular_data_rects.truncate(max_rects);
        }
        tabular_data_rects
    }
}

#[cfg(test)]
#[serial_test::parallel]
mod test {
    use crate::{
        a1::A1Selection,
        controller::GridController,
        grid::{
            sheet::{
                borders::{BorderSelection, BorderStyle},
                validations::{
                    validation::Validation,
                    validation_rules::{validation_logical::ValidationLogical, ValidationRule},
                },
            },
            CellAlign, CellWrap, CodeCellLanguage, CodeCellValue, CodeRun, DataTable,
            DataTableKind, GridBounds, Sheet,
        },
<<<<<<< HEAD
        Array, CellValue, Pos, Rect, SheetPos, SheetRect, Value,
=======
        A1Selection, Array, CellValue, Pos, Rect, SheetPos,
>>>>>>> e63fcc15
    };
    use proptest::proptest;
    use std::collections::HashMap;
    use uuid::Uuid;

    #[test]
    fn test_is_empty() {
        let mut sheet = Sheet::test();
        assert!(!sheet.recalculate_bounds());
        assert!(sheet.is_empty());

        let _ = sheet.set_cell_value(Pos { x: 0, y: 0 }, CellValue::Text(String::from("test")));
        assert!(sheet.recalculate_bounds());
        assert!(!sheet.is_empty());

        let _ = sheet.set_cell_value(Pos { x: 0, y: 0 }, CellValue::Blank);
        sheet.recalculate_bounds();
        assert!(sheet.is_empty());
    }

    #[test]
    fn test_bounds() {
        let mut sheet = Sheet::test();
        assert_eq!(sheet.bounds(true), GridBounds::Empty);
        assert_eq!(sheet.bounds(false), GridBounds::Empty);

        sheet.set_cell_value(Pos { x: 0, y: 0 }, CellValue::Text(String::from("test")));
        sheet
            .formats
            .align
            .set(Pos { x: 1, y: 1 }, Some(CellAlign::Center));
        assert!(sheet.recalculate_bounds());

        assert_eq!(
            sheet.bounds(true),
            GridBounds::from(Rect {
                min: Pos { x: 0, y: 0 },
                max: Pos { x: 0, y: 0 }
            })
        );

        assert_eq!(
            sheet.bounds(false),
            GridBounds::from(Rect {
                min: Pos { x: 0, y: 0 },
                max: Pos { x: 1, y: 1 }
            })
        );
    }

    #[test]
    fn column_bounds() {
        let mut sheet = Sheet::test();
        let _ = sheet.set_cell_value(
            Pos { x: 100, y: -50 },
            CellValue::Text(String::from("test")),
        );
        let _ = sheet.set_cell_value(Pos { x: 100, y: 80 }, CellValue::Text(String::from("test")));
        sheet
            .formats
            .wrap
            .set(Pos { x: 100, y: 200 }, Some(CellWrap::Wrap));
        assert!(sheet.recalculate_bounds());

        assert_eq!(sheet.column_bounds(100, true), Some((-50, 80)));
        assert_eq!(sheet.column_bounds(100, false), Some((-50, 200)));
    }

    #[test]
    fn column_bounds_code() {
        let mut sheet = Sheet::test();
        sheet.test_set_code_run_array_2d(0, 0, 2, 2, vec!["1", "2", "3", "4"]);
        assert_eq!(sheet.column_bounds(0, true), Some((0, 1)));
        assert_eq!(sheet.column_bounds(1, true), Some((0, 1)));
    }

    #[test]
    fn test_row_bounds() {
        let mut sheet = Sheet::test();
        sheet.set_cell_value(Pos { x: 1, y: 100 }, CellValue::Text(String::from("test")));
        sheet.set_cell_value(Pos { x: 80, y: 100 }, CellValue::Text(String::from("test")));
        sheet
            .formats
            .align
            .set(Pos { x: 200, y: 100 }, Some(CellAlign::Center));
        sheet.recalculate_bounds();

        assert_eq!(sheet.row_bounds(100, true), Some((1, 80)));
        assert_eq!(sheet.row_bounds(100, false), Some((1, 200)));
    }

    #[test]
    fn row_bounds_code() {
        let mut sheet = Sheet::test();
        sheet.test_set_code_run_array_2d(0, 0, 2, 2, vec!["1", "2", "3", "4"]);
        assert_eq!(sheet.row_bounds(0, true), Some((0, 1)));
        assert_eq!(sheet.row_bounds(1, true), Some((0, 1)));
    }

    #[test]
    fn test_columns_bounds() {
        let mut sheet = Sheet::test();

        sheet.set_cell_value(Pos { x: 100, y: 50 }, CellValue::Text(String::from("test")));
        sheet.set_cell_value(Pos { x: 100, y: 80 }, CellValue::Text(String::from("test")));
        sheet
            .formats
            .align
            .set(Pos { x: 100, y: 200 }, Some(CellAlign::Center));

        sheet
            .formats
            .align
            .set(Pos { x: 100, y: 200 }, Some(CellAlign::Center));
        sheet.recalculate_bounds();

        assert_eq!(sheet.columns_bounds(1, 100, true), Some((50, 80)));

        assert_eq!(sheet.columns_bounds(1, 100, false), Some((1, 200)));

        // this should be 50, 200, but formats do not have col_min, row_min fns
        // yet
        assert_eq!(sheet.columns_bounds(1, 100, true), Some((50, 80)));

        assert_eq!(sheet.columns_bounds(1, 100, false), Some((1, 200)));

        assert_eq!(sheet.columns_bounds(1000, 2000, true), None);
        assert_eq!(sheet.columns_bounds(1000, 2000, false), None);

        assert_eq!(sheet.columns_bounds(1000, 1000, true), None);
        assert_eq!(sheet.columns_bounds(1000, 1000, false), None);
    }

    #[test]
    fn test_rows_bounds() {
        let mut sheet = Sheet::test();

        sheet.set_cell_value(Pos { x: 1, y: 100 }, CellValue::Text(String::from("test")));
        sheet.set_cell_value(Pos { x: 80, y: 100 }, CellValue::Text(String::from("test")));
        sheet
            .formats
            .align
            .set(Pos { x: 100, y: 200 }, Some(CellAlign::Center));

        sheet
            .formats
            .align
            .set(Pos { x: 100, y: 200 }, Some(CellAlign::Center));
        sheet.recalculate_bounds();

        assert_eq!(sheet.rows_bounds(1, 100, true), Some((1, 80)));
        assert_eq!(sheet.rows_bounds(1, 100, false), Some((1, 80)));

        assert_eq!(sheet.rows_bounds(1, 100, true), Some((1, 80)));
        assert_eq!(sheet.rows_bounds(1, 100, false), Some((1, 80)));

        assert_eq!(sheet.rows_bounds(1000, 2000, true), None);
        assert_eq!(sheet.rows_bounds(1000, 2000, false), None);

        assert_eq!(sheet.rows_bounds(1000, 1000, true), None);
        assert_eq!(sheet.rows_bounds(1000, 1000, false), None);
    }

    #[test]
    fn test_find_next_column() {
        let mut sheet = Sheet::test();

        sheet.set_cell_value(Pos { x: 1, y: 2 }, CellValue::Text(String::from("test")));
        sheet.set_cell_value(Pos { x: 10, y: 10 }, CellValue::Text(String::from("test")));

        assert_eq!(sheet.find_next_column(0, 0, false, false), Some(0));
        assert_eq!(sheet.find_next_column(0, 0, false, true), None);
        assert_eq!(sheet.find_next_column(0, 0, true, false), Some(0));
        assert_eq!(sheet.find_next_column(0, 0, true, true), None);
        assert_eq!(sheet.find_next_column(-1, 2, false, true), Some(1));
        assert_eq!(sheet.find_next_column(-1, 2, true, true), None);
        assert_eq!(sheet.find_next_column(3, 2, false, true), None);
        assert_eq!(sheet.find_next_column(3, 2, true, true), Some(1));
        assert_eq!(sheet.find_next_column(2, 2, false, true), None);
        assert_eq!(sheet.find_next_column(2, 2, true, true), Some(1));
        assert_eq!(sheet.find_next_column(0, 2, false, true), Some(1));
        assert_eq!(sheet.find_next_column(0, 2, true, true), None);
        assert_eq!(sheet.find_next_column(1, 2, false, false), Some(2));
        assert_eq!(sheet.find_next_column(1, 2, true, false), Some(0));

        sheet.set_cell_value(Pos { x: 2, y: 2 }, CellValue::Text(String::from("test")));
        sheet.set_cell_value(Pos { x: 3, y: 2 }, CellValue::Text(String::from("test")));

        assert_eq!(sheet.find_next_column(1, 2, false, false), Some(4));
        assert_eq!(sheet.find_next_column(2, 2, false, false), Some(4));
        assert_eq!(sheet.find_next_column(2, 2, true, false), Some(0));
        assert_eq!(sheet.find_next_column(3, 2, true, false), Some(0));
    }

    #[test]
    fn test_find_next_column_code() {
        let mut sheet = Sheet::test();
        sheet.test_set_code_run_array(0, 0, vec!["1", "2", "3"], false);

        assert_eq!(sheet.find_next_column(-1, 0, false, true), Some(0));
        assert_eq!(sheet.find_next_column(0, 0, false, false), Some(3));
        assert_eq!(sheet.find_next_column(2, 0, false, false), Some(3));
        assert_eq!(sheet.find_next_column(4, 0, true, true), Some(2));
        assert_eq!(sheet.find_next_column(2, 0, true, false), Some(-1));
    }

    #[test]
    fn test_find_next_row() {
        let mut sheet = Sheet::test();

        let _ = sheet.set_cell_value(Pos { x: 2, y: 1 }, CellValue::Text(String::from("test")));
        sheet.set_cell_value(Pos { x: 10, y: 10 }, CellValue::Text(String::from("test")));

        assert_eq!(sheet.find_next_row(0, 0, false, false), Some(0));
        assert_eq!(sheet.find_next_row(0, 0, false, true), None);
        assert_eq!(sheet.find_next_row(0, 0, true, false), Some(0));
        assert_eq!(sheet.find_next_row(0, 0, true, true), None);
        assert_eq!(sheet.find_next_row(-1, 2, false, true), Some(1));
        assert_eq!(sheet.find_next_row(-1, 2, true, true), None);
        assert_eq!(sheet.find_next_row(3, 2, false, true), None);
        assert_eq!(sheet.find_next_row(3, 2, true, true), Some(1));
        assert_eq!(sheet.find_next_row(2, 2, false, true), None);
        assert_eq!(sheet.find_next_row(2, 2, true, true), Some(1));
        assert_eq!(sheet.find_next_row(0, 2, false, true), Some(1));
        assert_eq!(sheet.find_next_row(0, 2, true, true), None);
        assert_eq!(sheet.find_next_row(1, 2, false, false), Some(2));
        assert_eq!(sheet.find_next_row(1, 2, true, false), Some(0));

        sheet.set_cell_value(Pos { x: 2, y: 2 }, CellValue::Text(String::from("test")));
        sheet.set_cell_value(Pos { x: 2, y: 3 }, CellValue::Text(String::from("test")));

        assert_eq!(sheet.find_next_row(1, 2, false, false), Some(4));
        assert_eq!(sheet.find_next_row(2, 2, false, false), Some(4));
        assert_eq!(sheet.find_next_row(3, 2, true, false), Some(0));
    }

    #[test]
    fn test_find_next_row_code() {
        let mut sheet = Sheet::test();
        sheet.test_set_code_run_array(0, 0, vec!["1", "2", "3"], true);

        assert_eq!(sheet.find_next_row(-1, 0, false, true), Some(0));
        assert_eq!(sheet.find_next_row(0, 0, false, false), Some(3));
        assert_eq!(sheet.find_next_row(2, 0, false, false), Some(3));
        assert_eq!(sheet.find_next_row(4, 0, true, true), Some(2));
        assert_eq!(sheet.find_next_row(2, 0, true, false), Some(-1));
    }

    #[test]
    fn test_read_write() {
        let rect = Rect {
            min: Pos::ORIGIN,
            max: Pos { x: 49, y: 49 },
        };
        let mut sheet = Sheet::test();
        sheet.random_numbers(&rect);
        assert_eq!(GridBounds::NonEmpty(rect), sheet.bounds(true));
        assert_eq!(GridBounds::NonEmpty(rect), sheet.bounds(false));
    }

    proptest! {
        #[test]
        fn proptest_sheet_writes(writes: Vec<(Pos, CellValue)>) {
            proptest_sheet_writes_internal(writes);
        }
    }

    fn proptest_sheet_writes_internal(writes: Vec<(Pos, CellValue)>) {
        let mut sheet = Sheet::test();

        // We'll be testing against the  ~ HASHMAP OF TRUTH ~
        let mut hashmap_of_truth = HashMap::new();

        for (pos, cell_value) in &writes {
            let _ = sheet.set_cell_value(*pos, cell_value.clone());
            hashmap_of_truth.insert(*pos, cell_value);
        }

        let nonempty_positions = hashmap_of_truth
            .iter()
            .filter(|(_, value)| !value.is_blank_or_empty_string())
            .map(|(pos, _)| pos);
        let min_x = nonempty_positions.clone().map(|pos| pos.x).min();
        let min_y = nonempty_positions.clone().map(|pos| pos.y).min();
        let max_x = nonempty_positions.clone().map(|pos| pos.x).max();
        let max_y = nonempty_positions.clone().map(|pos| pos.y).max();
        let expected_bounds = match (min_x, min_y, max_x, max_y) {
            (Some(min_x), Some(min_y), Some(max_x), Some(max_y)) => GridBounds::NonEmpty(Rect {
                min: Pos { x: min_x, y: min_y },
                max: Pos { x: max_x, y: max_y },
            }),
            _ => GridBounds::Empty,
        };

        for (pos, expected) in hashmap_of_truth {
            let actual = sheet.display_value(pos);
            if expected.is_blank_or_empty_string() {
                assert_eq!(None, actual);
            } else {
                assert_eq!(Some(expected.clone()), actual);
            }
        }

        sheet.recalculate_bounds();
        assert_eq!(expected_bounds, sheet.bounds(false));
        assert_eq!(expected_bounds, sheet.bounds(true));
    }

    #[test]
    fn code_run_columns_bounds() {
        let mut gc = GridController::test();
        let sheet_id = gc.sheet_ids()[0];
        gc.set_code_cell(
            SheetPos {
                x: 1,
                y: 2,
                sheet_id,
            },
            CodeCellLanguage::Formula,
            "{1, 2, 3; 4, 5, 6}".to_string(),
            None,
        );
        let sheet = gc.sheet(sheet_id);
        assert_eq!(sheet.columns_bounds(1, 2, true), Some((2, 3)));
        assert_eq!(sheet.columns_bounds(1, 2, false), Some((2, 3)));
    }

    #[test]
    fn code_run_rows_bounds() {
        let mut gc = GridController::test();
        let sheet_id = gc.sheet_ids()[0];
        gc.set_code_cell(
            SheetPos {
                x: 1,
                y: 2,
                sheet_id,
            },
            CodeCellLanguage::Formula,
            "{1, 2, 3; 4, 5, 6}".to_string(),
            None,
        );
        let sheet = gc.sheet(sheet_id);
        assert_eq!(sheet.rows_bounds(0, 2, true), Some((1, 3)));
        assert_eq!(sheet.rows_bounds(0, 2, false), Some((1, 3)));
    }

    #[test]
    fn code_run_column_bounds() {
        let mut gc = GridController::test();
        let sheet_id = gc.sheet_ids()[0];
        gc.set_code_cell(
            SheetPos {
                x: 1,
                y: 2,
                sheet_id,
            },
            CodeCellLanguage::Formula,
            "{1, 2, 3; 4, 5, 6}".to_string(),
            None,
        );
        let sheet = gc.sheet(sheet_id);
        assert_eq!(sheet.column_bounds(1, true), Some((2, 3)));
        assert_eq!(sheet.column_bounds(1, false), Some((2, 3)));
    }

    #[test]
    fn code_run_row_bounds() {
        let mut gc = GridController::test();
        let sheet_id = gc.sheet_ids()[0];
        gc.set_code_cell(
            SheetPos {
                x: 1,
                y: 2,
                sheet_id,
            },
            CodeCellLanguage::Formula,
            "{1, 2, 3; 4, 5, 6}".to_string(),
            None,
        );
        let sheet = gc.sheet(sheet_id);
        assert_eq!(sheet.row_bounds(2, true), Some((1, 3)));
        assert_eq!(sheet.row_bounds(2, false), Some((1, 3)));
    }

    #[test]
    fn single_row_bounds() {
        let mut gc = GridController::test();
        let sheet_id = gc.sheet_ids()[0];
        gc.set_cell_value(
            SheetPos {
                x: 1,
                y: 2,
                sheet_id,
            },
            "test".to_string(),
            None,
        );
        let sheet = gc.sheet(sheet_id);
        assert_eq!(sheet.row_bounds(2, true), Some((1, 1)));
        assert_eq!(sheet.row_bounds(2, false), Some((1, 1)));
    }

    #[test]
    fn test_row_bounds_with_formats() {
        let mut gc = GridController::test();
        let sheet_id = gc.sheet_ids()[0];
        gc.set_cell_value((1, 1, sheet_id).into(), "a".to_string(), None);
        gc.set_code_cell(
            (2, 1, sheet_id).into(),
            CodeCellLanguage::Formula,
            "[['c','d']]".into(),
            None,
        );
        gc.set_cell_value((3, 1, sheet_id).into(), "d".into(), None);
        gc.set_bold(&A1Selection::test_a1("D1"), true, None)
            .unwrap();
        let sheet = gc.sheet(sheet_id);
        assert_eq!(sheet.row_bounds(1, true), Some((1, 3)));
        assert_eq!(sheet.row_bounds(1, false), Some((1, 4)));
    }

    #[test]
    fn find_last_data_row() {
        let mut gc = GridController::test();
        let sheet_id = gc.sheet_ids()[0];
        gc.set_cell_value((0, 0, sheet_id).into(), "a".to_string(), None);
        gc.set_cell_value((0, 1, sheet_id).into(), "b".to_string(), None);
        gc.set_cell_value((0, 2, sheet_id).into(), "c".to_string(), None);
        gc.set_cell_value((0, 4, sheet_id).into(), "e".to_string(), None);

        let sheet = gc.sheet(sheet_id);

        // height should be 3 (0,0 - 0.2)
        assert_eq!(sheet.find_last_data_row(0, 0, 1), 3);

        // height should be 1 (0,4)
        assert_eq!(sheet.find_last_data_row(0, 4, 1), 1);

        // height should be 0 since there is no data
        assert_eq!(sheet.find_last_data_row(0, 10, 1), 0);
    }

    #[test]
    fn recalculate_bounds_validations() {
        let mut gc = GridController::test();
        let sheet_id = gc.sheet_ids()[0];
        gc.update_validation(
            Validation {
                id: Uuid::new_v4(),
                rule: ValidationRule::Logical(ValidationLogical {
                    show_checkbox: true,
                    ignore_blank: true,
                }),
                selection: A1Selection::test_a1_sheet_id("A1", &sheet_id),
                message: Default::default(),
                error: Default::default(),
            },
            None,
        );

        let sheet = gc.sheet(sheet_id);
        assert_eq!(
            sheet.data_bounds,
            GridBounds::NonEmpty(Rect::new(1, 1, 1, 1))
        );
    }

    #[test]
    fn empty_bounds_with_borders() {
        let mut gc = GridController::test();
        let sheet_id = gc.sheet_ids()[0];

        gc.set_borders(
            A1Selection::test_a1("A1"),
            BorderSelection::All,
            Some(BorderStyle::default()),
            None,
        );

        let sheet = gc.sheet(sheet_id);
        assert_eq!(sheet.bounds(false), GridBounds::Empty);
    }

    #[test]
    fn test_row_bounds_formats() {
        let mut sheet = Sheet::test();

        sheet
            .formats
            .fill_color
            .set(Pos { x: 3, y: 1 }, Some("red".to_string()));
        sheet
            .formats
            .fill_color
            .set(Pos { x: 5, y: 1 }, Some("red".to_string()));

        // Check that the bounds include the formatted row
        assert_eq!(sheet.row_bounds_formats(1), Some((3, 5)));

        // Check that the data bounds are still empty
        assert_eq!(sheet.data_bounds, GridBounds::Empty);
    }

    fn chart_5x5_dt() -> DataTable {
        let mut dt = DataTable::new(
            DataTableKind::CodeRun(CodeRun::default()),
            "test",
            Value::Single(CellValue::Html("html".to_string())),
            false,
            false,
            true,
            // make the chart take up 5x5 cells
            Some((100.0 * 5.0, 20.0 * 5.0)),
        );
        dt.chart_output = Some((5, 5));
        dt
    }

    #[test]
    fn find_next_column_with_table() {
        let mut sheet = Sheet::test();
        let dt = chart_5x5_dt();
        sheet.set_cell_value(
            Pos { x: 5, y: 5 },
            CellValue::Code(CodeCellValue::new(
                CodeCellLanguage::Javascript,
                "".to_string(),
            )),
        );
        sheet.set_data_table(Pos { x: 5, y: 5 }, Some(dt));
        sheet.recalculate_bounds();

        // should find the anchor of the table
        assert_eq!(sheet.find_next_column(1, 5, false, true), Some(5));

        // ensure we're not finding the table if we're in the wrong row
        assert_eq!(sheet.find_next_column(1, 1, false, true), None);

        // should find the chart-sized table
        assert_eq!(sheet.find_next_column(1, 7, false, true), Some(5));

        // should not find the table if we're already inside the table
        assert_eq!(sheet.find_next_column(6, 5, false, true), None);
    }

    #[test]
    fn find_next_column_with_two_tables() {
        let mut sheet = Sheet::test();
        sheet.set_cell_value(
            Pos { x: 5, y: 5 },
            CellValue::Code(CodeCellValue::new(
                CodeCellLanguage::Javascript,
                "".to_string(),
            )),
        );
        sheet.set_data_table(Pos { x: 5, y: 5 }, Some(chart_5x5_dt()));
        sheet.set_cell_value(
            Pos { x: 20, y: 5 },
            CellValue::Code(CodeCellValue::new(
                CodeCellLanguage::Javascript,
                "".to_string(),
            )),
        );
        sheet.set_data_table(Pos { x: 20, y: 5 }, Some(chart_5x5_dt()));
        sheet.recalculate_bounds();

        // should find the first table
        assert_eq!(sheet.find_next_column(1, 6, false, true), Some(5));

        // should find the second table even though we're inside the first
        assert_eq!(sheet.find_next_column(6, 6, false, true), Some(20));

        // should find the second table moving backwards
        assert_eq!(sheet.find_next_column(30, 6, true, true), Some(24));

        // should find the first table moving backwards even though we're inside
        // the second table
        assert_eq!(sheet.find_next_column(23, 6, true, true), Some(9));
    }

    #[test]
    fn find_next_row_with_table() {
        let mut sheet = Sheet::test();
        let dt = chart_5x5_dt();
        sheet.set_cell_value(
            Pos { x: 5, y: 5 },
            CellValue::Code(CodeCellValue::new(
                CodeCellLanguage::Javascript,
                "".to_string(),
            )),
        );
        sheet.set_data_table(Pos { x: 5, y: 5 }, Some(dt));
        sheet.recalculate_bounds();

        // should find the anchor of the table
        assert_eq!(sheet.find_next_row(1, 5, false, true), Some(5));

        // ensure we're not finding the table if we're in the wrong column
        assert_eq!(sheet.find_next_column(1, 1, false, true), None);

        // should find the chart-sized table
        assert_eq!(sheet.find_next_row(1, 7, false, true), Some(5));

        // should not find the table if we're already inside the table
        assert_eq!(sheet.find_next_row(6, 6, false, true), None);
    }

    #[test]
    fn find_next_row_with_two_tables() {
        let mut sheet = Sheet::test();
        sheet.set_cell_value(
            Pos { x: 5, y: 5 },
            CellValue::Code(CodeCellValue::new(
                CodeCellLanguage::Javascript,
                "".to_string(),
            )),
        );
        sheet.set_data_table(Pos { x: 5, y: 5 }, Some(chart_5x5_dt()));
        sheet.set_cell_value(
            Pos { x: 5, y: 20 },
            CellValue::Code(CodeCellValue::new(
                CodeCellLanguage::Javascript,
                "".to_string(),
            )),
        );
        sheet.set_data_table(Pos { x: 5, y: 20 }, Some(chart_5x5_dt()));
        sheet.recalculate_bounds();

        // should find the first table
        assert_eq!(sheet.find_next_row(1, 6, false, true), Some(5));

        // should find the second table even though we're inside the first
        assert_eq!(sheet.find_next_row(6, 6, false, true), Some(20));

        // should find the second table moving backwards
        assert_eq!(sheet.find_next_row(30, 6, true, true), Some(24));

        // should find the first table moving backwards even though we're inside
        // the second table
        assert_eq!(sheet.find_next_row(23, 6, true, true), Some(9));
    }

    #[test]
    fn test_find_next_column_for_rect() {
        let mut gc = GridController::default();
        let sheet_id = gc.sheet_ids()[0];

        // Set up some cells
        gc.set_cell_value((1, 1, sheet_id).into(), "a".to_string(), None);
        gc.set_cell_value((3, 1, sheet_id).into(), "b".to_string(), None);
        gc.set_cell_value((5, 1, sheet_id).into(), "c".to_string(), None);

        let sheet = gc.sheet(sheet_id);

        // Find next column to the right
        let rect = Rect::from_numbers(0, 0, 1, 1);
        let result = sheet.find_next_column_for_rect(1, 1, false, rect);
        assert_eq!(result, 2);

        // Find next column to the left
        let result = sheet.find_next_column_for_rect(5, 1, true, rect);
        assert_eq!(result, 4);

        // Find next column with larger rect (right)
        let rect = Rect::from_numbers(0, 0, 2, 1);
        let result = sheet.find_next_column_for_rect(1, 1, false, rect);
        assert_eq!(result, 6);

        // Find next column with larger rect (left)
        let result = sheet.find_next_column_for_rect(5, 1, true, rect);
        assert_eq!(result, -1);

        // No available column
        let rect = Rect::from_numbers(0, 0, 10, 1);
        let result = sheet.find_next_column_for_rect(0, 1, false, rect);
        assert_eq!(result, 6);

        // With multiple obstacles
        gc.set_cell_value((7, 1, sheet_id).into(), "d".to_string(), None);
        gc.set_cell_value((9, 1, sheet_id).into(), "e".to_string(), None);
        let rect = Rect::from_numbers(0, 0, 1, 1);
        let sheet = gc.sheet(sheet_id);
        let result = sheet.find_next_column_for_rect(0, 1, false, rect);
        assert_eq!(result, 0);
        let result = sheet.find_next_column_for_rect(1, 1, false, rect);
        assert_eq!(result, 2);
        let result = sheet.find_next_column_for_rect(4, 1, false, rect);
        assert_eq!(result, 4);
        let result = sheet.find_next_column_for_rect(7, 1, false, rect);
        assert_eq!(result, 8);

        // Larger rect and multiple obstacles
        let rect = Rect::from_numbers(0, 0, 10, 1);
        let result = sheet.find_next_column_for_rect(0, 1, false, rect);
        assert_eq!(result, 10);
    }

    #[test]
    fn test_find_next_row_for_rect() {
        let mut gc = GridController::default();
        let sheet_id = gc.sheet_ids()[0];

        // Set up some cells
        gc.set_cell_value((1, 1, sheet_id).into(), "a".to_string(), None);
        gc.set_cell_value((1, 3, sheet_id).into(), "b".to_string(), None);
        gc.set_cell_value((1, 5, sheet_id).into(), "c".to_string(), None);

        let sheet = gc.sheet(sheet_id);

        // Find next row downwards
        let rect = Rect::from_numbers(0, 0, 1, 1);
        let result = sheet.find_next_row_for_rect(1, 1, false, rect);
        assert_eq!(result, 2);

        // Find next row upwards
        let result = sheet.find_next_row_for_rect(5, 1, true, rect);
        assert_eq!(result, 4);

        // Find next row with larger rect (down)
        let rect = Rect::from_numbers(0, 0, 1, 2);
        let result = sheet.find_next_row_for_rect(1, 1, false, rect);
        assert_eq!(result, 6);

        // Find next row with larger rect (up)
        let result = sheet.find_next_row_for_rect(5, 1, true, rect);
        assert_eq!(result, -1);

        // No available row
        let rect = Rect::from_numbers(0, 0, 1, 10);
        let result = sheet.find_next_row_for_rect(0, 1, false, rect);
        assert_eq!(result, 6);

        // With multiple obstacles
        gc.set_cell_value((1, 7, sheet_id).into(), "d".to_string(), None);
        gc.set_cell_value((1, 9, sheet_id).into(), "e".to_string(), None);
        let rect = Rect::from_numbers(0, 0, 1, 1);
        let sheet = gc.sheet(sheet_id);
        let result = sheet.find_next_row_for_rect(0, 1, false, rect);
        assert_eq!(result, 0);
        let result = sheet.find_next_row_for_rect(1, 1, false, rect);
        assert_eq!(result, 2);
        let result = sheet.find_next_row_for_rect(4, 1, false, rect);
        assert_eq!(result, 4);
        let result = sheet.find_next_row_for_rect(7, 1, false, rect);
        assert_eq!(result, 8);

        // Larger rect and multiple obstacles
        let rect = Rect::from_numbers(0, 0, 1, 10);
        let result = sheet.find_next_row_for_rect(0, 1, false, rect);
        assert_eq!(result, 10);
    }

    #[test]
    fn find_tabular_data_rects_in_selection_rects() {
        let mut sheet = Sheet::test();
        sheet.set_cell_values(
            Rect {
                min: Pos { x: 1, y: 1 },
                max: Pos { x: 10, y: 1000 },
            },
            &Array::from(
                (1..=1000)
                    .map(|row| {
                        (1..=10)
                            .map(|_| {
                                if row == 1 {
                                    "heading1".to_string()
                                } else {
                                    "value1".to_string()
                                }
                            })
                            .collect::<Vec<String>>()
                    })
                    .collect::<Vec<Vec<String>>>(),
            ),
        );

        sheet.set_cell_values(
            Rect {
                min: Pos { x: 31, y: 101 },
                max: Pos { x: 35, y: 1203 },
            },
            &Array::from(
                (101..=1203)
                    .map(|row| {
                        (31..=35)
                            .map(|_| {
                                if row == 101 {
                                    "heading2".to_string()
                                } else {
                                    "value2".to_string()
                                }
                            })
                            .collect::<Vec<String>>()
                    })
                    .collect::<Vec<Vec<String>>>(),
            ),
        );

        let tabular_data_rects =
            sheet.find_tabular_data_rects_in_selection_rects(vec![Rect::new(1, 1, 50, 1300)], None);
        assert_eq!(tabular_data_rects.len(), 2);

        let expected_rects = vec![
            Rect::from_numbers(1, 1, 10, 1000),
            Rect::from_numbers(31, 101, 5, 1103),
        ];
        assert_eq!(tabular_data_rects, expected_rects);
    }
}<|MERGE_RESOLUTION|>--- conflicted
+++ resolved
@@ -558,11 +558,7 @@
             CellAlign, CellWrap, CodeCellLanguage, CodeCellValue, CodeRun, DataTable,
             DataTableKind, GridBounds, Sheet,
         },
-<<<<<<< HEAD
-        Array, CellValue, Pos, Rect, SheetPos, SheetRect, Value,
-=======
-        A1Selection, Array, CellValue, Pos, Rect, SheetPos,
->>>>>>> e63fcc15
+        Array, CellValue, Pos, Rect, SheetPos, Value,
     };
     use proptest::proptest;
     use std::collections::HashMap;
