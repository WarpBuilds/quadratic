<<<<<<< HEAD
//! Calculates all bounds for the sheet: data, formatting, and borders. We cache
//! this value and only recalculate when necessary.
=======
use std::cmp::Reverse;
>>>>>>> e3dad469

use crate::{
    grid::{bounds::BoundsRect, Column, GridBounds},
    selection::Selection,
    CellValue, Pos, Rect,
};

use super::Sheet;

impl Sheet {
    /// calculates all bounds
    pub fn calculate_bounds(&mut self) {
        for (&x, column) in &self.columns {
            if let Some(data_range) = column.range(true) {
                let y = data_range.start;
                self.data_bounds.add(Pos { x, y });
                let y = data_range.end - 1;
                self.data_bounds.add(Pos { x, y });
            }
            if let Some(format_range) = column.range(false) {
                let y = format_range.start;
                self.format_bounds.add(Pos { x, y });
                let y = format_range.end - 1;
                self.format_bounds.add(Pos { x, y });
            }
        }
    }

    /// Recalculates all bounds of the sheet.
    ///
    /// Returns whether any of the sheet's bounds has changed
    pub fn recalculate_bounds(&mut self) -> bool {
        let old_data_bounds = self.data_bounds.to_bounds_rect();
        let old_format_bounds = self.format_bounds.to_bounds_rect();
        self.data_bounds.clear();
        self.format_bounds.clear();

        self.calculate_bounds();

        self.code_runs.iter().for_each(|(pos, code_cell_value)| {
            let output_rect = code_cell_value.output_rect(*pos, false);
            self.data_bounds.add(output_rect.min);
            self.data_bounds.add(output_rect.max);
        });

        self.validations.validations.iter().for_each(|validation| {
            if validation.render_special().is_some() {
                if let Some(rect) = validation.selection.largest_rect() {
                    self.data_bounds.add(rect.min);
                    self.data_bounds.add(rect.max);
                }
            }
        });

        old_data_bounds != self.data_bounds.to_bounds_rect()
            || old_format_bounds != self.format_bounds.to_bounds_rect()
    }

    /// Adds a SheetRect to the bounds of the sheet.
    ///
    /// Returns whether any of the sheet's bounds has changed
    pub fn recalculate_add_bounds(&mut self, rect: Rect, format: bool) -> bool {
        if format {
            let old_format_bounds = self.format_bounds.to_bounds_rect();
            self.format_bounds.add(rect.min);
            self.format_bounds.add(rect.max);
            old_format_bounds != self.format_bounds.to_bounds_rect()
        } else {
            let old_data_bounds = self.format_bounds.to_bounds_rect();
            self.data_bounds.add(rect.min);
            self.data_bounds.add(rect.max);
            old_data_bounds != self.data_bounds.to_bounds_rect()
        }
    }

    /// Adds a Selection to the bounds of the sheet.
    ///
    /// Returns whether any of the sheet's bounds has changed
    pub fn recalculate_add_bounds_selection(
        &mut self,
        selection: &Selection,
        format: bool,
    ) -> bool {
        if selection.all || selection.columns.is_some() || selection.rows.is_some() {
            false
        } else if let Some(rects) = &selection.rects {
            let old_data_bounds = self.data_bounds.to_bounds_rect();
            let old_format_bounds = self.format_bounds.to_bounds_rect();
            for rect in rects {
                if format {
                    self.format_bounds.add(rect.min);
                    self.format_bounds.add(rect.max);
                } else {
                    self.data_bounds.add(rect.min);
                    self.data_bounds.add(rect.max);
                }
            }
            old_data_bounds != self.data_bounds.to_bounds_rect()
                || old_format_bounds != self.format_bounds.to_bounds_rect()
        } else {
            false
        }
    }

    /// Returns whether the sheet is completely empty.
    pub fn is_empty(&self) -> bool {
        self.data_bounds.is_empty() && self.format_bounds.is_empty()
    }

    /// Returns the bounds of the sheet.
    ///
    /// If `ignore_formatting` is `true`, only data is considered; if it is
    /// `false`, then data and formatting are both considered.
    ///
    /// Borders are not included in this bounds call.
    pub fn bounds(&self, ignore_formatting: bool) -> GridBounds {
        match ignore_formatting {
            true => self.data_bounds,
            false => GridBounds::merge(self.data_bounds, self.format_bounds),
        }
    }

    pub fn format_bounds(&self) -> Option<Rect> {
        match self.format_bounds {
            GridBounds::Empty => None,
            GridBounds::NonEmpty(rect) => Some(rect),
        }
    }

    /// Returns the lower and upper bounds of a column, or `None` if the column
    /// is empty.
    ///
    /// If `ignore_formatting` is `true`, only data is considered; if it is
    /// `false`, then data and formatting are both considered.
    pub fn column_bounds(&self, column: i64, ignore_formatting: bool) -> Option<(i64, i64)> {
        let range = if let Some(column_data) = self.columns.get(&column) {
            column_data.range(ignore_formatting)
        } else {
            None
        };
        let code_range = self.code_columns_bounds(column, column);
        if range.is_none() && code_range.is_none() {
            return None;
        }
        if let (Some(range), Some(code_range)) = (&range, &code_range) {
            Some((
                range.start.min(code_range.start),
                range.end.max(code_range.end) - 1,
            ))
        } else if let Some(range) = range {
            Some((range.start, range.end - 1))
        } else {
            code_range.map(|code_range| (code_range.start, code_range.end - 1))
        }
    }

    /// Returns the lower and upper bounds of a range of columns, or 'None' if the columns are empty
    ///
    /// If `ignore_formatting` is `true`, only data is considered; if it
    /// is `false`, then data and formatting are both considered.
    ///
    pub fn columns_bounds(
        &self,
        column_start: i64,
        column_end: i64,
        ignore_formatting: bool,
    ) -> Option<(i64, i64)> {
        let mut min: i64 = i64::MAX;
        let mut max: i64 = i64::MIN;
        let mut found = false;
        for x in column_start..=column_end {
            if let Some(bounds) = self.column_bounds(x, ignore_formatting) {
                min = min.min(bounds.0);
                max = max.max(bounds.1);
                found = true;
            }
        }
        if let Some(code_bounds) = self.code_columns_bounds(column_start, column_end) {
            min = min.min(code_bounds.start);
            max = max.max(code_bounds.end - 1);
            found = true;
        }
        if found {
            Some((min, max))
        } else {
            None
        }
    }

    /// Returns the lower and upper bounds of a row, or `None` if the column is
    /// empty.
    ///
    /// If `ignore_formatting` is `true`, only data is considered; if it
    /// is `false`, then data and formatting are both considered.
    ///
    pub fn row_bounds(&self, row: i64, ignore_formatting: bool) -> Option<(i64, i64)> {
        let column_has_row = |(_x, column): &(&i64, &Column)| match ignore_formatting {
            true => column.has_data_in_row(row),
            false => column.has_anything_in_row(row),
        };
        let min = if let Some((index, _)) = self.columns.iter().find(column_has_row) {
            Some(*index)
        } else {
            None
        };
        let max = if let Some((index, _)) = self.columns.iter().rfind(column_has_row) {
            Some(*index)
        } else {
            None
        };
        let code_range = self.code_rows_bounds(row, row);

        if min.is_none() && code_range.is_none() {
            return None;
        }
        if let (Some(min), Some(max), Some(code_range)) = (min, max, &code_range) {
            Some((min.min(code_range.start), max.max(code_range.end - 1)))
        } else if let (Some(min), Some(max)) = (min, max) {
            Some((min, max))
        } else {
            code_range.map(|code_range| (code_range.start, code_range.end - 1))
        }
    }

    /// Returns the lower and upper bounds of formatting in a row, or `None` if
    /// the row has no formatting.
    pub fn row_bounds_formats(&self, row: i64) -> Option<(i64, i64)> {
        let column_has_row = |(_x, column): &(&i64, &Column)| column.has_format_in_row(row);
        let min = self
            .columns
            .iter()
            .find(column_has_row)
            .map(|(index, _)| *index);
        let max = self
            .columns
            .iter()
            .rfind(column_has_row)
            .map(|(index, _)| *index);
        if let (Some(min), Some(max)) = (min, max) {
            Some((min.min(max), max.max(max)))
        } else {
            None
        }
    }

    /// Returns the lower and upper bounds of a range of rows, or 'None' if the rows are empty
    ///
    /// If `ignore_formatting` is `true`, only data is considered; if it
    /// is `false`, then data and formatting are both considered.
    ///
    pub fn rows_bounds(
        &self,
        row_start: i64,
        row_end: i64,
        ignore_formatting: bool,
    ) -> Option<(i64, i64)> {
        let mut min: i64 = i64::MAX;
        let mut max: i64 = i64::MIN;
        let mut found = false;
        for y in row_start..=row_end {
            if let Some(bounds) = self.row_bounds(y, ignore_formatting) {
                min = min.min(bounds.0);
                max = max.max(bounds.1);
                found = true;
            }
        }
        if let Some(code_bounds) = self.code_rows_bounds(row_start, row_end) {
            min = min.min(code_bounds.start);
            max = max.max(code_bounds.end - 1);
            found = true;
        }
        if found {
            Some((min, max))
        } else {
            None
        }
    }

    /// finds the nearest column with or without content
    /// if reverse is true it searches to the left of the start
    /// if with_content is true it searches for a column with content; otherwise it searches for a column without content
    ///
    /// Returns the found column matching the criteria of with_content
    pub fn find_next_column(
        &self,
        column_start: i64,
        row: i64,
        reverse: bool,
        with_content: bool,
    ) -> Option<i64> {
        let Some(bounds) = self.row_bounds(row, true) else {
            return if with_content {
                None
            } else {
                Some(column_start)
            };
        };
        let mut x = column_start;
        while (reverse && x >= bounds.0) || (!reverse && x <= bounds.1) {
            let has_content = self.display_value(Pos { x, y: row });
            if has_content.is_some_and(|cell_value| cell_value != CellValue::Blank) {
                if with_content {
                    return Some(x);
                }
            } else if !with_content {
                return Some(x);
            }
            x += if reverse { -1 } else { 1 };
        }
        let has_content = self.display_value(Pos { x, y: row });
        if with_content == has_content.is_some() {
            Some(x)
        } else {
            None
        }
    }

    /// finds the next column with or without content
    /// if reverse is true it searches to the left of the start
    /// if with_content is true it searches for a column with content; otherwise it searches for a column without content
    ///
    /// Returns the found row matching the criteria of with_content
    pub fn find_next_row(
        &self,
        row_start: i64,
        column: i64,
        reverse: bool,
        with_content: bool,
    ) -> Option<i64> {
        let Some(bounds) = self.column_bounds(column, true) else {
            return if with_content { None } else { Some(row_start) };
        };
        let mut y = row_start;
        while (reverse && y >= bounds.0) || (!reverse && y <= bounds.1) {
            let has_content = self.display_value(Pos { x: column, y });
            if has_content.is_some_and(|cell_value| cell_value != CellValue::Blank) {
                if with_content {
                    return Some(y);
                }
            } else if !with_content {
                return Some(y);
            }
            y += if reverse { -1 } else { 1 };
        }
        let has_content = self.display_value(Pos { x: column, y });
        if with_content == has_content.is_some() {
            Some(y)
        } else {
            None
        }
    }

    /// Finds the height of a rectangle that contains data given an (x, y, w).
    pub fn find_last_data_row(&self, x: i64, y: i64, w: i64) -> i64 {
        let bounds = self.bounds(true);
        match bounds {
            GridBounds::Empty => 0,
            GridBounds::NonEmpty(rect) => {
                let mut h = 0;
                for y in y..=rect.max.y {
                    let mut has_data = false;
                    for x in x..x + w {
                        if self.display_value(Pos { x, y }).is_some() {
                            has_data = true;
                            break;
                        }
                    }
                    if has_data {
                        h += 1;
                    } else {
                        // We've reached a column without any data, so we can stop
                        return h;
                    }
                }
                h
            }
        }
    }

    /// finds the nearest column that can be used to place a rect
    /// if reverse is true it searches to the left of the start
    ///
    pub fn find_next_column_for_rect(
        &self,
        column_start: i64,
        row: i64,
        reverse: bool,
        rect: Rect,
    ) -> i64 {
        let mut rect_start_x = column_start;
        let bounds = self.bounds(true);
        match bounds {
            GridBounds::Empty => rect_start_x,
            GridBounds::NonEmpty(sheet_rect) => {
                while (!reverse && rect_start_x <= sheet_rect.max.x)
                    || (reverse && (rect_start_x - 1 + rect.width() as i64) >= sheet_rect.min.x)
                {
                    let mut is_valid = true;
                    let rect_range = rect_start_x..(rect_start_x + rect.width() as i64);
                    for x in rect_range {
                        if let Some(next_row_with_content) = self.find_next_row(row, x, false, true)
                        {
                            if (next_row_with_content - row) < rect.height() as i64 {
                                rect_start_x = if !reverse {
                                    x + 1
                                } else {
                                    x - rect.width() as i64
                                };
                                is_valid = false;
                                break;
                            }
                        }
                    }
                    if is_valid {
                        return rect_start_x;
                    }
                }
                rect_start_x
            }
        }
    }

    /// finds the nearest column that can be used to place a rect
    /// if reverse is true it searches to the left of the start
    ///
    pub fn find_next_row_for_rect(
        &self,
        row_start: i64,
        column: i64,
        reverse: bool,
        rect: Rect,
    ) -> i64 {
        let mut rect_start_y = row_start;
        let bounds = self.bounds(true);
        match bounds {
            GridBounds::Empty => rect_start_y,
            GridBounds::NonEmpty(sheet_rect) => {
                while (!reverse && rect_start_y <= sheet_rect.max.y)
                    || (reverse && (rect_start_y - 1 + rect.height() as i64) >= sheet_rect.min.y)
                {
                    let mut is_valid = true;
                    let rect_range = rect_start_y..(rect_start_y + rect.height() as i64);
                    for y in rect_range {
                        if let Some(next_column_with_content) =
                            self.find_next_column(column, y, false, true)
                        {
                            if (next_column_with_content - column) < rect.width() as i64 {
                                rect_start_y = if !reverse {
                                    y + 1
                                } else {
                                    y - rect.height() as i64
                                };
                                is_valid = false;
                                break;
                            }
                        }
                    }
                    if is_valid {
                        return rect_start_y;
                    }
                }
                rect_start_y
            }
        }
    }

    pub fn find_tabular_data_rects(&self, rect: Rect, max_rects: Option<usize>) -> Vec<Rect> {
        let mut rects = Vec::new();

        for y in rect.y_range() {
            for x in rect.x_range() {
                let pos = Pos { x, y };

                let is_visited = rects.iter().any(|rect: &Rect| rect.contains(pos));
                if is_visited {
                    continue;
                }

                let has_value = self.display_value(pos).is_some();
                if !has_value {
                    continue;
                }

                let last_row = self
                    .find_next_row(pos.y + 1, pos.x, false, false)
                    .unwrap_or(pos.y + 1)
                    - 1;

                let last_col = self
                    .find_next_column(pos.x + 1, pos.y, false, false)
                    .unwrap_or(pos.x + 1)
                    - 1;

                let tabular_data_rect = Rect::new(pos.x, pos.y, last_col, last_row);
                rects.push(tabular_data_rect);
            }
        }
        if let Some(max_rects) = max_rects {
            rects.sort_by_key(|rect| Reverse(rect.len()));
            rects.truncate(max_rects);
        }
        rects
    }

    /// Returns the bounds of the sheet.
    ///
    /// Returns `(data_bounds, format_bounds)`.
    pub fn to_bounds_rects(&self) -> (Option<BoundsRect>, Option<BoundsRect>) {
        (
            self.data_bounds.to_bounds_rect(),
            self.format_bounds.to_bounds_rect(),
        )
    }
}

#[cfg(test)]
mod test {
    use crate::{
        controller::GridController,
        grid::{
            formats::format_update::FormatUpdate,
            sheet::validations::{
                validation::Validation,
                validation_rules::{validation_logical::ValidationLogical, ValidationRule},
            },
            BorderSelection, BorderStyle, CellAlign, CellWrap, CodeCellLanguage, GridBounds, Sheet,
        },
        selection::Selection,
        Array, CellValue, Pos, Rect, SheetPos, SheetRect,
    };
    use proptest::proptest;
    use serial_test::parallel;
    use std::collections::HashMap;
    use uuid::Uuid;

    #[test]
    #[parallel]
    fn test_is_empty() {
        let mut sheet = Sheet::test();
        assert!(!sheet.recalculate_bounds());
        assert!(sheet.is_empty());

        let _ = sheet.set_cell_value(Pos { x: 0, y: 0 }, CellValue::Text(String::from("test")));
        assert!(sheet.recalculate_bounds());
        assert!(!sheet.is_empty());

        let _ = sheet.set_cell_value(Pos { x: 0, y: 0 }, CellValue::Blank);
        sheet.recalculate_bounds();
        assert!(sheet.is_empty());
    }

    #[test]
    #[parallel]
    fn test_bounds() {
        let mut sheet = Sheet::test();
        assert_eq!(sheet.bounds(true), GridBounds::Empty);
        assert_eq!(sheet.bounds(false), GridBounds::Empty);

        let _ = sheet.set_cell_value(Pos { x: 0, y: 0 }, CellValue::Text(String::from("test")));
        let _ =
            sheet.set_formatting_value::<CellAlign>(Pos { x: 1, y: 1 }, Some(CellAlign::Center));
        assert!(sheet.recalculate_bounds());

        assert_eq!(
            sheet.bounds(true),
            GridBounds::from(Rect {
                min: Pos { x: 0, y: 0 },
                max: Pos { x: 0, y: 0 }
            })
        );

        assert_eq!(
            sheet.bounds(false),
            GridBounds::from(Rect {
                min: Pos { x: 0, y: 0 },
                max: Pos { x: 1, y: 1 }
            })
        );
    }

    #[test]
    #[parallel]
    fn column_bounds() {
        let mut sheet = Sheet::test();
        let _ = sheet.set_cell_value(
            Pos { x: 100, y: -50 },
            CellValue::Text(String::from("test")),
        );
        let _ = sheet.set_cell_value(Pos { x: 100, y: 80 }, CellValue::Text(String::from("test")));
        let _ =
            sheet.set_formatting_value::<CellWrap>(Pos { x: 100, y: 200 }, Some(CellWrap::Wrap));
        assert!(sheet.recalculate_bounds());

        assert_eq!(sheet.column_bounds(100, true), Some((-50, 80)));
        assert_eq!(sheet.column_bounds(100, false), Some((-50, 200)));
    }

    #[test]
    #[parallel]
    fn column_bounds_code() {
        let mut sheet = Sheet::test();
        sheet.test_set_code_run_array_2d(0, 0, 2, 2, vec!["1", "2", "3", "4"]);
        assert_eq!(sheet.column_bounds(0, true), Some((0, 1)));
        assert_eq!(sheet.column_bounds(1, true), Some((0, 1)));
    }

    #[test]
    #[parallel]
    fn test_row_bounds() {
        let mut sheet = Sheet::test();
        sheet.set_cell_value(
            Pos { y: 100, x: -50 },
            CellValue::Text(String::from("test")),
        );
        sheet.set_cell_value(Pos { y: 100, x: 80 }, CellValue::Text(String::from("test")));
        sheet.set_formatting_value::<CellAlign>(Pos { y: 100, x: 200 }, Some(CellAlign::Center));
        sheet.recalculate_bounds();

        assert_eq!(sheet.row_bounds(100, true), Some((-50, 80)));
        assert_eq!(sheet.row_bounds(100, false), Some((-50, 200)));
    }

    #[test]
    #[parallel]
    fn row_bounds_code() {
        let mut sheet = Sheet::test();
        sheet.test_set_code_run_array_2d(0, 0, 2, 2, vec!["1", "2", "3", "4"]);
        assert_eq!(sheet.row_bounds(0, true), Some((0, 1)));
        assert_eq!(sheet.row_bounds(1, true), Some((0, 1)));
    }

    #[test]
    #[parallel]
    fn test_columns_bounds() {
        let mut sheet = Sheet::test();

        let _ = sheet.set_cell_value(
            Pos { x: 100, y: -50 },
            CellValue::Text(String::from("test")),
        );
        let _ = sheet.set_cell_value(Pos { x: 100, y: 80 }, CellValue::Text(String::from("test")));
        let _ = sheet
            .set_formatting_value::<CellAlign>(Pos { x: 100, y: 200 }, Some(CellAlign::Center));

        // set negative values
        let _ = sheet.set_cell_value(
            Pos { x: -100, y: -50 },
            CellValue::Text(String::from("test")),
        );
        let _ = sheet.set_cell_value(
            Pos { x: -100, y: -80 },
            CellValue::Text(String::from("test")),
        );
        let _ = sheet
            .set_formatting_value::<CellAlign>(Pos { x: -100, y: -200 }, Some(CellAlign::Center));
        sheet.recalculate_bounds();

        assert_eq!(sheet.columns_bounds(0, 100, true), Some((-50, 80)));
        assert_eq!(sheet.columns_bounds(0, 100, false), Some((-50, 200)));

        assert_eq!(sheet.columns_bounds(-100, 100, true), Some((-80, 80)));
        assert_eq!(sheet.columns_bounds(-100, 100, false), Some((-200, 200)));

        assert_eq!(sheet.columns_bounds(1000, 2000, true), None);
        assert_eq!(sheet.columns_bounds(1000, 2000, false), None);

        assert_eq!(sheet.columns_bounds(1000, 1000, true), None);
        assert_eq!(sheet.columns_bounds(1000, 1000, false), None);
    }

    #[test]
    #[parallel]
    fn test_rows_bounds() {
        let mut sheet = Sheet::test();

        let _ = sheet.set_cell_value(
            Pos { y: 100, x: -50 },
            CellValue::Text(String::from("test")),
        );
        let _ = sheet.set_cell_value(Pos { y: 100, x: 80 }, CellValue::Text(String::from("test")));
        let _ = sheet
            .set_formatting_value::<CellAlign>(Pos { y: 100, x: 200 }, Some(CellAlign::Center));

        // set negative values
        let _ = sheet.set_cell_value(
            Pos { y: -100, x: -50 },
            CellValue::Text(String::from("test")),
        );
        let _ = sheet.set_cell_value(
            Pos { y: -100, x: -80 },
            CellValue::Text(String::from("test")),
        );
        let _ = sheet
            .set_formatting_value::<CellAlign>(Pos { y: -100, x: -200 }, Some(CellAlign::Center));
        sheet.recalculate_bounds();

        assert_eq!(sheet.rows_bounds(0, 100, true), Some((-50, 80)));
        assert_eq!(sheet.rows_bounds(0, 100, false), Some((-50, 200)));

        assert_eq!(sheet.rows_bounds(-100, 100, true), Some((-80, 80)));
        assert_eq!(sheet.rows_bounds(-100, 100, false), Some((-200, 200)));

        assert_eq!(sheet.rows_bounds(1000, 2000, true), None);
        assert_eq!(sheet.rows_bounds(1000, 2000, false), None);

        assert_eq!(sheet.rows_bounds(1000, 1000, true), None);
        assert_eq!(sheet.rows_bounds(1000, 1000, false), None);
    }

    #[test]
    #[parallel]
    fn test_find_next_column() {
        let mut sheet = Sheet::test();

        sheet.set_cell_value(Pos { x: 1, y: 2 }, CellValue::Text(String::from("test")));
        sheet.set_cell_value(Pos { x: 10, y: 10 }, CellValue::Text(String::from("test")));

        assert_eq!(sheet.find_next_column(0, 0, false, false), Some(0));
        assert_eq!(sheet.find_next_column(0, 0, false, true), None);
        assert_eq!(sheet.find_next_column(0, 0, true, false), Some(0));
        assert_eq!(sheet.find_next_column(0, 0, true, true), None);
        assert_eq!(sheet.find_next_column(-1, 2, false, true), Some(1));
        assert_eq!(sheet.find_next_column(-1, 2, true, true), None);
        assert_eq!(sheet.find_next_column(3, 2, false, true), None);
        assert_eq!(sheet.find_next_column(3, 2, true, true), Some(1));
        assert_eq!(sheet.find_next_column(2, 2, false, true), None);
        assert_eq!(sheet.find_next_column(2, 2, true, true), Some(1));
        assert_eq!(sheet.find_next_column(0, 2, false, true), Some(1));
        assert_eq!(sheet.find_next_column(0, 2, true, true), None);
        assert_eq!(sheet.find_next_column(1, 2, false, false), Some(2));
        assert_eq!(sheet.find_next_column(1, 2, true, false), Some(0));

        sheet.set_cell_value(Pos { x: 2, y: 2 }, CellValue::Text(String::from("test")));
        sheet.set_cell_value(Pos { x: 3, y: 2 }, CellValue::Text(String::from("test")));

        assert_eq!(sheet.find_next_column(1, 2, false, false), Some(4));
        assert_eq!(sheet.find_next_column(2, 2, false, false), Some(4));
        assert_eq!(sheet.find_next_column(2, 2, true, false), Some(0));
        assert_eq!(sheet.find_next_column(3, 2, true, false), Some(0));
    }

    #[test]
    #[parallel]
    fn test_find_next_column_code() {
        let mut sheet = Sheet::test();
        sheet.test_set_code_run_array(0, 0, vec!["1", "2", "3"], false);

        assert_eq!(sheet.find_next_column(-1, 0, false, true), Some(0));
        assert_eq!(sheet.find_next_column(0, 0, false, false), Some(3));
        assert_eq!(sheet.find_next_column(2, 0, false, false), Some(3));
        assert_eq!(sheet.find_next_column(4, 0, true, true), Some(2));
        assert_eq!(sheet.find_next_column(2, 0, true, false), Some(-1));
    }

    #[test]
    #[parallel]
    fn test_find_next_row() {
        let mut sheet = Sheet::test();

        let _ = sheet.set_cell_value(Pos { x: 2, y: 1 }, CellValue::Text(String::from("test")));
        sheet.set_cell_value(Pos { x: 10, y: 10 }, CellValue::Text(String::from("test")));

        assert_eq!(sheet.find_next_row(0, 0, false, false), Some(0));
        assert_eq!(sheet.find_next_row(0, 0, false, true), None);
        assert_eq!(sheet.find_next_row(0, 0, true, false), Some(0));
        assert_eq!(sheet.find_next_row(0, 0, true, true), None);
        assert_eq!(sheet.find_next_row(-1, 2, false, true), Some(1));
        assert_eq!(sheet.find_next_row(-1, 2, true, true), None);
        assert_eq!(sheet.find_next_row(3, 2, false, true), None);
        assert_eq!(sheet.find_next_row(3, 2, true, true), Some(1));
        assert_eq!(sheet.find_next_row(2, 2, false, true), None);
        assert_eq!(sheet.find_next_row(2, 2, true, true), Some(1));
        assert_eq!(sheet.find_next_row(0, 2, false, true), Some(1));
        assert_eq!(sheet.find_next_row(0, 2, true, true), None);
        assert_eq!(sheet.find_next_row(1, 2, false, false), Some(2));
        assert_eq!(sheet.find_next_row(1, 2, true, false), Some(0));

        sheet.set_cell_value(Pos { x: 2, y: 2 }, CellValue::Text(String::from("test")));
        sheet.set_cell_value(Pos { x: 2, y: 3 }, CellValue::Text(String::from("test")));

        assert_eq!(sheet.find_next_row(1, 2, false, false), Some(4));
        assert_eq!(sheet.find_next_row(2, 2, false, false), Some(4));
        assert_eq!(sheet.find_next_row(3, 2, true, false), Some(0));
    }

    #[test]
    #[parallel]
    fn test_find_next_row_code() {
        let mut sheet = Sheet::test();
        sheet.test_set_code_run_array(0, 0, vec!["1", "2", "3"], true);

        assert_eq!(sheet.find_next_row(-1, 0, false, true), Some(0));
        assert_eq!(sheet.find_next_row(0, 0, false, false), Some(3));
        assert_eq!(sheet.find_next_row(2, 0, false, false), Some(3));
        assert_eq!(sheet.find_next_row(4, 0, true, true), Some(2));
        assert_eq!(sheet.find_next_row(2, 0, true, false), Some(-1));
    }

    #[test]
    #[parallel]
    fn test_read_write() {
        let rect = Rect {
            min: Pos::ORIGIN,
            max: Pos { x: 49, y: 49 },
        };
        let mut sheet = Sheet::test();
        sheet.random_numbers(&rect);
        assert_eq!(GridBounds::NonEmpty(rect), sheet.bounds(true));
        assert_eq!(GridBounds::NonEmpty(rect), sheet.bounds(false));
    }

    proptest! {
        #[test]
        #[parallel]
        fn proptest_sheet_writes(writes: Vec<(Pos, CellValue)>) {
            proptest_sheet_writes_internal(writes);
        }
    }

    fn proptest_sheet_writes_internal(writes: Vec<(Pos, CellValue)>) {
        let mut sheet = Sheet::test();

        // We'll be testing against the  ~ HASHMAP OF TRUTH ~
        let mut hashmap_of_truth = HashMap::new();

        for (pos, cell_value) in &writes {
            let _ = sheet.set_cell_value(*pos, cell_value.clone());
            hashmap_of_truth.insert(*pos, cell_value);
        }

        let nonempty_positions = hashmap_of_truth
            .iter()
            .filter(|(_, value)| !value.is_blank_or_empty_string())
            .map(|(pos, _)| pos);
        let min_x = nonempty_positions.clone().map(|pos| pos.x).min();
        let min_y = nonempty_positions.clone().map(|pos| pos.y).min();
        let max_x = nonempty_positions.clone().map(|pos| pos.x).max();
        let max_y = nonempty_positions.clone().map(|pos| pos.y).max();
        let expected_bounds = match (min_x, min_y, max_x, max_y) {
            (Some(min_x), Some(min_y), Some(max_x), Some(max_y)) => GridBounds::NonEmpty(Rect {
                min: Pos { x: min_x, y: min_y },
                max: Pos { x: max_x, y: max_y },
            }),
            _ => GridBounds::Empty,
        };

        for (pos, expected) in hashmap_of_truth {
            let actual = sheet.display_value(pos);
            if expected.is_blank_or_empty_string() {
                assert_eq!(None, actual);
            } else {
                assert_eq!(Some(expected.clone()), actual);
            }
        }

        sheet.recalculate_bounds();
        assert_eq!(expected_bounds, sheet.bounds(false));
        assert_eq!(expected_bounds, sheet.bounds(true));
    }

    #[test]
    #[parallel]
    fn code_run_columns_bounds() {
        let mut gc = GridController::test();
        let sheet_id = gc.sheet_ids()[0];
        gc.set_code_cell(
            SheetPos {
                x: 1,
                y: 2,
                sheet_id,
            },
            CodeCellLanguage::Formula,
            "{1, 2, 3; 4, 5, 6}".to_string(),
            None,
        );
        let sheet = gc.sheet(sheet_id);
        assert_eq!(sheet.columns_bounds(1, 2, true), Some((2, 3)));
        assert_eq!(sheet.columns_bounds(1, 2, false), Some((2, 3)));
    }

    #[test]
    #[parallel]
    fn code_run_rows_bounds() {
        let mut gc = GridController::test();
        let sheet_id = gc.sheet_ids()[0];
        gc.set_code_cell(
            SheetPos {
                x: 1,
                y: 2,
                sheet_id,
            },
            CodeCellLanguage::Formula,
            "{1, 2, 3; 4, 5, 6}".to_string(),
            None,
        );
        let sheet = gc.sheet(sheet_id);
        assert_eq!(sheet.rows_bounds(0, 2, true), Some((1, 3)));
        assert_eq!(sheet.rows_bounds(0, 2, false), Some((1, 3)));
    }

    #[test]
    #[parallel]
    fn code_run_column_bounds() {
        let mut gc = GridController::test();
        let sheet_id = gc.sheet_ids()[0];
        gc.set_code_cell(
            SheetPos {
                x: 1,
                y: 2,
                sheet_id,
            },
            CodeCellLanguage::Formula,
            "{1, 2, 3; 4, 5, 6}".to_string(),
            None,
        );
        let sheet = gc.sheet(sheet_id);
        assert_eq!(sheet.column_bounds(1, true), Some((2, 3)));
        assert_eq!(sheet.column_bounds(1, false), Some((2, 3)));
    }

    #[test]
    #[parallel]
    fn code_run_row_bounds() {
        let mut gc = GridController::test();
        let sheet_id = gc.sheet_ids()[0];
        gc.set_code_cell(
            SheetPos {
                x: 1,
                y: 2,
                sheet_id,
            },
            CodeCellLanguage::Formula,
            "{1, 2, 3; 4, 5, 6}".to_string(),
            None,
        );
        let sheet = gc.sheet(sheet_id);
        assert_eq!(sheet.row_bounds(2, true), Some((1, 3)));
        assert_eq!(sheet.row_bounds(2, false), Some((1, 3)));
    }

    #[test]
    #[parallel]
    fn single_row_bounds() {
        let mut gc = GridController::test();
        let sheet_id = gc.sheet_ids()[0];
        gc.set_cell_value(
            SheetPos {
                x: 1,
                y: 2,
                sheet_id,
            },
            "test".to_string(),
            None,
        );
        let sheet = gc.sheet(sheet_id);
        assert_eq!(sheet.row_bounds(2, true), Some((1, 1)));
        assert_eq!(sheet.row_bounds(2, false), Some((1, 1)));
    }

    #[test]
    #[parallel]
    fn send_updated_bounds_rect() {
        let mut gc = GridController::test();
        let sheet_id = gc.sheet_ids()[0];
        gc.set_cell_value(
            SheetPos {
                x: 1,
                y: 2,
                sheet_id,
            },
            "test".to_string(),
            None,
        );
        let sheet = gc.sheet(sheet_id);
        assert_eq!(
            sheet.data_bounds,
            GridBounds::NonEmpty(Rect::from_numbers(1, 2, 1, 1))
        );
        gc.set_cell_bold(
            SheetRect::from_numbers(3, 5, 1, 1, sheet_id),
            Some(true),
            None,
        );

        let sheet = gc.sheet(sheet_id);
        assert_eq!(
            sheet.bounds(true),
            GridBounds::NonEmpty(Rect::from_numbers(1, 2, 1, 1))
        );
        assert_eq!(
            sheet.bounds(false),
            GridBounds::NonEmpty(Rect::from_numbers(1, 2, 3, 4))
        );
    }

    #[test]
    #[parallel]
    fn row_bounds() {
        let mut gc = GridController::test();
        let sheet_id = gc.sheet_ids()[0];
        gc.set_cell_value((0, 0, sheet_id).into(), "a".to_string(), None);
        gc.set_code_cell(
            (1, 0, sheet_id).into(),
            CodeCellLanguage::Formula,
            "[['c','d']]".into(),
            None,
        );
        gc.set_cell_value((3, 0, sheet_id).into(), "d".into(), None);

        let sheet = gc.sheet(sheet_id);
        assert_eq!(sheet.row_bounds(0, true), Some((0, 3)));
        assert_eq!(sheet.row_bounds(0, false), Some((0, 3)));
    }

    #[test]
    #[parallel]
    fn find_last_data_row() {
        let mut gc = GridController::test();
        let sheet_id = gc.sheet_ids()[0];
        gc.set_cell_value((0, 0, sheet_id).into(), "a".to_string(), None);
        gc.set_cell_value((0, 1, sheet_id).into(), "b".to_string(), None);
        gc.set_cell_value((0, 2, sheet_id).into(), "c".to_string(), None);
        gc.set_cell_value((0, 4, sheet_id).into(), "e".to_string(), None);

        let sheet = gc.sheet(sheet_id);

        // height should be 3 (0,0 - 0.2)
        assert_eq!(sheet.find_last_data_row(0, 0, 1), 3);

        // height should be 1 (0,4)
        assert_eq!(sheet.find_last_data_row(0, 4, 1), 1);

        // height should be 0 since there is no data
        assert_eq!(sheet.find_last_data_row(0, 10, 1), 0);
    }

    #[test]
    #[parallel]
    fn recalculate_bounds_validations() {
        let mut gc = GridController::test();
        let sheet_id = gc.sheet_ids()[0];
        gc.update_validation(
            Validation {
                id: Uuid::new_v4(),
                rule: ValidationRule::Logical(ValidationLogical {
                    show_checkbox: true,
                    ignore_blank: true,
                }),
                selection: Selection::pos(0, 0, sheet_id),
                message: Default::default(),
                error: Default::default(),
            },
            None,
        );

        let sheet = gc.sheet(sheet_id);
        assert_eq!(
            sheet.data_bounds,
            GridBounds::NonEmpty(Rect::new(0, 0, 0, 0))
        );
    }

    #[test]
    #[parallel]
    fn empty_bounds_with_borders() {
        let mut gc = GridController::test();
        let sheet_id = gc.sheet_ids()[0];

        gc.set_borders_selection(
            Selection::sheet_rect(SheetRect::new(1, 1, 1, 1, sheet_id)),
            BorderSelection::All,
            Some(BorderStyle::default()),
            None,
        );

        let sheet = gc.sheet(sheet_id);
        assert_eq!(sheet.bounds(false), GridBounds::Empty);
    }

    #[test]
    #[parallel]
    fn row_bounds_formats() {
        let mut sheet = Sheet::test();

        sheet.set_format_cell(
            Pos { x: 3, y: 1 },
            &FormatUpdate {
                fill_color: Some(Some("red".to_string())),
                ..Default::default()
            },
            false,
        );
        sheet.set_format_cell(
            Pos { x: 5, y: 1 },
            &FormatUpdate {
                fill_color: Some(Some("red".to_string())),
                ..Default::default()
            },
            false,
        );

        // Check that the bounds include the formatted row
        assert_eq!(sheet.row_bounds_formats(1), Some((3, 5)));

        // Check that the data bounds are still empty
        assert_eq!(sheet.data_bounds, GridBounds::Empty);
    }

    #[test]
    #[parallel]
    fn test_find_next_column_for_rect() {
        let mut gc = GridController::default();
        let sheet_id = gc.sheet_ids()[0];

        // Set up some cells
        gc.set_cell_value((1, 1, sheet_id).into(), "a".to_string(), None);
        gc.set_cell_value((3, 1, sheet_id).into(), "b".to_string(), None);
        gc.set_cell_value((5, 1, sheet_id).into(), "c".to_string(), None);

        let sheet = gc.sheet(sheet_id);

        // Find next column to the right
        let rect = Rect::from_numbers(0, 0, 1, 1);
        let result = sheet.find_next_column_for_rect(1, 1, false, rect);
        assert_eq!(result, 2);

        // Find next column to the left
        let result = sheet.find_next_column_for_rect(5, 1, true, rect);
        assert_eq!(result, 4);

        // Find next column with larger rect (right)
        let rect = Rect::from_numbers(0, 0, 2, 1);
        let result = sheet.find_next_column_for_rect(1, 1, false, rect);
        assert_eq!(result, 6);

        // Find next column with larger rect (left)
        let result = sheet.find_next_column_for_rect(5, 1, true, rect);
        assert_eq!(result, -1);

        // No available column
        let rect = Rect::from_numbers(0, 0, 10, 1);
        let result = sheet.find_next_column_for_rect(0, 1, false, rect);
        assert_eq!(result, 6);

        // With multiple obstacles
        gc.set_cell_value((7, 1, sheet_id).into(), "d".to_string(), None);
        gc.set_cell_value((9, 1, sheet_id).into(), "e".to_string(), None);
        let rect = Rect::from_numbers(0, 0, 1, 1);
        let sheet = gc.sheet(sheet_id);
        let result = sheet.find_next_column_for_rect(0, 1, false, rect);
        assert_eq!(result, 0);
        let result = sheet.find_next_column_for_rect(1, 1, false, rect);
        assert_eq!(result, 2);
        let result = sheet.find_next_column_for_rect(4, 1, false, rect);
        assert_eq!(result, 4);
        let result = sheet.find_next_column_for_rect(7, 1, false, rect);
        assert_eq!(result, 8);

        // Larger rect and multiple obstacles
        let rect = Rect::from_numbers(0, 0, 10, 1);
        let result = sheet.find_next_column_for_rect(0, 1, false, rect);
        assert_eq!(result, 10);
    }

    #[test]
    #[parallel]
    fn test_find_next_row_for_rect() {
        let mut gc = GridController::default();
        let sheet_id = gc.sheet_ids()[0];

        // Set up some cells
        gc.set_cell_value((1, 1, sheet_id).into(), "a".to_string(), None);
        gc.set_cell_value((1, 3, sheet_id).into(), "b".to_string(), None);
        gc.set_cell_value((1, 5, sheet_id).into(), "c".to_string(), None);

        let sheet = gc.sheet(sheet_id);

        // Find next row downwards
        let rect = Rect::from_numbers(0, 0, 1, 1);
        let result = sheet.find_next_row_for_rect(1, 1, false, rect);
        assert_eq!(result, 2);

        // Find next row upwards
        let result = sheet.find_next_row_for_rect(5, 1, true, rect);
        assert_eq!(result, 4);

        // Find next row with larger rect (down)
        let rect = Rect::from_numbers(0, 0, 1, 2);
        let result = sheet.find_next_row_for_rect(1, 1, false, rect);
        assert_eq!(result, 6);

        // Find next row with larger rect (up)
        let result = sheet.find_next_row_for_rect(5, 1, true, rect);
        assert_eq!(result, -1);

        // No available row
        let rect = Rect::from_numbers(0, 0, 1, 10);
        let result = sheet.find_next_row_for_rect(0, 1, false, rect);
        assert_eq!(result, 6);

        // With multiple obstacles
        gc.set_cell_value((1, 7, sheet_id).into(), "d".to_string(), None);
        gc.set_cell_value((1, 9, sheet_id).into(), "e".to_string(), None);
        let rect = Rect::from_numbers(0, 0, 1, 1);
        let sheet = gc.sheet(sheet_id);
        let result = sheet.find_next_row_for_rect(0, 1, false, rect);
        assert_eq!(result, 0);
        let result = sheet.find_next_row_for_rect(1, 1, false, rect);
        assert_eq!(result, 2);
        let result = sheet.find_next_row_for_rect(4, 1, false, rect);
        assert_eq!(result, 4);
        let result = sheet.find_next_row_for_rect(7, 1, false, rect);
        assert_eq!(result, 8);

        // Larger rect and multiple obstacles
        let rect = Rect::from_numbers(0, 0, 1, 10);
        let result = sheet.find_next_row_for_rect(0, 1, false, rect);
        assert_eq!(result, 10);
    }

    #[test]
    #[parallel]
    fn find_tabular_data_rects() {
        let mut sheet = Sheet::test();
        sheet.set_cell_values(
            Rect {
                min: Pos { x: 1, y: 1 },
                max: Pos { x: 10, y: 1000 },
            },
            &Array::from(
                (1..=1000)
                    .map(|row| {
                        (1..=10)
                            .map(|_| {
                                if row == 1 {
                                    "heading1".to_string()
                                } else {
                                    "value1".to_string()
                                }
                            })
                            .collect::<Vec<String>>()
                    })
                    .collect::<Vec<Vec<String>>>(),
            ),
        );

        sheet.set_cell_values(
            Rect {
                min: Pos { x: 31, y: 101 },
                max: Pos { x: 35, y: 1203 },
            },
            &Array::from(
                (101..=1203)
                    .map(|row| {
                        (31..=35)
                            .map(|_| {
                                if row == 101 {
                                    "heading2".to_string()
                                } else {
                                    "value2".to_string()
                                }
                            })
                            .collect::<Vec<String>>()
                    })
                    .collect::<Vec<Vec<String>>>(),
            ),
        );

        let tabular_data_rects = sheet.find_tabular_data_rects(Rect::new(1, 1, 10000, 10000), None);
        assert_eq!(tabular_data_rects.len(), 2);

        let expected_rects = vec![
            Rect::from_numbers(1, 1, 10, 1000),
            Rect::from_numbers(31, 101, 5, 1103),
        ];
        assert_eq!(tabular_data_rects, expected_rects);
    }
}<|MERGE_RESOLUTION|>--- conflicted
+++ resolved
@@ -1,9 +1,6 @@
-<<<<<<< HEAD
 //! Calculates all bounds for the sheet: data, formatting, and borders. We cache
 //! this value and only recalculate when necessary.
-=======
 use std::cmp::Reverse;
->>>>>>> e3dad469
 
 use crate::{
     grid::{bounds::BoundsRect, Column, GridBounds},
