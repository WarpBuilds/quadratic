--- conflicted
+++ resolved
@@ -225,19 +225,6 @@
     /// the row has no formatting.
     pub fn row_bounds_formats(&self, row: i64) -> Option<(i64, i64)> {
         let column_has_row = |(_x, column): &(&i64, &Column)| column.has_format_in_row(row);
-<<<<<<< HEAD
-        let min = if let Some((index, _)) = self.columns.iter().find(column_has_row) {
-            Some(*index)
-        } else {
-            None
-        };
-        let max = if let Some((index, _)) = self.columns.iter().rfind(column_has_row) {
-            Some(*index)
-        } else {
-            None
-        };
-
-=======
         let min = self
             .columns
             .iter()
@@ -248,7 +235,6 @@
             .iter()
             .rfind(column_has_row)
             .map(|(index, _)| *index);
->>>>>>> 5d640c50
         if let (Some(min), Some(max)) = (min, max) {
             Some((min.min(max), max.max(max)))
         } else {
@@ -1080,7 +1066,6 @@
         // Check that the data bounds are still empty
         assert_eq!(sheet.data_bounds, GridBounds::Empty);
     }
-<<<<<<< HEAD
 
     #[test]
     #[parallel]
@@ -1193,6 +1178,4 @@
         let result = sheet.find_next_row_for_rect(0, 1, false, rect);
         assert_eq!(result, 10);
     }
-=======
->>>>>>> 5d640c50
 }