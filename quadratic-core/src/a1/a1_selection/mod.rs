use serde::{Deserialize, Serialize};
use ts_rs::TS;

use crate::{grid::SheetId, Pos};

use super::CellRefRange;

mod create;
mod display;
mod exclude;
mod intersects;
mod mutate;
mod parse;
mod query;
mod select;
mod select_table;

#[derive(Serialize, Deserialize, Debug, Clone, PartialEq, Eq, TS)]
#[cfg_attr(test, derive(proptest_derive::Arbitrary))]
pub struct A1Selection {
    /// Current sheet.
    ///
    /// Selections can only span a single sheet.
    #[cfg_attr(test, proptest(value = "SheetId::test()"))]
    pub sheet_id: SheetId,
    /// Cursor position, which is moved using the arrow keys (while not holding
    /// shift).
    ///
    /// This always coincides with the start of the last range in `ranges`, but
    /// in the case of an infinite selection it contains information that cannot
    /// be inferred from `ranges`.
    pub cursor: Pos,
    /// Selected ranges (union).
    ///
    /// The cursor selection must always contain at least one range, and the
    /// last range can be manipulated using the arrow keys.
    ///
    /// The `start` of the last range is where the cursor outline is drawn, and
    /// can be moved by pressing arrow keys without holding the shift key.
    ///
    /// The `end` of the last range can be moved by pressing arrow keys while
    /// holding the shift key.
    pub ranges: Vec<CellRefRange>,
<<<<<<< HEAD
}

impl From<OldSelection> for A1Selection {
    fn from(value: OldSelection) -> Self {
        let OldSelection {
            sheet_id,
            x,
            y,
            rects,
            rows,
            columns,
            all,
        } = value;

        let mut ranges = if all {
            vec![CellRefRange::ALL]
        } else {
            itertools::chain!(
                rows.into_iter()
                    .flatten()
                    .map(CellRefRange::new_relative_row),
                columns
                    .into_iter()
                    .flatten()
                    .map(CellRefRange::new_relative_column),
                rects
                    .into_iter()
                    .flatten()
                    .map(CellRefRange::new_relative_rect),
            )
            .collect()
        };

        if ranges.is_empty() {
            ranges.push(CellRefRange::new_relative_pos(Pos { x, y }));
        }

        Self {
            sheet_id,
            cursor: Pos { x, y },
            ranges,
        }
    }
}

impl A1Selection {
    /// Constructs a basic selection containing a single region.
    pub fn from_range(range: CellRefRange, sheet: SheetId) -> Self {
        Self {
            sheet_id: sheet,
            cursor: cursor_pos_from_last_range(&range),
            ranges: vec![range],
        }
    }

    /// Constructs a selection containing a single cell.
    pub fn from_single_cell(sheet_pos: SheetPos) -> Self {
        Self::from_range(
            CellRefRange::new_relative_pos(sheet_pos.into()),
            sheet_pos.sheet_id,
        )
    }

    /// Constructs a selection containing a single rectangle.
    pub fn from_rect(sheet_rect: SheetRect) -> Self {
        Self::from_range(
            CellRefRange::new_relative_rect(sheet_rect.into()),
            sheet_rect.sheet_id,
        )
    }

    /// Constructs a selection containing a single cell.
    pub fn from_xy(x: i64, y: i64, sheet: SheetId) -> Self {
        let sheet_id = sheet;
        Self::from_single_cell(SheetPos { x, y, sheet_id })
    }

    /// Constructs a selection all for a sheet.
    pub fn all(sheet: SheetId) -> Self {
        Self::from_range(CellRefRange::ALL, sheet)
    }

    /// Constructs a selection containing a set of columns.
    #[cfg(test)]
    pub fn from_column_ranges(column_ranges: &[RangeInclusive<i64>], sheet: SheetId) -> Self {
        let ranges = column_ranges.iter().map(|range| {
            if range.start() == range.end() {
                CellRefRange::new_relative_column(*range.start())
            } else {
                CellRefRange::new_relative_column_range(*range.start(), *range.end())
            }
        });
        Self::from_ranges(ranges, sheet)
    }
    /// Constructs a selection containing a set of rows.
    #[cfg(test)]
    pub fn from_row_ranges(row_ranges: &[RangeInclusive<i64>], sheet: SheetId) -> Self {
        let ranges = row_ranges.iter().map(|range| {
            if range.start() == range.end() {
                CellRefRange::new_relative_row(*range.start())
            } else {
                CellRefRange::new_relative_row_range(*range.start(), *range.end())
            }
        });
        Self::from_ranges(ranges, sheet)
    }

    pub fn from_ranges(ranges: impl Iterator<Item = CellRefRange>, sheet: SheetId) -> Self {
        let ranges = ranges.collect::<Vec<_>>();
        let last_range = ranges.last().expect("empty selection is invalid");
        let cursor = cursor_pos_from_last_range(last_range);
        Self {
            sheet_id: sheet,
            cursor,
            ranges,
        }
    }

    /// Constructs a selection containing multiple rectangles.
    #[cfg(test)]
    pub fn from_rects(rects: &[crate::Rect], sheet: SheetId) -> Self {
        Self::from_ranges(
            rects.iter().copied().map(CellRefRange::new_relative_rect),
            sheet,
        )
    }

    /// Constructs the default selection, which contains only the cell A1.
    pub fn default(sheet: SheetId) -> Self {
        Self::from_single_cell(pos![A1].to_sheet_pos(sheet))
    }

    /// Parses a selection from a comma-separated list of ranges.
    ///
    /// Returns an error if ranges refer to different sheets. Ranges without an
    /// explicit sheet use `default_sheet_id`.
    pub fn from_str(
        a1: &str,
        default_sheet_id: &SheetId,
        sheet_map: &SheetNameIdMap,
    ) -> Result<Self, A1Error> {
        let mut sheet = None;
        let mut ranges = vec![];

        let mut segments = Vec::new();
        let mut current_segment = String::new();
        let mut in_quotes = false;

        for (i, c) in a1.trim().chars().enumerate() {
            match c {
                '\'' => {
                    if !in_quotes && i > 0 {
                        return Err(A1Error::InvalidSheetName(a1.to_string()));
                    }
                    in_quotes = !in_quotes;
                    current_segment.push(c);
                }
                ',' if !in_quotes => {
                    if !current_segment.is_empty() {
                        segments.push(current_segment);
                        current_segment = String::new();
                    }
                }
                _ => current_segment.push(c),
            }
        }

        if !current_segment.is_empty() {
            segments.push(current_segment);
        }

        for segment in segments {
            let range = SheetCellRefRange::from_str(segment.trim(), default_sheet_id, sheet_map)?;
            if *sheet.get_or_insert(range.sheet) != range.sheet {
                return Err(A1Error::TooManySheets(a1.to_string()));
            }

            ranges.push(range.cells);
        }

        let last_range = ranges
            .last()
            .copied()
            .ok_or_else(|| A1Error::InvalidRange(a1.to_string()))?;

        Ok(Self {
            sheet_id: sheet.unwrap_or(default_sheet_id.to_owned()),
            cursor: cursor_pos_from_last_range(&last_range),
            ranges,
        })
    }

    /// Returns an A1-style string describing the selection. The sheet name is
    /// included in the output only if `default_sheet_id` is `None` or differs
    /// from the ID of the sheet containing the range.
    ///
    /// The cursor position has no effect on the output.
    pub fn to_string(
        &self,
        default_sheet_id: Option<SheetId>,
        sheet_map: &SheetNameIdMap,
    ) -> String {
        let sheet = self.sheet_id;
        self.ranges
            .iter()
            .map(|&cells| SheetCellRefRange { sheet, cells }.to_string(default_sheet_id, sheet_map))
            .collect::<Vec<_>>()
            .join(",")
    }

    pub fn to_cursor_a1(&self) -> String {
        self.cursor.a1_string()
    }

    pub fn to_cursor_sheet_pos(&self) -> SheetPos {
        self.cursor.to_sheet_pos(self.sheet_id)
    }

    /// Finds intersection of two Selections.
    pub fn intersection(&self, other: &Self) -> Option<Self> {
        if self.sheet_id != other.sheet_id {
            return None;
        }
        let mut ranges = vec![];
        self.ranges.iter().for_each(|range| match range {
            CellRefRange::Sheet { range } => {
                other
                    .ranges
                    .iter()
                    .for_each(|other_range| match other_range {
                        CellRefRange::Sheet { range: other_range } => {
                            let intersection = range.intersection(other_range);
                            if let Some(intersection) = intersection {
                                ranges.push(CellRefRange::Sheet {
                                    range: intersection,
                                });
                            }
                        }
                    });
            }
        });
        if ranges.is_empty() {
            None
        } else {
            let mut result = Self {
                sheet_id: self.sheet_id,
                cursor: self.cursor,
                ranges,
            };

            // try to find a better cursor position
            result.cursor = if result.contains_pos(self.cursor) {
                self.cursor
            } else if result.contains_pos(other.cursor) {
                other.cursor
            } else {
                let pos = result.last_selection_end();
                if result.contains_pos(pos) {
                    pos
                } else {
                    let pos = result.last_selection_end();
                    if result.contains_pos(pos) {
                        pos
                    } else {
                        // give up and just use the cursor even though it's wrong
                        self.cursor
                    }
                }
            };
            Some(result)
        }
    }

    /// Returns `true` if the two selections overlap.
    pub fn overlaps_a1_selection(&self, other: &Self) -> bool {
        if self.sheet_id != other.sheet_id {
            return false;
        }

        self.ranges.iter().any(|range| match range {
            CellRefRange::Sheet { range } => {
                other.ranges.iter().any(|other_range| match other_range {
                    CellRefRange::Sheet { range: other_range } => {
                        range.intersection(other_range).is_some()
                    }
                })
            }
        })
    }

    pub fn update_cursor(&mut self) {
        if let Some(last) = self.ranges.last() {
            self.cursor = cursor_pos_from_last_range(last);
        }
    }

    /// Tries to convert the selection to a single position. This works only if
    /// there is one range, and the range is a single cell.
    pub fn try_to_pos(&self) -> Option<Pos> {
        if self.ranges.len() == 1 {
            if let Some(range) = self.ranges.first() {
                return range.try_to_pos();
            }
        }
        None
    }

    /// Returns a test selection from the A1-string with SheetId::test().
    #[cfg(test)]
    pub fn test_a1(a1: &str) -> Self {
        Self::from_str(a1, &SheetId::TEST, &std::collections::HashMap::new()).unwrap()
    }

    /// Returns a test selection from the A1-string with the given sheet ID.
    #[cfg(test)]
    pub fn test_a1_sheet_id(a1: &str, sheet_id: &SheetId) -> Self {
        Self::from_str(a1, sheet_id, &std::collections::HashMap::new()).unwrap()
    }

    /// Returns an A1-style string describing the selection with default
    /// SheetId.
    #[cfg(test)]
    pub fn test_to_string(&self) -> String {
        self.to_string(Some(SheetId::TEST), &std::collections::HashMap::new())
    }
}

/// Returns the position from the last range (either the end, or if not defined,
/// the start).
fn cursor_pos_from_last_range(last_range: &CellRefRange) -> Pos {
    match last_range {
        CellRefRange::Sheet { range } => {
            let x = range.start.col();
            let y = range.start.row();
            Pos { x, y }
        }
    }
}

#[cfg(test)]
#[serial_test::parallel]
mod tests {
    use std::collections::HashMap;

    use crate::{Rect, RefRangeBounds};

    use super::*;

    #[test]
    fn test_cursor_pos_from_last_range() {
        assert_eq!(
            cursor_pos_from_last_range(&CellRefRange::test_a1("A1")),
            pos![A1]
        );
        assert_eq!(
            cursor_pos_from_last_range(&CellRefRange::test_a1("A1:C3")),
            pos![A1]
        );
    }

    #[test]
    fn test_from_a1() {
        let sheet_id = SheetId::test();
        assert_eq!(
            A1Selection::from_str("A1", &sheet_id, &HashMap::new()),
            Ok(A1Selection::from_xy(1, 1, sheet_id)),
        );
    }

    #[test]
    fn test_from_a1_all() {
        let sheet_id = SheetId::test();
        assert_eq!(
            A1Selection::from_str("*", &sheet_id, &HashMap::new()),
            Ok(A1Selection::from_range(CellRefRange::ALL, sheet_id)),
        );
    }

    #[test]
    fn test_from_a1_columns() {
        let sheet_id = SheetId::test();
        assert_eq!(
            A1Selection::from_str("A:C", &sheet_id, &HashMap::new()),
            Ok(A1Selection::from_column_ranges(&[1..=3], sheet_id)),
        );
    }

    #[test]
    fn test_from_a1_rows() {
        let sheet_id = SheetId::test();
        assert_eq!(
            A1Selection::from_str("1:3", &sheet_id, &HashMap::new()),
            Ok(A1Selection::from_row_ranges(&[1..=3], sheet_id)),
        );
    }

    #[test]
    fn test_from_a1_rect() {
        let sheet_id = SheetId::test();
        let d1a5 = RefRangeBounds::new_relative(4, 1, 1, 5);
        assert_eq!(
            A1Selection::from_str("A1:B2", &sheet_id, &HashMap::new()),
            Ok(A1Selection::from_rect(SheetRect::new(1, 1, 2, 2, sheet_id))),
        );
        assert_eq!(
            A1Selection::from_str("D1:A5", &sheet_id, &HashMap::new()),
            Ok(A1Selection::from_range(
                CellRefRange::Sheet { range: d1a5 },
                sheet_id,
            )),
        );
        assert_eq!(
            A1Selection::from_str("A1:B2,D1:A5", &sheet_id, &HashMap::new()),
            Ok(A1Selection::from_ranges(
                [
                    CellRefRange::new_relative_rect(Rect::new(1, 1, 2, 2)),
                    CellRefRange::Sheet { range: d1a5 }
                ]
                .into_iter(),
                sheet_id,
            )),
        );
    }

    #[test]
    fn test_from_a1_everything() {
        let sheet_id = SheetId::test();
        let selection =
            A1Selection::from_str("A1,B1:D2,E:G,2:3,5:7,F6:G8,4", &sheet_id, &HashMap::new())
                .unwrap();

        assert_eq!(selection.sheet_id, sheet_id);
        assert_eq!(selection.cursor, pos![A4]);
        assert_eq!(
            selection.ranges,
            vec![
                CellRefRange::new_relative_pos(Pos { x: 1, y: 1 }),
                CellRefRange::new_relative_rect(Rect::new(2, 1, 4, 2)),
                CellRefRange::new_relative_column_range(5, 7),
                CellRefRange::new_relative_row_range(2, 3),
                CellRefRange::new_relative_row_range(5, 7),
                CellRefRange::new_relative_rect(Rect::new(6, 6, 7, 8)),
                CellRefRange::new_relative_row(4),
            ],
        );
    }

    #[test]
    fn test_row_to_a1() {
        let sheet_id = SheetId::test();
        assert_eq!(
            A1Selection::from_str("1", &sheet_id, &HashMap::new()),
            Ok(A1Selection::from_range(
                CellRefRange::new_relative_row(1),
                sheet_id,
            )),
        );

        assert_eq!(
            A1Selection::from_str("1:3", &sheet_id, &HashMap::new()),
            Ok(A1Selection::from_row_ranges(&[1..=3], sheet_id)),
        );

        assert_eq!(
            A1Selection::from_str("1:", &sheet_id, &HashMap::new()),
            Ok(A1Selection::from_range(
                CellRefRange::Sheet {
                    range: RefRangeBounds::ALL
                },
                sheet_id,
            )),
        );
    }

    #[test]
    fn test_from_a1_sheets() {
        let sheet_id = SheetId::new();
        let sheet_id2 = SheetId::new();
        let map = HashMap::from([
            (sheet_id, "Sheet1".to_string()),
            (sheet_id2, "Second".to_string()),
        ]);
        let rev_map = map
            .iter()
            .map(|(&id, name)| (crate::util::case_fold(name), id))
            .collect();
        assert_eq!(
            A1Selection::from_str("'Second'!A1", &sheet_id, &rev_map),
            Ok(A1Selection::from_xy(1, 1, sheet_id2)),
        );
    }

    #[test]
    fn test_to_a1_all() {
        let selection = A1Selection::from_range(CellRefRange::ALL, SheetId::test());
        assert_eq!(
            selection.to_string(Some(SheetId::test()), &HashMap::new()),
            "*",
        );
    }

    #[test]
    fn test_to_a1_columns() {
        let selection =
            A1Selection::from_column_ranges(&[1..=5, 10..=12, 15..=15], SheetId::test());
        assert_eq!(
            selection.to_string(Some(SheetId::test()), &HashMap::new()),
            "A:E,J:L,O",
        );
    }

    #[test]
    fn test_to_a1_rows() {
        let selection = A1Selection::from_row_ranges(&[1..=5, 10..=12, 15..=15], SheetId::test());
        assert_eq!(
            selection.to_string(Some(SheetId::test()), &HashMap::new()),
            "1:5,10:12,A15:15",
        );
    }

    #[test]
    fn test_to_a1_rects() {
        let selection = A1Selection::from_rects(
            &[Rect::new(1, 1, 2, 2), Rect::new(3, 3, 4, 4)],
            SheetId::test(),
        );
        assert_eq!(
            selection.to_string(Some(SheetId::test()), &HashMap::new()),
            "A1:B2,C3:D4",
        );
    }

    #[test]
    fn test_to_a1_pos() {
        let selection = A1Selection {
            sheet_id: SheetId::test(),
            cursor: pos![A1],
            ranges: vec![CellRefRange::new_relative_rect(Rect::new(1, 1, 1, 1))],
        };
        assert_eq!(
            selection.to_string(Some(SheetId::test()), &HashMap::new()),
            "A1",
        );
    }

    #[test]
    fn test_to_a1() {
        let selection = A1Selection {
            sheet_id: SheetId::test(),
            cursor: Pos { x: 10, y: 11 }, // this should be ignored
            ranges: vec![
                CellRefRange::new_relative_column_range(1, 5),
                CellRefRange::new_relative_column_range(10, 12),
                CellRefRange::new_relative_column(15),
                CellRefRange::new_relative_row_range(1, 5),
                CellRefRange::new_relative_row_range(10, 12),
                CellRefRange::new_relative_row(15),
            ],
        };
        assert_eq!(
            selection.to_string(Some(SheetId::test()), &HashMap::new()),
            "A:E,J:L,O,1:5,10:12,A15:15",
        );
    }

    #[test]
    fn test_a1_with_one_sized_rect() {
        let selection = A1Selection {
            sheet_id: SheetId::test(),
            cursor: Pos { x: 1, y: 1 },
            ranges: vec![CellRefRange::test_a1("A1:A1")],
        };
        assert_eq!(
            selection.to_string(Some(SheetId::test()), &HashMap::new()),
            "A1",
        );
    }

    #[test]
    fn test_extra_comma() {
        let sheet_id = SheetId::test();
        let selection = A1Selection::from_str("1,", &sheet_id, &HashMap::new()).unwrap();
        assert_eq!(selection.to_string(Some(sheet_id), &HashMap::new()), "A1:1");
    }

    #[test]
    fn test_multiple_one_sized_rects() {
        let sheet_id = SheetId::test();
        let selection = A1Selection::from_str("A1,B1,C1", &sheet_id, &HashMap::new()).unwrap();
        assert_eq!(
            selection.to_string(Some(sheet_id), &HashMap::new()),
            "A1,B1,C1",
        );
    }

    #[test]
    fn test_invalid_sheet_name() {
        assert_eq!(
            A1Selection::from_str("Sheet' 1'!A1", &SheetId::test(), &HashMap::new()),
            Err(A1Error::InvalidSheetName("Sheet' 1'!A1".to_string())),
        );
    }

    #[test]
    fn test_different_sheet() {
        let sheet_id = SheetId::test();
        let sheet_second = SheetId::new();
        let map = HashMap::from([
            ("First".to_string(), sheet_id),
            ("Second".to_string(), sheet_second),
        ]);
        let rev_map = map
            .iter()
            .map(|(name, &id)| (crate::util::case_fold(name), id))
            .collect();
        let selection =
            A1Selection::from_str("second!A1,second!B1,second!C1", &sheet_id, &rev_map).unwrap();
        assert_eq!(
            selection.to_string(Some(sheet_id), &map),
            "Second!A1,Second!B1,Second!C1",
        );
    }

    #[test]
    fn test_cursor_a1_string() {
        // Test basic cursor position
        let selection = A1Selection::test_a1("A1");
        assert_eq!(
            selection.to_cursor_a1(),
            "A1",
            "Basic cursor A1 string failed"
        );

        // Test cursor at different positions
        let selection = A1Selection::test_a1("B2");
        assert_eq!(selection.to_cursor_a1(), "B2", "B2 cursor A1 string failed");

        // Test cursor with large coordinates
        let selection = A1Selection::test_a1("Z100");
        assert_eq!(
            selection.to_cursor_a1(),
            "Z100",
            "Large coordinate cursor A1 string failed"
        );

        // Test cursor with multi-letter column
        let selection = A1Selection::test_a1("AA1");
        assert_eq!(
            selection.to_cursor_a1(),
            "AA1",
            "Multi-letter column cursor A1 string failed"
        );

        // Test cursor position in a range selection
        let selection = A1Selection::test_a1("A1:C3");
        assert_eq!(
            selection.to_cursor_a1(),
            "A1",
            "Range selection cursor A1 string failed"
        );
    }

    #[test]
    fn test_cursor_sheet_pos() {
        // Test basic cursor position
        let selection = A1Selection::test_a1("A1");
        assert_eq!(
            selection.to_cursor_sheet_pos(),
            SheetPos::new(selection.sheet_id, 1, 1),
            "Basic cursor sheet pos failed"
        );

        // Test cursor at different positions
        let selection = A1Selection::test_a1("B2");
        assert_eq!(
            selection.to_cursor_sheet_pos(),
            SheetPos::new(selection.sheet_id, 2, 2),
            "B2 cursor sheet pos failed"
        );

        // Test cursor with large coordinates
        let selection = A1Selection::test_a1("Z100");
        assert_eq!(
            selection.to_cursor_sheet_pos(),
            SheetPos::new(selection.sheet_id, 26, 100),
            "Large coordinate cursor sheet pos failed"
        );

        // Test cursor with multi-letter column
        let selection = A1Selection::test_a1("AA1");
        assert_eq!(
            selection.to_cursor_sheet_pos(),
            SheetPos::new(selection.sheet_id, 27, 1),
            "Multi-letter column cursor sheet pos failed"
        );

        // Test cursor position in a range selection
        let selection = A1Selection::test_a1("A1:C3");
        assert_eq!(
            selection.to_cursor_sheet_pos(),
            SheetPos::new(selection.sheet_id, 1, 1),
            "Range selection cursor sheet pos failed"
        );
    }
}

#[cfg(test)]
mod intersection_tests {

    use super::*;

    #[test]
    fn test_intersection() {
        // Test different sheets return None
        let sel1 = A1Selection::test_a1_sheet_id("A1:B2", &SheetId::new());
        let sel2 = A1Selection::test_a1_sheet_id("B2:C3", &SheetId::new());
        assert_eq!(
            sel1.intersection(&sel2),
            None,
            "Different sheets should return None"
        );

        // Test non-overlapping rectangles return None
        let sel1 = A1Selection::test_a1("A1:B2");
        let sel2 = A1Selection::test_a1("C3:D4");
        assert_eq!(
            sel1.intersection(&sel2),
            None,
            "Non-overlapping rectangles should return None"
        );

        // Test overlapping rectangles
        let sel1 = A1Selection::test_a1("A1:C3");
        let sel2 = A1Selection::test_a1("B2:D4");
        assert_eq!(
            sel1.intersection(&sel2).unwrap().test_to_string(),
            "B2:C3",
            "Overlapping rectangles intersection failed"
        );
        assert_eq!(
            sel1.intersection(&sel2).unwrap().cursor,
            pos![B2],
            "Cursor position incorrect for overlapping rectangles"
        );

        // Test one rectangle inside another
        let sel1 = A1Selection::test_a1("A1:D4");
        let sel2 = A1Selection::test_a1("B2:C3");
        assert_eq!(
            sel1.intersection(&sel2).unwrap().test_to_string(),
            "B2:C3",
            "Rectangle inside another intersection failed"
        );

        // Test overlapping columns
        let sel1 = A1Selection::test_a1("A:C");
        let sel2 = A1Selection::test_a1("B:D");
        let intersection = sel1.intersection(&sel2).unwrap();
        assert_eq!(
            intersection.test_to_string(),
            "B:C",
            "Overlapping columns intersection failed"
        );

        // Test non-overlapping columns return None
        let sel1 = A1Selection::test_a1("A:B");
        let sel2 = A1Selection::test_a1("C:D");
        assert_eq!(
            sel1.intersection(&sel2),
            None,
            "Non-overlapping columns should return None"
        );

        // Test overlapping rows
        let sel1 = A1Selection::test_a1("1:3");
        let sel2 = A1Selection::test_a1("2:4");
        let intersection = sel1.intersection(&sel2).unwrap();
        assert_eq!(
            intersection.test_to_string(),
            "2:3",
            "Overlapping rows intersection failed"
        );

        // Test non-overlapping rows return None
        let sel1 = A1Selection::test_a1("1:2");
        let sel2 = A1Selection::test_a1("3:4");
        assert_eq!(
            sel1.intersection(&sel2),
            None,
            "Non-overlapping rows should return None"
        );

        // Test all (*) intersect with all (*)
        let sel1 = A1Selection::test_a1("*");
        let sel2 = A1Selection::test_a1("*");
        assert_eq!(
            sel1.intersection(&sel2).unwrap().test_to_string(),
            "*",
            "All (*) intersection with all (*) failed"
        );

        // Test single cell intersection
        let sel1 = A1Selection::test_a1("A1:B2");
        let sel2 = A1Selection::test_a1("B2");
        assert_eq!(
            sel1.intersection(&sel2).unwrap().test_to_string(),
            "B2",
            "Single cell intersection failed"
        );

        // Test multiple disjoint intersections
        let sel1 = A1Selection::test_a1("A1:C3,E1:G3");
        let sel2 = A1Selection::test_a1("B2:F2");
        assert_eq!(
            sel1.intersection(&sel2).unwrap().test_to_string(),
            "B2:C2,E2:F2",
            "Multiple disjoint intersections failed"
        );

        // Test all (*) intersect with rectangle
        let sel1 = A1Selection::test_a1("*");
        let sel2 = A1Selection::test_a1("B2:C3");
        assert_eq!(
            sel1.intersection(&sel2).unwrap().test_to_string(),
            "B2:C3",
            "All (*) intersection with rectangle failed"
        );

        // todo(ayush): make this work

        // Test complex intersection with multiple ranges
        // let sel1 = A1Selection::test_a1("A1:C3,E:G,2:4");
        // let sel2 = A1Selection::test_a1("B2:D4,F:H,3:5");
        // assert_eq!(
        //     sel1.intersection(&sel2).unwrap().test_to_string(),
        //     "B2:C3,F:G,3:4",
        //     "Complex intersection with multiple ranges failed"
        // );
    }

    #[test]
    fn test_overlaps_a1_selection() {
        // Different sheets don't overlap
        let sel1 = A1Selection::test_a1_sheet_id("A1:B2", &SheetId::new());
        let sel2 = A1Selection::test_a1_sheet_id("B2:C3", &SheetId::new());
        assert!(
            !sel1.overlaps_a1_selection(&sel2),
            "Different sheets should not overlap"
        );

        // Non-overlapping rectangles
        let sel1 = A1Selection::test_a1("A1:B2");
        let sel2 = A1Selection::test_a1("C3:D4");
        assert!(
            !sel1.overlaps_a1_selection(&sel2),
            "Non-overlapping rectangles should not overlap"
        );

        // Overlapping rectangles
        let sel1 = A1Selection::test_a1("A1:C3");
        let sel2 = A1Selection::test_a1("B2:D4");
        assert!(
            sel1.overlaps_a1_selection(&sel2),
            "Overlapping rectangles should overlap"
        );

        // One rectangle inside another
        let sel1 = A1Selection::test_a1("A1:D4");
        let sel2 = A1Selection::test_a1("B2:C3");
        assert!(
            sel1.overlaps_a1_selection(&sel2),
            "Nested rectangles should overlap"
        );

        // Overlapping columns
        let sel1 = A1Selection::test_a1("A:C");
        let sel2 = A1Selection::test_a1("B:D");
        assert!(
            sel1.overlaps_a1_selection(&sel2),
            "Overlapping columns should overlap"
        );

        // Non-overlapping columns
        let sel1 = A1Selection::test_a1("A:B");
        let sel2 = A1Selection::test_a1("C:D");
        assert!(
            !sel1.overlaps_a1_selection(&sel2),
            "Non-overlapping columns should not overlap"
        );

        // Overlapping rows
        let sel1 = A1Selection::test_a1("1:3");
        let sel2 = A1Selection::test_a1("2:4");
        assert!(
            sel1.overlaps_a1_selection(&sel2),
            "Overlapping rows should overlap"
        );

        // Non-overlapping rows
        let sel1 = A1Selection::test_a1("1:2");
        let sel2 = A1Selection::test_a1("3:4");
        assert!(
            !sel1.overlaps_a1_selection(&sel2),
            "Non-overlapping rows should not overlap"
        );

        // Single cell overlap
        let sel1 = A1Selection::test_a1("A1:B2");
        let sel2 = A1Selection::test_a1("B2");
        assert!(
            sel1.overlaps_a1_selection(&sel2),
            "Single cell should overlap with containing rectangle"
        );

        // Multiple disjoint ranges with overlap
        let sel1 = A1Selection::test_a1("A1:C3,E1:G3");
        let sel2 = A1Selection::test_a1("B2:F2");
        assert!(
            sel1.overlaps_a1_selection(&sel2),
            "Disjoint ranges should overlap when intersecting"
        );

        // Multiple disjoint ranges without overlap
        let sel1 = A1Selection::test_a1("A1:B2,D1:E2");
        let sel2 = A1Selection::test_a1("F1:G2,H1:I2");
        assert!(
            !sel1.overlaps_a1_selection(&sel2),
            "Disjoint ranges should not overlap when separate"
        );

        // Complex overlapping selections
        let sel1 = A1Selection::test_a1("A1:C3,E:G,2:4");
        let sel2 = A1Selection::test_a1("B2:D4,F:H,3:5");
        assert!(
            sel1.overlaps_a1_selection(&sel2),
            "Complex selections should detect overlap correctly"
        );

        // All (*) overlaps with anything
        let sel1 = A1Selection::test_a1("*");
        let sel2 = A1Selection::test_a1("B2:C3");
        assert!(
            sel1.overlaps_a1_selection(&sel2),
            "All (*) should overlap with any selection"
        );

        // Row overlapping with rectangle
        let sel1 = A1Selection::test_a1("2:4");
        let sel2 = A1Selection::test_a1("B2:C3");
        assert!(
            sel1.overlaps_a1_selection(&sel2),
            "Row should overlap with intersecting rectangle"
        );

        // Column overlapping with rectangle
        let sel1 = A1Selection::test_a1("B:D");
        let sel2 = A1Selection::test_a1("B2:C3");
        assert!(
            sel1.overlaps_a1_selection(&sel2),
            "Column should overlap with intersecting rectangle"
        );
    }

    #[test]
    fn test_try_to_pos() {
        let selection = A1Selection::test_a1("A1");
        assert_eq!(selection.try_to_pos(), Some(pos![A1]));

        let selection = A1Selection::test_a1("A1:B2");
        assert_eq!(selection.try_to_pos(), None);

        let selection = A1Selection::test_a1("A");
        assert_eq!(selection.try_to_pos(), None);

        let selection = A1Selection::test_a1("*");
        assert_eq!(selection.try_to_pos(), None);

        let selection = A1Selection::test_a1("1:4");
        assert_eq!(selection.try_to_pos(), None);
    }
=======
>>>>>>> 8e4ef72f
}<|MERGE_RESOLUTION|>--- conflicted
+++ resolved
@@ -41,987 +41,4 @@
     /// The `end` of the last range can be moved by pressing arrow keys while
     /// holding the shift key.
     pub ranges: Vec<CellRefRange>,
-<<<<<<< HEAD
-}
-
-impl From<OldSelection> for A1Selection {
-    fn from(value: OldSelection) -> Self {
-        let OldSelection {
-            sheet_id,
-            x,
-            y,
-            rects,
-            rows,
-            columns,
-            all,
-        } = value;
-
-        let mut ranges = if all {
-            vec![CellRefRange::ALL]
-        } else {
-            itertools::chain!(
-                rows.into_iter()
-                    .flatten()
-                    .map(CellRefRange::new_relative_row),
-                columns
-                    .into_iter()
-                    .flatten()
-                    .map(CellRefRange::new_relative_column),
-                rects
-                    .into_iter()
-                    .flatten()
-                    .map(CellRefRange::new_relative_rect),
-            )
-            .collect()
-        };
-
-        if ranges.is_empty() {
-            ranges.push(CellRefRange::new_relative_pos(Pos { x, y }));
-        }
-
-        Self {
-            sheet_id,
-            cursor: Pos { x, y },
-            ranges,
-        }
-    }
-}
-
-impl A1Selection {
-    /// Constructs a basic selection containing a single region.
-    pub fn from_range(range: CellRefRange, sheet: SheetId) -> Self {
-        Self {
-            sheet_id: sheet,
-            cursor: cursor_pos_from_last_range(&range),
-            ranges: vec![range],
-        }
-    }
-
-    /// Constructs a selection containing a single cell.
-    pub fn from_single_cell(sheet_pos: SheetPos) -> Self {
-        Self::from_range(
-            CellRefRange::new_relative_pos(sheet_pos.into()),
-            sheet_pos.sheet_id,
-        )
-    }
-
-    /// Constructs a selection containing a single rectangle.
-    pub fn from_rect(sheet_rect: SheetRect) -> Self {
-        Self::from_range(
-            CellRefRange::new_relative_rect(sheet_rect.into()),
-            sheet_rect.sheet_id,
-        )
-    }
-
-    /// Constructs a selection containing a single cell.
-    pub fn from_xy(x: i64, y: i64, sheet: SheetId) -> Self {
-        let sheet_id = sheet;
-        Self::from_single_cell(SheetPos { x, y, sheet_id })
-    }
-
-    /// Constructs a selection all for a sheet.
-    pub fn all(sheet: SheetId) -> Self {
-        Self::from_range(CellRefRange::ALL, sheet)
-    }
-
-    /// Constructs a selection containing a set of columns.
-    #[cfg(test)]
-    pub fn from_column_ranges(column_ranges: &[RangeInclusive<i64>], sheet: SheetId) -> Self {
-        let ranges = column_ranges.iter().map(|range| {
-            if range.start() == range.end() {
-                CellRefRange::new_relative_column(*range.start())
-            } else {
-                CellRefRange::new_relative_column_range(*range.start(), *range.end())
-            }
-        });
-        Self::from_ranges(ranges, sheet)
-    }
-    /// Constructs a selection containing a set of rows.
-    #[cfg(test)]
-    pub fn from_row_ranges(row_ranges: &[RangeInclusive<i64>], sheet: SheetId) -> Self {
-        let ranges = row_ranges.iter().map(|range| {
-            if range.start() == range.end() {
-                CellRefRange::new_relative_row(*range.start())
-            } else {
-                CellRefRange::new_relative_row_range(*range.start(), *range.end())
-            }
-        });
-        Self::from_ranges(ranges, sheet)
-    }
-
-    pub fn from_ranges(ranges: impl Iterator<Item = CellRefRange>, sheet: SheetId) -> Self {
-        let ranges = ranges.collect::<Vec<_>>();
-        let last_range = ranges.last().expect("empty selection is invalid");
-        let cursor = cursor_pos_from_last_range(last_range);
-        Self {
-            sheet_id: sheet,
-            cursor,
-            ranges,
-        }
-    }
-
-    /// Constructs a selection containing multiple rectangles.
-    #[cfg(test)]
-    pub fn from_rects(rects: &[crate::Rect], sheet: SheetId) -> Self {
-        Self::from_ranges(
-            rects.iter().copied().map(CellRefRange::new_relative_rect),
-            sheet,
-        )
-    }
-
-    /// Constructs the default selection, which contains only the cell A1.
-    pub fn default(sheet: SheetId) -> Self {
-        Self::from_single_cell(pos![A1].to_sheet_pos(sheet))
-    }
-
-    /// Parses a selection from a comma-separated list of ranges.
-    ///
-    /// Returns an error if ranges refer to different sheets. Ranges without an
-    /// explicit sheet use `default_sheet_id`.
-    pub fn from_str(
-        a1: &str,
-        default_sheet_id: &SheetId,
-        sheet_map: &SheetNameIdMap,
-    ) -> Result<Self, A1Error> {
-        let mut sheet = None;
-        let mut ranges = vec![];
-
-        let mut segments = Vec::new();
-        let mut current_segment = String::new();
-        let mut in_quotes = false;
-
-        for (i, c) in a1.trim().chars().enumerate() {
-            match c {
-                '\'' => {
-                    if !in_quotes && i > 0 {
-                        return Err(A1Error::InvalidSheetName(a1.to_string()));
-                    }
-                    in_quotes = !in_quotes;
-                    current_segment.push(c);
-                }
-                ',' if !in_quotes => {
-                    if !current_segment.is_empty() {
-                        segments.push(current_segment);
-                        current_segment = String::new();
-                    }
-                }
-                _ => current_segment.push(c),
-            }
-        }
-
-        if !current_segment.is_empty() {
-            segments.push(current_segment);
-        }
-
-        for segment in segments {
-            let range = SheetCellRefRange::from_str(segment.trim(), default_sheet_id, sheet_map)?;
-            if *sheet.get_or_insert(range.sheet) != range.sheet {
-                return Err(A1Error::TooManySheets(a1.to_string()));
-            }
-
-            ranges.push(range.cells);
-        }
-
-        let last_range = ranges
-            .last()
-            .copied()
-            .ok_or_else(|| A1Error::InvalidRange(a1.to_string()))?;
-
-        Ok(Self {
-            sheet_id: sheet.unwrap_or(default_sheet_id.to_owned()),
-            cursor: cursor_pos_from_last_range(&last_range),
-            ranges,
-        })
-    }
-
-    /// Returns an A1-style string describing the selection. The sheet name is
-    /// included in the output only if `default_sheet_id` is `None` or differs
-    /// from the ID of the sheet containing the range.
-    ///
-    /// The cursor position has no effect on the output.
-    pub fn to_string(
-        &self,
-        default_sheet_id: Option<SheetId>,
-        sheet_map: &SheetNameIdMap,
-    ) -> String {
-        let sheet = self.sheet_id;
-        self.ranges
-            .iter()
-            .map(|&cells| SheetCellRefRange { sheet, cells }.to_string(default_sheet_id, sheet_map))
-            .collect::<Vec<_>>()
-            .join(",")
-    }
-
-    pub fn to_cursor_a1(&self) -> String {
-        self.cursor.a1_string()
-    }
-
-    pub fn to_cursor_sheet_pos(&self) -> SheetPos {
-        self.cursor.to_sheet_pos(self.sheet_id)
-    }
-
-    /// Finds intersection of two Selections.
-    pub fn intersection(&self, other: &Self) -> Option<Self> {
-        if self.sheet_id != other.sheet_id {
-            return None;
-        }
-        let mut ranges = vec![];
-        self.ranges.iter().for_each(|range| match range {
-            CellRefRange::Sheet { range } => {
-                other
-                    .ranges
-                    .iter()
-                    .for_each(|other_range| match other_range {
-                        CellRefRange::Sheet { range: other_range } => {
-                            let intersection = range.intersection(other_range);
-                            if let Some(intersection) = intersection {
-                                ranges.push(CellRefRange::Sheet {
-                                    range: intersection,
-                                });
-                            }
-                        }
-                    });
-            }
-        });
-        if ranges.is_empty() {
-            None
-        } else {
-            let mut result = Self {
-                sheet_id: self.sheet_id,
-                cursor: self.cursor,
-                ranges,
-            };
-
-            // try to find a better cursor position
-            result.cursor = if result.contains_pos(self.cursor) {
-                self.cursor
-            } else if result.contains_pos(other.cursor) {
-                other.cursor
-            } else {
-                let pos = result.last_selection_end();
-                if result.contains_pos(pos) {
-                    pos
-                } else {
-                    let pos = result.last_selection_end();
-                    if result.contains_pos(pos) {
-                        pos
-                    } else {
-                        // give up and just use the cursor even though it's wrong
-                        self.cursor
-                    }
-                }
-            };
-            Some(result)
-        }
-    }
-
-    /// Returns `true` if the two selections overlap.
-    pub fn overlaps_a1_selection(&self, other: &Self) -> bool {
-        if self.sheet_id != other.sheet_id {
-            return false;
-        }
-
-        self.ranges.iter().any(|range| match range {
-            CellRefRange::Sheet { range } => {
-                other.ranges.iter().any(|other_range| match other_range {
-                    CellRefRange::Sheet { range: other_range } => {
-                        range.intersection(other_range).is_some()
-                    }
-                })
-            }
-        })
-    }
-
-    pub fn update_cursor(&mut self) {
-        if let Some(last) = self.ranges.last() {
-            self.cursor = cursor_pos_from_last_range(last);
-        }
-    }
-
-    /// Tries to convert the selection to a single position. This works only if
-    /// there is one range, and the range is a single cell.
-    pub fn try_to_pos(&self) -> Option<Pos> {
-        if self.ranges.len() == 1 {
-            if let Some(range) = self.ranges.first() {
-                return range.try_to_pos();
-            }
-        }
-        None
-    }
-
-    /// Returns a test selection from the A1-string with SheetId::test().
-    #[cfg(test)]
-    pub fn test_a1(a1: &str) -> Self {
-        Self::from_str(a1, &SheetId::TEST, &std::collections::HashMap::new()).unwrap()
-    }
-
-    /// Returns a test selection from the A1-string with the given sheet ID.
-    #[cfg(test)]
-    pub fn test_a1_sheet_id(a1: &str, sheet_id: &SheetId) -> Self {
-        Self::from_str(a1, sheet_id, &std::collections::HashMap::new()).unwrap()
-    }
-
-    /// Returns an A1-style string describing the selection with default
-    /// SheetId.
-    #[cfg(test)]
-    pub fn test_to_string(&self) -> String {
-        self.to_string(Some(SheetId::TEST), &std::collections::HashMap::new())
-    }
-}
-
-/// Returns the position from the last range (either the end, or if not defined,
-/// the start).
-fn cursor_pos_from_last_range(last_range: &CellRefRange) -> Pos {
-    match last_range {
-        CellRefRange::Sheet { range } => {
-            let x = range.start.col();
-            let y = range.start.row();
-            Pos { x, y }
-        }
-    }
-}
-
-#[cfg(test)]
-#[serial_test::parallel]
-mod tests {
-    use std::collections::HashMap;
-
-    use crate::{Rect, RefRangeBounds};
-
-    use super::*;
-
-    #[test]
-    fn test_cursor_pos_from_last_range() {
-        assert_eq!(
-            cursor_pos_from_last_range(&CellRefRange::test_a1("A1")),
-            pos![A1]
-        );
-        assert_eq!(
-            cursor_pos_from_last_range(&CellRefRange::test_a1("A1:C3")),
-            pos![A1]
-        );
-    }
-
-    #[test]
-    fn test_from_a1() {
-        let sheet_id = SheetId::test();
-        assert_eq!(
-            A1Selection::from_str("A1", &sheet_id, &HashMap::new()),
-            Ok(A1Selection::from_xy(1, 1, sheet_id)),
-        );
-    }
-
-    #[test]
-    fn test_from_a1_all() {
-        let sheet_id = SheetId::test();
-        assert_eq!(
-            A1Selection::from_str("*", &sheet_id, &HashMap::new()),
-            Ok(A1Selection::from_range(CellRefRange::ALL, sheet_id)),
-        );
-    }
-
-    #[test]
-    fn test_from_a1_columns() {
-        let sheet_id = SheetId::test();
-        assert_eq!(
-            A1Selection::from_str("A:C", &sheet_id, &HashMap::new()),
-            Ok(A1Selection::from_column_ranges(&[1..=3], sheet_id)),
-        );
-    }
-
-    #[test]
-    fn test_from_a1_rows() {
-        let sheet_id = SheetId::test();
-        assert_eq!(
-            A1Selection::from_str("1:3", &sheet_id, &HashMap::new()),
-            Ok(A1Selection::from_row_ranges(&[1..=3], sheet_id)),
-        );
-    }
-
-    #[test]
-    fn test_from_a1_rect() {
-        let sheet_id = SheetId::test();
-        let d1a5 = RefRangeBounds::new_relative(4, 1, 1, 5);
-        assert_eq!(
-            A1Selection::from_str("A1:B2", &sheet_id, &HashMap::new()),
-            Ok(A1Selection::from_rect(SheetRect::new(1, 1, 2, 2, sheet_id))),
-        );
-        assert_eq!(
-            A1Selection::from_str("D1:A5", &sheet_id, &HashMap::new()),
-            Ok(A1Selection::from_range(
-                CellRefRange::Sheet { range: d1a5 },
-                sheet_id,
-            )),
-        );
-        assert_eq!(
-            A1Selection::from_str("A1:B2,D1:A5", &sheet_id, &HashMap::new()),
-            Ok(A1Selection::from_ranges(
-                [
-                    CellRefRange::new_relative_rect(Rect::new(1, 1, 2, 2)),
-                    CellRefRange::Sheet { range: d1a5 }
-                ]
-                .into_iter(),
-                sheet_id,
-            )),
-        );
-    }
-
-    #[test]
-    fn test_from_a1_everything() {
-        let sheet_id = SheetId::test();
-        let selection =
-            A1Selection::from_str("A1,B1:D2,E:G,2:3,5:7,F6:G8,4", &sheet_id, &HashMap::new())
-                .unwrap();
-
-        assert_eq!(selection.sheet_id, sheet_id);
-        assert_eq!(selection.cursor, pos![A4]);
-        assert_eq!(
-            selection.ranges,
-            vec![
-                CellRefRange::new_relative_pos(Pos { x: 1, y: 1 }),
-                CellRefRange::new_relative_rect(Rect::new(2, 1, 4, 2)),
-                CellRefRange::new_relative_column_range(5, 7),
-                CellRefRange::new_relative_row_range(2, 3),
-                CellRefRange::new_relative_row_range(5, 7),
-                CellRefRange::new_relative_rect(Rect::new(6, 6, 7, 8)),
-                CellRefRange::new_relative_row(4),
-            ],
-        );
-    }
-
-    #[test]
-    fn test_row_to_a1() {
-        let sheet_id = SheetId::test();
-        assert_eq!(
-            A1Selection::from_str("1", &sheet_id, &HashMap::new()),
-            Ok(A1Selection::from_range(
-                CellRefRange::new_relative_row(1),
-                sheet_id,
-            )),
-        );
-
-        assert_eq!(
-            A1Selection::from_str("1:3", &sheet_id, &HashMap::new()),
-            Ok(A1Selection::from_row_ranges(&[1..=3], sheet_id)),
-        );
-
-        assert_eq!(
-            A1Selection::from_str("1:", &sheet_id, &HashMap::new()),
-            Ok(A1Selection::from_range(
-                CellRefRange::Sheet {
-                    range: RefRangeBounds::ALL
-                },
-                sheet_id,
-            )),
-        );
-    }
-
-    #[test]
-    fn test_from_a1_sheets() {
-        let sheet_id = SheetId::new();
-        let sheet_id2 = SheetId::new();
-        let map = HashMap::from([
-            (sheet_id, "Sheet1".to_string()),
-            (sheet_id2, "Second".to_string()),
-        ]);
-        let rev_map = map
-            .iter()
-            .map(|(&id, name)| (crate::util::case_fold(name), id))
-            .collect();
-        assert_eq!(
-            A1Selection::from_str("'Second'!A1", &sheet_id, &rev_map),
-            Ok(A1Selection::from_xy(1, 1, sheet_id2)),
-        );
-    }
-
-    #[test]
-    fn test_to_a1_all() {
-        let selection = A1Selection::from_range(CellRefRange::ALL, SheetId::test());
-        assert_eq!(
-            selection.to_string(Some(SheetId::test()), &HashMap::new()),
-            "*",
-        );
-    }
-
-    #[test]
-    fn test_to_a1_columns() {
-        let selection =
-            A1Selection::from_column_ranges(&[1..=5, 10..=12, 15..=15], SheetId::test());
-        assert_eq!(
-            selection.to_string(Some(SheetId::test()), &HashMap::new()),
-            "A:E,J:L,O",
-        );
-    }
-
-    #[test]
-    fn test_to_a1_rows() {
-        let selection = A1Selection::from_row_ranges(&[1..=5, 10..=12, 15..=15], SheetId::test());
-        assert_eq!(
-            selection.to_string(Some(SheetId::test()), &HashMap::new()),
-            "1:5,10:12,A15:15",
-        );
-    }
-
-    #[test]
-    fn test_to_a1_rects() {
-        let selection = A1Selection::from_rects(
-            &[Rect::new(1, 1, 2, 2), Rect::new(3, 3, 4, 4)],
-            SheetId::test(),
-        );
-        assert_eq!(
-            selection.to_string(Some(SheetId::test()), &HashMap::new()),
-            "A1:B2,C3:D4",
-        );
-    }
-
-    #[test]
-    fn test_to_a1_pos() {
-        let selection = A1Selection {
-            sheet_id: SheetId::test(),
-            cursor: pos![A1],
-            ranges: vec![CellRefRange::new_relative_rect(Rect::new(1, 1, 1, 1))],
-        };
-        assert_eq!(
-            selection.to_string(Some(SheetId::test()), &HashMap::new()),
-            "A1",
-        );
-    }
-
-    #[test]
-    fn test_to_a1() {
-        let selection = A1Selection {
-            sheet_id: SheetId::test(),
-            cursor: Pos { x: 10, y: 11 }, // this should be ignored
-            ranges: vec![
-                CellRefRange::new_relative_column_range(1, 5),
-                CellRefRange::new_relative_column_range(10, 12),
-                CellRefRange::new_relative_column(15),
-                CellRefRange::new_relative_row_range(1, 5),
-                CellRefRange::new_relative_row_range(10, 12),
-                CellRefRange::new_relative_row(15),
-            ],
-        };
-        assert_eq!(
-            selection.to_string(Some(SheetId::test()), &HashMap::new()),
-            "A:E,J:L,O,1:5,10:12,A15:15",
-        );
-    }
-
-    #[test]
-    fn test_a1_with_one_sized_rect() {
-        let selection = A1Selection {
-            sheet_id: SheetId::test(),
-            cursor: Pos { x: 1, y: 1 },
-            ranges: vec![CellRefRange::test_a1("A1:A1")],
-        };
-        assert_eq!(
-            selection.to_string(Some(SheetId::test()), &HashMap::new()),
-            "A1",
-        );
-    }
-
-    #[test]
-    fn test_extra_comma() {
-        let sheet_id = SheetId::test();
-        let selection = A1Selection::from_str("1,", &sheet_id, &HashMap::new()).unwrap();
-        assert_eq!(selection.to_string(Some(sheet_id), &HashMap::new()), "A1:1");
-    }
-
-    #[test]
-    fn test_multiple_one_sized_rects() {
-        let sheet_id = SheetId::test();
-        let selection = A1Selection::from_str("A1,B1,C1", &sheet_id, &HashMap::new()).unwrap();
-        assert_eq!(
-            selection.to_string(Some(sheet_id), &HashMap::new()),
-            "A1,B1,C1",
-        );
-    }
-
-    #[test]
-    fn test_invalid_sheet_name() {
-        assert_eq!(
-            A1Selection::from_str("Sheet' 1'!A1", &SheetId::test(), &HashMap::new()),
-            Err(A1Error::InvalidSheetName("Sheet' 1'!A1".to_string())),
-        );
-    }
-
-    #[test]
-    fn test_different_sheet() {
-        let sheet_id = SheetId::test();
-        let sheet_second = SheetId::new();
-        let map = HashMap::from([
-            ("First".to_string(), sheet_id),
-            ("Second".to_string(), sheet_second),
-        ]);
-        let rev_map = map
-            .iter()
-            .map(|(name, &id)| (crate::util::case_fold(name), id))
-            .collect();
-        let selection =
-            A1Selection::from_str("second!A1,second!B1,second!C1", &sheet_id, &rev_map).unwrap();
-        assert_eq!(
-            selection.to_string(Some(sheet_id), &map),
-            "Second!A1,Second!B1,Second!C1",
-        );
-    }
-
-    #[test]
-    fn test_cursor_a1_string() {
-        // Test basic cursor position
-        let selection = A1Selection::test_a1("A1");
-        assert_eq!(
-            selection.to_cursor_a1(),
-            "A1",
-            "Basic cursor A1 string failed"
-        );
-
-        // Test cursor at different positions
-        let selection = A1Selection::test_a1("B2");
-        assert_eq!(selection.to_cursor_a1(), "B2", "B2 cursor A1 string failed");
-
-        // Test cursor with large coordinates
-        let selection = A1Selection::test_a1("Z100");
-        assert_eq!(
-            selection.to_cursor_a1(),
-            "Z100",
-            "Large coordinate cursor A1 string failed"
-        );
-
-        // Test cursor with multi-letter column
-        let selection = A1Selection::test_a1("AA1");
-        assert_eq!(
-            selection.to_cursor_a1(),
-            "AA1",
-            "Multi-letter column cursor A1 string failed"
-        );
-
-        // Test cursor position in a range selection
-        let selection = A1Selection::test_a1("A1:C3");
-        assert_eq!(
-            selection.to_cursor_a1(),
-            "A1",
-            "Range selection cursor A1 string failed"
-        );
-    }
-
-    #[test]
-    fn test_cursor_sheet_pos() {
-        // Test basic cursor position
-        let selection = A1Selection::test_a1("A1");
-        assert_eq!(
-            selection.to_cursor_sheet_pos(),
-            SheetPos::new(selection.sheet_id, 1, 1),
-            "Basic cursor sheet pos failed"
-        );
-
-        // Test cursor at different positions
-        let selection = A1Selection::test_a1("B2");
-        assert_eq!(
-            selection.to_cursor_sheet_pos(),
-            SheetPos::new(selection.sheet_id, 2, 2),
-            "B2 cursor sheet pos failed"
-        );
-
-        // Test cursor with large coordinates
-        let selection = A1Selection::test_a1("Z100");
-        assert_eq!(
-            selection.to_cursor_sheet_pos(),
-            SheetPos::new(selection.sheet_id, 26, 100),
-            "Large coordinate cursor sheet pos failed"
-        );
-
-        // Test cursor with multi-letter column
-        let selection = A1Selection::test_a1("AA1");
-        assert_eq!(
-            selection.to_cursor_sheet_pos(),
-            SheetPos::new(selection.sheet_id, 27, 1),
-            "Multi-letter column cursor sheet pos failed"
-        );
-
-        // Test cursor position in a range selection
-        let selection = A1Selection::test_a1("A1:C3");
-        assert_eq!(
-            selection.to_cursor_sheet_pos(),
-            SheetPos::new(selection.sheet_id, 1, 1),
-            "Range selection cursor sheet pos failed"
-        );
-    }
-}
-
-#[cfg(test)]
-mod intersection_tests {
-
-    use super::*;
-
-    #[test]
-    fn test_intersection() {
-        // Test different sheets return None
-        let sel1 = A1Selection::test_a1_sheet_id("A1:B2", &SheetId::new());
-        let sel2 = A1Selection::test_a1_sheet_id("B2:C3", &SheetId::new());
-        assert_eq!(
-            sel1.intersection(&sel2),
-            None,
-            "Different sheets should return None"
-        );
-
-        // Test non-overlapping rectangles return None
-        let sel1 = A1Selection::test_a1("A1:B2");
-        let sel2 = A1Selection::test_a1("C3:D4");
-        assert_eq!(
-            sel1.intersection(&sel2),
-            None,
-            "Non-overlapping rectangles should return None"
-        );
-
-        // Test overlapping rectangles
-        let sel1 = A1Selection::test_a1("A1:C3");
-        let sel2 = A1Selection::test_a1("B2:D4");
-        assert_eq!(
-            sel1.intersection(&sel2).unwrap().test_to_string(),
-            "B2:C3",
-            "Overlapping rectangles intersection failed"
-        );
-        assert_eq!(
-            sel1.intersection(&sel2).unwrap().cursor,
-            pos![B2],
-            "Cursor position incorrect for overlapping rectangles"
-        );
-
-        // Test one rectangle inside another
-        let sel1 = A1Selection::test_a1("A1:D4");
-        let sel2 = A1Selection::test_a1("B2:C3");
-        assert_eq!(
-            sel1.intersection(&sel2).unwrap().test_to_string(),
-            "B2:C3",
-            "Rectangle inside another intersection failed"
-        );
-
-        // Test overlapping columns
-        let sel1 = A1Selection::test_a1("A:C");
-        let sel2 = A1Selection::test_a1("B:D");
-        let intersection = sel1.intersection(&sel2).unwrap();
-        assert_eq!(
-            intersection.test_to_string(),
-            "B:C",
-            "Overlapping columns intersection failed"
-        );
-
-        // Test non-overlapping columns return None
-        let sel1 = A1Selection::test_a1("A:B");
-        let sel2 = A1Selection::test_a1("C:D");
-        assert_eq!(
-            sel1.intersection(&sel2),
-            None,
-            "Non-overlapping columns should return None"
-        );
-
-        // Test overlapping rows
-        let sel1 = A1Selection::test_a1("1:3");
-        let sel2 = A1Selection::test_a1("2:4");
-        let intersection = sel1.intersection(&sel2).unwrap();
-        assert_eq!(
-            intersection.test_to_string(),
-            "2:3",
-            "Overlapping rows intersection failed"
-        );
-
-        // Test non-overlapping rows return None
-        let sel1 = A1Selection::test_a1("1:2");
-        let sel2 = A1Selection::test_a1("3:4");
-        assert_eq!(
-            sel1.intersection(&sel2),
-            None,
-            "Non-overlapping rows should return None"
-        );
-
-        // Test all (*) intersect with all (*)
-        let sel1 = A1Selection::test_a1("*");
-        let sel2 = A1Selection::test_a1("*");
-        assert_eq!(
-            sel1.intersection(&sel2).unwrap().test_to_string(),
-            "*",
-            "All (*) intersection with all (*) failed"
-        );
-
-        // Test single cell intersection
-        let sel1 = A1Selection::test_a1("A1:B2");
-        let sel2 = A1Selection::test_a1("B2");
-        assert_eq!(
-            sel1.intersection(&sel2).unwrap().test_to_string(),
-            "B2",
-            "Single cell intersection failed"
-        );
-
-        // Test multiple disjoint intersections
-        let sel1 = A1Selection::test_a1("A1:C3,E1:G3");
-        let sel2 = A1Selection::test_a1("B2:F2");
-        assert_eq!(
-            sel1.intersection(&sel2).unwrap().test_to_string(),
-            "B2:C2,E2:F2",
-            "Multiple disjoint intersections failed"
-        );
-
-        // Test all (*) intersect with rectangle
-        let sel1 = A1Selection::test_a1("*");
-        let sel2 = A1Selection::test_a1("B2:C3");
-        assert_eq!(
-            sel1.intersection(&sel2).unwrap().test_to_string(),
-            "B2:C3",
-            "All (*) intersection with rectangle failed"
-        );
-
-        // todo(ayush): make this work
-
-        // Test complex intersection with multiple ranges
-        // let sel1 = A1Selection::test_a1("A1:C3,E:G,2:4");
-        // let sel2 = A1Selection::test_a1("B2:D4,F:H,3:5");
-        // assert_eq!(
-        //     sel1.intersection(&sel2).unwrap().test_to_string(),
-        //     "B2:C3,F:G,3:4",
-        //     "Complex intersection with multiple ranges failed"
-        // );
-    }
-
-    #[test]
-    fn test_overlaps_a1_selection() {
-        // Different sheets don't overlap
-        let sel1 = A1Selection::test_a1_sheet_id("A1:B2", &SheetId::new());
-        let sel2 = A1Selection::test_a1_sheet_id("B2:C3", &SheetId::new());
-        assert!(
-            !sel1.overlaps_a1_selection(&sel2),
-            "Different sheets should not overlap"
-        );
-
-        // Non-overlapping rectangles
-        let sel1 = A1Selection::test_a1("A1:B2");
-        let sel2 = A1Selection::test_a1("C3:D4");
-        assert!(
-            !sel1.overlaps_a1_selection(&sel2),
-            "Non-overlapping rectangles should not overlap"
-        );
-
-        // Overlapping rectangles
-        let sel1 = A1Selection::test_a1("A1:C3");
-        let sel2 = A1Selection::test_a1("B2:D4");
-        assert!(
-            sel1.overlaps_a1_selection(&sel2),
-            "Overlapping rectangles should overlap"
-        );
-
-        // One rectangle inside another
-        let sel1 = A1Selection::test_a1("A1:D4");
-        let sel2 = A1Selection::test_a1("B2:C3");
-        assert!(
-            sel1.overlaps_a1_selection(&sel2),
-            "Nested rectangles should overlap"
-        );
-
-        // Overlapping columns
-        let sel1 = A1Selection::test_a1("A:C");
-        let sel2 = A1Selection::test_a1("B:D");
-        assert!(
-            sel1.overlaps_a1_selection(&sel2),
-            "Overlapping columns should overlap"
-        );
-
-        // Non-overlapping columns
-        let sel1 = A1Selection::test_a1("A:B");
-        let sel2 = A1Selection::test_a1("C:D");
-        assert!(
-            !sel1.overlaps_a1_selection(&sel2),
-            "Non-overlapping columns should not overlap"
-        );
-
-        // Overlapping rows
-        let sel1 = A1Selection::test_a1("1:3");
-        let sel2 = A1Selection::test_a1("2:4");
-        assert!(
-            sel1.overlaps_a1_selection(&sel2),
-            "Overlapping rows should overlap"
-        );
-
-        // Non-overlapping rows
-        let sel1 = A1Selection::test_a1("1:2");
-        let sel2 = A1Selection::test_a1("3:4");
-        assert!(
-            !sel1.overlaps_a1_selection(&sel2),
-            "Non-overlapping rows should not overlap"
-        );
-
-        // Single cell overlap
-        let sel1 = A1Selection::test_a1("A1:B2");
-        let sel2 = A1Selection::test_a1("B2");
-        assert!(
-            sel1.overlaps_a1_selection(&sel2),
-            "Single cell should overlap with containing rectangle"
-        );
-
-        // Multiple disjoint ranges with overlap
-        let sel1 = A1Selection::test_a1("A1:C3,E1:G3");
-        let sel2 = A1Selection::test_a1("B2:F2");
-        assert!(
-            sel1.overlaps_a1_selection(&sel2),
-            "Disjoint ranges should overlap when intersecting"
-        );
-
-        // Multiple disjoint ranges without overlap
-        let sel1 = A1Selection::test_a1("A1:B2,D1:E2");
-        let sel2 = A1Selection::test_a1("F1:G2,H1:I2");
-        assert!(
-            !sel1.overlaps_a1_selection(&sel2),
-            "Disjoint ranges should not overlap when separate"
-        );
-
-        // Complex overlapping selections
-        let sel1 = A1Selection::test_a1("A1:C3,E:G,2:4");
-        let sel2 = A1Selection::test_a1("B2:D4,F:H,3:5");
-        assert!(
-            sel1.overlaps_a1_selection(&sel2),
-            "Complex selections should detect overlap correctly"
-        );
-
-        // All (*) overlaps with anything
-        let sel1 = A1Selection::test_a1("*");
-        let sel2 = A1Selection::test_a1("B2:C3");
-        assert!(
-            sel1.overlaps_a1_selection(&sel2),
-            "All (*) should overlap with any selection"
-        );
-
-        // Row overlapping with rectangle
-        let sel1 = A1Selection::test_a1("2:4");
-        let sel2 = A1Selection::test_a1("B2:C3");
-        assert!(
-            sel1.overlaps_a1_selection(&sel2),
-            "Row should overlap with intersecting rectangle"
-        );
-
-        // Column overlapping with rectangle
-        let sel1 = A1Selection::test_a1("B:D");
-        let sel2 = A1Selection::test_a1("B2:C3");
-        assert!(
-            sel1.overlaps_a1_selection(&sel2),
-            "Column should overlap with intersecting rectangle"
-        );
-    }
-
-    #[test]
-    fn test_try_to_pos() {
-        let selection = A1Selection::test_a1("A1");
-        assert_eq!(selection.try_to_pos(), Some(pos![A1]));
-
-        let selection = A1Selection::test_a1("A1:B2");
-        assert_eq!(selection.try_to_pos(), None);
-
-        let selection = A1Selection::test_a1("A");
-        assert_eq!(selection.try_to_pos(), None);
-
-        let selection = A1Selection::test_a1("*");
-        assert_eq!(selection.try_to_pos(), None);
-
-        let selection = A1Selection::test_a1("1:4");
-        assert_eq!(selection.try_to_pos(), None);
-    }
-=======
->>>>>>> 8e4ef72f
 }