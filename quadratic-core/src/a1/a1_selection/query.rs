--- conflicted
+++ resolved
@@ -1054,7 +1054,6 @@
     }
 
     #[test]
-<<<<<<< HEAD
     fn test_is_entire_column_selected() {
         // Test explicit column selection
         assert!(A1Selection::test_a1("A").is_entire_column_selected(1));
@@ -1100,7 +1099,8 @@
         // Test with all cells selected
         assert!(A1Selection::test_a1("*").is_entire_row_selected(1));
         assert!(A1Selection::test_a1("*").is_entire_row_selected(100));
-=======
+    }
+
     fn test_single_rect() {
         let context = A1Context::default();
 
@@ -1151,6 +1151,5 @@
             Some(Rect::new(2, 2, 4, 5)),
             "Larger single range should return correct rect"
         );
->>>>>>> 2db62000
     }
 }