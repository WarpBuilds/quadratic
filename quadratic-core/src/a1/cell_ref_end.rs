use lazy_static::lazy_static;
use regex::Regex;
use serde::{Deserialize, Serialize};
use std::fmt;
use ts_rs::TS;
use wasm_bindgen::prelude::*;

use super::{A1Error, CellRefCoord};
use crate::{Pos, UNBOUNDED};

#[derive(Serialize, Deserialize, Debug, Copy, Clone, PartialEq, Eq, Hash, TS)]
#[cfg_attr(test, derive(proptest_derive::Arbitrary))]
#[cfg_attr(feature = "js", wasm_bindgen)]
pub struct CellRefRangeEnd {
    pub col: CellRefCoord,
    pub row: CellRefCoord,
}
impl fmt::Display for CellRefRangeEnd {
    fn fmt(&self, f: &mut fmt::Formatter<'_>) -> fmt::Result {
        self.col.fmt_as_column(f)?;
        self.row.fmt_as_row(f)?;
        Ok(())
    }
}

impl CellRefRangeEnd {
    pub const START: Self = Self {
        col: CellRefCoord::START,
        row: CellRefCoord::START,
    };
    pub const UNBOUNDED: Self = Self {
        col: CellRefCoord::UNBOUNDED,
        row: CellRefCoord::UNBOUNDED,
    };

    pub fn new_relative_xy(x: i64, y: i64) -> Self {
        let col = CellRefCoord::new_rel(x);
        let row = CellRefCoord::new_rel(y);
        CellRefRangeEnd { col, row }
    }
    pub fn new_relative_pos(pos: Pos) -> Self {
        Self::new_relative_xy(pos.x, pos.y)
    }

    pub fn new_infinite_col_end(x: i64) -> Self {
        Self::new_relative_xy(x, UNBOUNDED)
    }

    pub fn new_infinite_row_end(y: i64) -> Self {
        Self::new_relative_xy(UNBOUNDED, y)
    }

    pub fn translate_in_place(&mut self, delta_x: i64, delta_y: i64) {
        self.col.translate_in_place(delta_x);
        self.row.translate_in_place(delta_y);
    }

    pub fn translate(self, delta_x: i64, delta_y: i64) -> Self {
        CellRefRangeEnd {
            col: self.col.translate(delta_x),
            row: self.row.translate(delta_y),
        }
    }

    // TODO: `impl PartialEq<Pos> for CellRefRangeEnd`
    pub fn is_pos(self, pos: Pos) -> bool {
        self.col.coord == pos.x && self.row.coord == pos.y
    }

    /// Unpacks the x coordinate
    pub fn col(self) -> i64 {
        self.col.coord
    }

    /// Unpacks the y coordinate
    pub fn row(self) -> i64 {
        self.row.coord
    }

    /// Parses the components of a CellRefRangeEnd.
    fn parse_components(s: &str) -> Result<(Option<i64>, bool, Option<i64>, bool), A1Error> {
        lazy_static! {
            static ref A1_REGEX: Regex =
                Regex::new(r#"(\$?)([A-Za-z]*)(\$?)(\d*)"#).expect("bad regex");
        }

        let captures = A1_REGEX
            .captures(s)
            .ok_or_else(|| A1Error::InvalidCellReference(s.to_string()))?;

        let mut col_is_absolute = !captures[1].is_empty();
        let col_str = &captures[2];
        let mut row_is_absolute = !captures[3].is_empty();
        let row_str = &captures[4];

        // If there is no column, then an absolute row will be parsed as
        // `($)()()(row)` instead of `()()($)(row)`. Let's fix that.
        if col_is_absolute && col_str.is_empty() {
            std::mem::swap(&mut row_is_absolute, &mut col_is_absolute);
        }

        let col = match col_str {
            "" => None,
            _ => Some(
                super::column_from_name(col_str)
                    .ok_or_else(|| A1Error::InvalidColumn(col_str.to_owned()))?,
            ),
        };
        let row: Option<i64> = match row_str {
            "" => None,
            _ => Some(
                row_str
                    .parse()
                    .ok()
                    .filter(|&y| y > 0)
                    .ok_or_else(|| A1Error::InvalidRow(row_str.to_owned()))?,
            ),
        };

        if col_is_absolute && col.is_none() || row_is_absolute && row.is_none() {
            return Err(A1Error::SpuriousDollarSign(s.to_owned()));
        }

        Ok((col, col_is_absolute, row, row_is_absolute))
    }

<<<<<<< HEAD
    /// Parses the components of a CellRefRangeEnd.
    pub fn parse_start(s: &str) -> Result<CellRefRangeEnd, A1Error> {
        let (col, col_is_absolute, row, row_is_absolute) = Self::parse_components(s)?;
        Ok(CellRefRangeEnd {
            col: CellRefCoord {
                coord: col.unwrap_or(1),
                is_absolute: col_is_absolute,
            },
            row: CellRefCoord {
                coord: row.unwrap_or(1),
                is_absolute: row_is_absolute,
            },
        })
=======
    pub fn new_relative_row(y: i64) -> Self {
        let row = Some(CellRefCoord::new_rel(y));
        CellRefRangeEnd { col: None, row }
    }

    pub fn translate_in_place(&mut self, delta_x: i64, delta_y: i64) {
        if let Some(c) = self.col.as_mut() {
            c.translate_in_place(delta_x);
        }
        if let Some(r) = self.row.as_mut() {
            r.translate_in_place(delta_y);
        }
    }

    pub fn translate(self, delta_x: i64, delta_y: i64) -> Self {
        CellRefRangeEnd {
            col: self.col.map(|c| c.translate(delta_x)),
            row: self.row.map(|r| r.translate(delta_y)),
        }
    }

    pub fn adjust_column_row_in_place(
        &mut self,
        column: Option<i64>,
        row: Option<i64>,
        delta: i64,
    ) {
        if let Some(column) = column {
            if let Some(c) = self.col.as_mut() {
                if c.coord >= column {
                    c.coord = c.coord.saturating_add(delta).max(1);
                }
            }
        }
        if let Some(row) = row {
            if let Some(r) = self.row.as_mut() {
                if r.coord >= row {
                    r.coord = r.coord.saturating_add(delta).max(1);
                }
            }
        }
    }

    pub fn adjust_column_row(&self, column: Option<i64>, row: Option<i64>, delta: i64) -> Self {
        let mut range = *self;
        range.adjust_column_row_in_place(column, row, delta);
        range
    }

    /// Returns whether the range end is missing a row or column number.
    pub fn is_multi_range(self) -> bool {
        self.col.is_none() || self.row.is_none()
    }

    // TODO: `impl PartialEq<Pos> for CellRefRangeEnd`
    pub fn is_pos(self, pos: Pos) -> bool {
        self.col.map_or(false, |col| col.coord == pos.x)
            && self.row.map_or(false, |row| row.coord == pos.y)
    }

    /// Returns the XY coordinates of a range.
    pub fn unpack_xy(self) -> [Option<i64>; 2] {
        [self.col.map(|c| c.coord), self.row.map(|c| c.coord)]
    }

    pub fn unpack_xy_default(self, default: i64) -> [i64; 2] {
        [
            self.col.map_or(default, |c| c.coord),
            self.row.map_or(default, |c| c.coord),
        ]
>>>>>>> b54563da
    }

    /// Parses the components of a CellRefRangeEnd.
    pub fn parse_end(s: &str) -> Result<CellRefRangeEnd, A1Error> {
        let (col, col_is_absolute, row, row_is_absolute) = Self::parse_components(s)?;
        Ok(CellRefRangeEnd {
            col: CellRefCoord {
                coord: col.unwrap_or(UNBOUNDED),
                is_absolute: col_is_absolute,
            },
            row: CellRefCoord {
                coord: row.unwrap_or(UNBOUNDED),
                is_absolute: row_is_absolute,
            },
        })
    }

    pub fn is_unbounded(self) -> bool {
        self.col.coord == UNBOUNDED || self.row.coord == UNBOUNDED
    }
}

#[cfg(test)]
#[serial_test::parallel]
mod tests {
    use super::*;

    #[test]
    fn test_cell_ref_range_end_is_pos() {
        assert!(CellRefRangeEnd::new_relative_xy(1, 2).is_pos(Pos { x: 1, y: 2 }));
        assert!(!CellRefRangeEnd::new_relative_xy(1, 1).is_pos(Pos { x: 2, y: 1 }));
        assert!(!CellRefRangeEnd::new_relative_xy(1, 1).is_pos(Pos { x: 1, y: 2 }));
    }

    #[test]
    fn test_parse_cell_ref_range_end_start() {
        assert_eq!(
            CellRefRangeEnd::parse_start("A1").unwrap(),
            CellRefRangeEnd::new_relative_xy(1, 1)
        );
        assert_eq!(
            CellRefRangeEnd::parse_start("$A$1").unwrap(),
            CellRefRangeEnd {
                col: CellRefCoord::new_abs(1),
                row: CellRefCoord::new_abs(1)
            }
        );
        assert_eq!(
            CellRefRangeEnd::parse_start("A").unwrap(),
            CellRefRangeEnd {
                col: CellRefCoord::new_rel(1),
                row: CellRefCoord::START,
            }
        );
        assert_eq!(
            CellRefRangeEnd::parse_start("1").unwrap(),
            CellRefRangeEnd {
                col: CellRefCoord::new_rel(1),
                row: CellRefCoord::new_rel(1)
            }
        );
        assert_eq!(
            CellRefRangeEnd::parse_start("$1").unwrap(),
            CellRefRangeEnd {
                col: CellRefCoord::new_rel(1),
                row: CellRefCoord::new_abs(1)
            }
        );
    }

    #[test]
    fn test_parse_cell_ref_range_end_end() {
        assert_eq!(
            CellRefRangeEnd::parse_end("A1").unwrap(),
            CellRefRangeEnd::new_relative_xy(1, 1)
        );
        assert_eq!(
            CellRefRangeEnd::parse_end("$A$1").unwrap(),
            CellRefRangeEnd {
                col: CellRefCoord::new_abs(1),
                row: CellRefCoord::new_abs(1)
            }
        );
        assert_eq!(
            CellRefRangeEnd::parse_end("1").unwrap(),
            CellRefRangeEnd {
                col: CellRefCoord::new_rel(UNBOUNDED),
                row: CellRefCoord::START,
            }
        );
        assert_eq!(
            CellRefRangeEnd::parse_end("1").unwrap(),
            CellRefRangeEnd {
                col: CellRefCoord::UNBOUNDED,
                row: CellRefCoord::new_rel(1)
            }
        );
        assert_eq!(
            CellRefRangeEnd::parse_end("$1").unwrap(),
            CellRefRangeEnd {
                col: CellRefCoord::new_rel(UNBOUNDED),
                row: CellRefCoord::new_abs(1)
            }
        );
    }

    #[test]
    fn test_parse_invalid_cell_ref_range_end_start() {
        assert!(CellRefRangeEnd::parse_start("$").is_err());
        assert!(CellRefRangeEnd::parse_start("A0").is_err());
        assert!(CellRefRangeEnd::parse_start("0").is_err());
        assert!(CellRefRangeEnd::parse_start("$A$").is_err());
        assert!(CellRefRangeEnd::parse_start("").is_ok());
    }

    #[test]
    fn test_parse_invalid_cell_ref_range_end_end() {
        assert!(CellRefRangeEnd::parse_end("$").is_err());
        assert!(CellRefRangeEnd::parse_end("A0").is_err());
        assert!(CellRefRangeEnd::parse_end("0").is_err());
        assert!(CellRefRangeEnd::parse_end("$A$").is_err());
        assert!(CellRefRangeEnd::parse_end("").is_ok());
    }

    #[test]
    fn test_display_cell_ref_range_end() {
        assert_eq!(CellRefRangeEnd::new_relative_xy(1, 1).to_string(), "A1");
        assert_eq!(
            CellRefRangeEnd {
                col: CellRefCoord::new_abs(1),
                row: CellRefCoord::new_abs(1)
            }
            .to_string(),
            "$A$1"
        );
        assert_eq!(
            CellRefRangeEnd {
                col: CellRefCoord::new_rel(1),
                row: CellRefCoord::UNBOUNDED
            }
            .to_string(),
            "A"
        );
        assert_eq!(CellRefRangeEnd::new_infinite_col_end(1).to_string(), "A");
        assert_eq!(CellRefRangeEnd::new_infinite_col_end(1).to_string(), "A");
        assert_eq!(CellRefRangeEnd::new_infinite_row_end(1).to_string(), "1");
    }

    #[test]
    fn test_translate_in_place() {
        let mut ref_end = CellRefRangeEnd::new_relative_xy(1, 1);
        ref_end.translate_in_place(1, 2);
        assert_eq!(ref_end, CellRefRangeEnd::new_relative_xy(2, 3));

        let mut ref_end = CellRefRangeEnd::new_relative_xy(2, 3);
        ref_end.translate_in_place(-1, -1);
        assert_eq!(ref_end, CellRefRangeEnd::new_relative_xy(1, 2));
    }

    #[test]
    fn test_translate() {
        let ref_end = CellRefRangeEnd::new_relative_xy(1, 1);
        assert_eq!(
            ref_end.translate(1, 2),
            CellRefRangeEnd::new_relative_xy(2, 3)
        );
        let ref_end = CellRefRangeEnd::new_relative_xy(2, 3);
        assert_eq!(
            ref_end.translate(-1, -1),
            CellRefRangeEnd::new_relative_xy(1, 2)
        );
    }

    #[test]
    fn test_unbounded() {
        assert_eq!(CellRefRangeEnd::UNBOUNDED.col.coord, UNBOUNDED);
        assert_eq!(CellRefRangeEnd::UNBOUNDED.row.coord, UNBOUNDED);
        assert!(CellRefRangeEnd::UNBOUNDED.is_unbounded());
    }

    #[test]
    fn test_col() {
        assert_eq!(CellRefRangeEnd::new_relative_xy(2, 3).col(), 2);
        assert_eq!(CellRefRangeEnd::UNBOUNDED.col(), UNBOUNDED);
    }

    #[test]
    fn test_row() {
        assert_eq!(CellRefRangeEnd::new_relative_xy(2, 3).row(), 3);
        assert_eq!(CellRefRangeEnd::UNBOUNDED.row(), UNBOUNDED);
    }
}<|MERGE_RESOLUTION|>--- conflicted
+++ resolved
@@ -124,7 +124,6 @@
         Ok((col, col_is_absolute, row, row_is_absolute))
     }
 
-<<<<<<< HEAD
     /// Parses the components of a CellRefRangeEnd.
     pub fn parse_start(s: &str) -> Result<CellRefRangeEnd, A1Error> {
         let (col, col_is_absolute, row, row_is_absolute) = Self::parse_components(s)?;
@@ -138,78 +137,6 @@
                 is_absolute: row_is_absolute,
             },
         })
-=======
-    pub fn new_relative_row(y: i64) -> Self {
-        let row = Some(CellRefCoord::new_rel(y));
-        CellRefRangeEnd { col: None, row }
-    }
-
-    pub fn translate_in_place(&mut self, delta_x: i64, delta_y: i64) {
-        if let Some(c) = self.col.as_mut() {
-            c.translate_in_place(delta_x);
-        }
-        if let Some(r) = self.row.as_mut() {
-            r.translate_in_place(delta_y);
-        }
-    }
-
-    pub fn translate(self, delta_x: i64, delta_y: i64) -> Self {
-        CellRefRangeEnd {
-            col: self.col.map(|c| c.translate(delta_x)),
-            row: self.row.map(|r| r.translate(delta_y)),
-        }
-    }
-
-    pub fn adjust_column_row_in_place(
-        &mut self,
-        column: Option<i64>,
-        row: Option<i64>,
-        delta: i64,
-    ) {
-        if let Some(column) = column {
-            if let Some(c) = self.col.as_mut() {
-                if c.coord >= column {
-                    c.coord = c.coord.saturating_add(delta).max(1);
-                }
-            }
-        }
-        if let Some(row) = row {
-            if let Some(r) = self.row.as_mut() {
-                if r.coord >= row {
-                    r.coord = r.coord.saturating_add(delta).max(1);
-                }
-            }
-        }
-    }
-
-    pub fn adjust_column_row(&self, column: Option<i64>, row: Option<i64>, delta: i64) -> Self {
-        let mut range = *self;
-        range.adjust_column_row_in_place(column, row, delta);
-        range
-    }
-
-    /// Returns whether the range end is missing a row or column number.
-    pub fn is_multi_range(self) -> bool {
-        self.col.is_none() || self.row.is_none()
-    }
-
-    // TODO: `impl PartialEq<Pos> for CellRefRangeEnd`
-    pub fn is_pos(self, pos: Pos) -> bool {
-        self.col.map_or(false, |col| col.coord == pos.x)
-            && self.row.map_or(false, |row| row.coord == pos.y)
-    }
-
-    /// Returns the XY coordinates of a range.
-    pub fn unpack_xy(self) -> [Option<i64>; 2] {
-        [self.col.map(|c| c.coord), self.row.map(|c| c.coord)]
-    }
-
-    pub fn unpack_xy_default(self, default: i64) -> [i64; 2] {
-        [
-            self.col.map_or(default, |c| c.coord),
-            self.row.map_or(default, |c| c.coord),
-        ]
->>>>>>> b54563da
     }
 
     /// Parses the components of a CellRefRangeEnd.
@@ -230,6 +157,77 @@
     pub fn is_unbounded(self) -> bool {
         self.col.coord == UNBOUNDED || self.row.coord == UNBOUNDED
     }
+
+    // pub fn new_infinite_col(col: i64) -> Self {
+    //     CellRefRangeEnd {
+    //         col: CellRefCoord::new_rel(col),
+    //         row: None,
+    //     }
+    // }
+
+    // pub fn new_relative_xy(x: i64, y: i64) -> Self {
+    //     let col = Some(CellRefCoord::new_rel(x));
+    //     let row = Some(CellRefCoord::new_rel(y));
+    //     CellRefRangeEnd { col, row }
+    // }
+    // pub fn new_relative_pos(pos: Pos) -> Self {
+    //     Self::new_relative_xy(pos.x, pos.y)
+    // }
+
+    // pub fn new_relative_column(x: i64) -> Self {
+    //     let col = Some(CellRefCoord::new_rel(x));
+    //     CellRefRangeEnd { col, row: None }
+    // }
+
+    // pub fn new_relative_row(y: i64) -> Self {
+    //     let row = Some(CellRefCoord::new_rel(y));
+    //     CellRefRangeEnd { col: None, row }
+    // }
+
+    // pub fn translate_in_place(&mut self, delta_x: i64, delta_y: i64) {
+    //     if let Some(c) = self.col.as_mut() {
+    //         c.translate_in_place(delta_x);
+    //     }
+    //     if let Some(r) = self.row.as_mut() {
+    //         r.translate_in_place(delta_y);
+    //     }
+    // }
+
+    // pub fn translate(self, delta_x: i64, delta_y: i64) -> Self {
+    //     CellRefRangeEnd {
+    //         col: self.col.map(|c| c.translate(delta_x)),
+    //         row: self.row.map(|r| r.translate(delta_y)),
+    //     }
+    // }
+
+    pub fn adjust_column_row_in_place(
+        &mut self,
+        column: Option<i64>,
+        row: Option<i64>,
+        delta: i64,
+    ) {
+        if let Some(column) = column {
+            if self.col() >= column {
+                self.col.coord = self.col.coord.saturating_add(delta).max(1);
+            }
+        }
+        if let Some(row) = row {
+            if self.row() >= row {
+                self.row.coord = self.row.coord.saturating_add(delta).max(1);
+            }
+        }
+    }
+
+    pub fn adjust_column_row(&self, column: Option<i64>, row: Option<i64>, delta: i64) -> Self {
+        let mut range = *self;
+        range.adjust_column_row_in_place(column, row, delta);
+        range
+    }
+
+    /// Returns whether the range end is missing a row or column number.
+    pub fn is_multi_range(self) -> bool {
+        self.col.is_unbounded() || self.row.is_unbounded()
+    }
 }
 
 #[cfg(test)]
