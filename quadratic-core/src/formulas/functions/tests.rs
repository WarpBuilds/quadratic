--- conflicted
+++ resolved
@@ -105,11 +105,6 @@
     g.sheets_mut()[0].set_cell_value(pos![A5], "hello");
     // This string format is used for testing and potentially display; not as an
     // unambiguous representation, so it's fine that the string is unquoted.
-<<<<<<< HEAD
-    assert_eq!("1", eval_to_string(&mut g, "_TEST_TUPLE(A1:A10)"));
-    assert_eq!("2", eval_to_string(&mut g, "_TEST_TUPLE((A1:A10, C1:C10))"));
-=======
-    assert_eq!("1", eval_to_string(&g, "_TEST_TUPLE(A1:A10)"),);
-    assert_eq!("2", eval_to_string(&g, "_TEST_TUPLE((A1:A10, C1:C10))"),);
->>>>>>> 2bf07ce4
+    assert_eq!("1", eval_to_string(&g, "_TEST_TUPLE(A1:A10)"));
+    assert_eq!("2", eval_to_string(&g, "_TEST_TUPLE((A1:A10, C1:C10))"));
 }