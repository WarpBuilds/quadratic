use regex::Regex;
use smallvec::smallvec;

use crate::ArraySize;

use super::*;

pub const CATEGORY: FormulaFunctionCategory = FormulaFunctionCategory {
    include_in_docs: true,
    include_in_completions: true,
    name: "Lookup functions",
    docs: "",
    get_functions,
};

fn get_functions() -> Vec<FormulaFunction> {
    vec![
        formula_fn!(
            /// Returns the value of the cell at a given location.
            #[examples("INDIRECT(\"Cn7\")", "INDIRECT(\"F\" & B0)")]
            #[zip_map]
            fn INDIRECT(ctx: Ctx, [cellref_string]: (Spanned<String>)) {
                let pos = CellRef::parse_a1(&cellref_string.inner, ctx.pos.without_sheet())
                    .ok_or(ErrorMsg::BadCellReference.with_span(cellref_string.span))?;
<<<<<<< HEAD
                ctx.get_cell(&pos, cellref_string.span).await?.inner
=======
                ctx.get_cell(&pos, cellref_string.span)?.inner
>>>>>>> 07df3ada
            }
        ),
        formula_fn!(
            /// Searches for a value in the first vertical column of a range and
            /// return the corresponding cell in another vertical column, or an
            /// error if no match is found.
            ///
            /// If `is_sorted` is `TRUE`, this function uses a [binary search
            /// algorithm](https://en.wikipedia.org/wiki/Binary_search_algorithm),
            /// so the first column of `search_range` must be sorted, with
            /// smaller values at the top and larger values at the bottom;
            /// otherwise the result of this function will be meaningless. If
            /// `is_sorted` is omitted, it is assumed to be `false`.
            ///
            /// If any of `search_key`, `output_col`, or `is_sorted` is an
            /// array, then they must be compatible sizes and a lookup will be
            /// performed for each corresponding set of elements.
            #[examples("VLOOKUP(17, A1:C10, 3)", "VLOOKUP(17, A1:C10, 2, FALSE)")]
            #[zip_map]
            fn VLOOKUP(
                span: Span,
                [search_key]: CellValue,
                search_range: Array,
                [output_col]: u32,
                [is_sorted]: (Option<bool>),
            ) {
                let needle = search_key;
                let haystack = &(0..search_range.height())
                    .filter_map(|y| search_range.get(0, y).ok())
                    .collect_vec();
                let match_mode = LookupMatchMode::Exact;
                let search_mode = LookupSearchMode::from_is_sorted(is_sorted);

                let x = output_col
                    .checked_sub(1)
                    .ok_or(ErrorMsg::IndexOutOfBounds)?;
                let y = lookup(needle, haystack, match_mode, search_mode)?
                    .ok_or_else(|| ErrorMsg::NoMatch.with_span(span))?;

                search_range.get(x, y as u32)?.clone()
            }
        ),
        formula_fn!(
            /// Searches for a value in the first horizontal row of a range and
            /// return the corresponding cell in another horizontal row, or an
            /// error if no match is found.
            ///
            ///
            /// If `is_sorted` is `TRUE`, this function uses a [binary search
            /// algorithm](https://en.wikipedia.org/wiki/Binary_search_algorithm),
            /// so the first row of `search_range` must be sorted, with smaller
            /// values at the left and larger values at the right; otherwise the
            /// result of this function will be meaningless. If `is_sorted` is
            /// omitted, it is assumed to be `false`.
            ///
            /// If any of `search_key`, `output_col`, or `is_sorted` is an
            /// array, then they must be compatible sizes and a lookup will be
            /// performed for each corresponding set of elements.
            #[examples("HLOOKUP(17, A1:Z3, 3)", "HLOOKUP(17, A1:Z3, 2, FALSE)")]
            #[zip_map]
            fn HLOOKUP(
                span: Span,
                [search_key]: CellValue,
                search_range: Array,
                [output_row]: u32,
                [is_sorted]: (Option<bool>),
            ) {
                let needle = search_key;
                let haystack = search_range
                    .rows()
                    .next()
                    .ok_or_else(|| internal_error_value!("missing first row"))?;
                let match_mode = LookupMatchMode::Exact;
                let search_mode = LookupSearchMode::from_is_sorted(is_sorted);

                let x = lookup(needle, haystack, match_mode, search_mode)?
                    .ok_or_else(|| ErrorMsg::NoMatch.with_span(span))?;
                let y = output_row
                    .checked_sub(1)
                    .ok_or(ErrorMsg::IndexOutOfBounds)?;

                search_range.get(x as u32, y)?.clone()
            }
        ),
        formula_fn!(
            /// Searches for a value in a linear range and returns a row or
            /// column from another range.
            ///
            /// `search_range` must be either a single row or a single column.
            ///
            /// # Match modes
            ///
            /// There are four match modes:
            ///
            /// - 0 = exact match (default)
            /// - -1 = next smaller
            /// - 1 = next larger
            /// - 2 = wildcard
            ///
            #[doc = see_docs_for_more_about_wildcards!()]
            ///
            /// # Search modes
            ///
            /// There are four search modes:
            ///
            /// - 1 = linear search (default)
            /// - -1 = reverse linear search
            /// - 2 = [binary
            ///        search](https://en.wikipedia.org/wiki/Binary_search_algorithm)
            /// - -2 = reverse binary search
            ///
            /// Linear search finds the first matching value, while reverse
            /// linear search finds the last matching value.
            ///
            /// Binary search may be faster than linear search, but binary
            /// search requires that values are sorted, with smaller values at
            /// the top or left and larger values at the bottom or right.
            /// Reverse binary search requires that values are sorted in the
            /// opposite direction. If `search_range` is not sorted, then the
            /// result of this function will be meaningless.
            ///
            /// Binary search is not compatible with the wildcard match mode.
            ///
            /// # Result
            ///
            /// If `search_range` is a row, then it must have the same width as
            /// `output_range` so that each value in `search_range` corresponds
            /// to a column in `output_range`. In this case, the **search axis**
            /// is vertical.
            ///
            /// If `search_range` is a column, then it must have the same height
            /// as `output_range` so that each value in `search_range`
            /// corresponds to a row in `output_range`. In this case, the
            /// **search axis** is horizontal.
            ///
            /// If a match is not found, then `fallback` is returned instead. If
            /// there is no match and `fallback` is omitted, then returns an
            /// error.
            ///
            /// If any of `search_key`, `fallback`, `match_mode`, or
            /// `search_mode` is an array, then they must be compatible sizes
            /// and a lookup will be performed for each corresponding set of
            /// elements. These arrays must also have compatible size with the
            /// non-search axis of `output_range`.
            #[examples(
                "XLOOKUP(\"zebra\", A1:Z1, A4:Z6)",
                "XLOOKUP({\"zebra\"; \"aardvark\"}, A1:Z1, A4:Z6)",
                "XLOOKUP(50, C4:C834, B4:C834, {-1, 0, \"not found\"}, -1, 2)"
            )]
            fn XLOOKUP(
                span: Span,
                search_key: (Spanned<Array>),
                search_range: (Spanned<Array>),
                output_range: (Spanned<Array>),
                fallback: (Option<Spanned<Array>>),
                match_mode: (Option<Spanned<i64>>),
                search_mode: (Option<Spanned<i64>>),
            ) {
                let fallback = fallback.unwrap_or(Spanned {
                    span,
                    inner: Array::from(CellValue::Error(Box::new(
                        ErrorMsg::NoMatch.with_span(span),
                    ))),
                });
                let search_mode_span = search_mode.map_or(span, |arg| arg.span);
                let match_mode = LookupMatchMode::try_from(match_mode)?;
                let search_mode = LookupSearchMode::try_from(search_mode)?;

                // Check for invalid combination
                if match_mode == LookupMatchMode::Wildcard {
                    match search_mode {
                        LookupSearchMode::LinearForward | LookupSearchMode::LinearReverse => (), //ok
                        LookupSearchMode::BinaryAscending | LookupSearchMode::BinaryDescending => {
                            // not ok -- can't do binary search with wildcard
                            return Err(ErrorMsg::InvalidArgument.with_span(search_mode_span));
                        }
                    }
                }

                // Give more concise names so it's easier to keep track of them
                // while reading this code.
                let needle = search_key;
                let haystack = search_range;
                let returns = output_range;

                // Infer which axis to search along.
                let search_axis = None
                    .or_else(|| haystack.array_linear_axis().transpose())
                    .or_else(|| returns.array_linear_axis().transpose())
                    .transpose()? // Error if the array is not linear.
                    .unwrap_or(Axis::Y);
                let non_search_axis = search_axis.other_axis();

                // Without loss of generality, assume `search_axis == Axis::X`
                // for the sake of this comment. Let:
                //
                // - N = `search_len`
                // - Q, R = any positive integers
                //
                // _Q_ and _R_ may be substituted with 1 in any array and it
                // will be expanded to fit. Then we expect the following:
                //
                // - `haystack` is Nx1
                // - The output of the function is QxR
                // - `needle` is QxR
                // - `returns` is NxR
                // - `fallback` is QxR

                // Find the values for N, Q, and R, and error if there's an
                // array mismatch.
                let n = Array::common_len(search_axis, [&haystack, &returns].map(|v| v.as_ref()))?;
                returns.check_array_size_on(search_axis, n.get())?;
                let q = Array::common_len(search_axis, [&needle, &fallback].map(|v| v.as_ref()))?;
                let r = Array::common_len(
                    non_search_axis,
                    [&needle, &returns, &fallback].map(|v| v.as_ref()),
                )?;

                // Perform the lookup for each needle.
                let haystack_values = haystack.inner.cell_values_slice().iter().collect_vec();
                let lookup_indices = (needle.inner.cell_values_slice().iter())
                    .map(|needle_value| {
                        lookup(needle_value, &haystack_values, match_mode, search_mode)
                    })
                    .collect::<CodeResult<Vec<Option<usize>>>>()?;

                // Construct the final output array.
                let needle_size = needle.inner.size();
                let (result_w, result_h) = match search_axis {
                    Axis::X => (q, r),
                    Axis::Y => (r, q),
                };
                let mut final_output_array = smallvec![];
                let result_size = ArraySize {
                    w: result_w,
                    h: result_h,
                };
                for (x, y) in result_size.iter() {
                    let needle_index = needle_size.flatten_index(x, y)?;
                    match lookup_indices[needle_index] {
                        Some(i) => final_output_array.push({
                            let x = if search_axis == Axis::X { i as u32 } else { x };
                            let y = if search_axis == Axis::Y { i as u32 } else { y };
                            returns.inner.get(x, y)?.clone()
                        }),
                        None => final_output_array.push(fallback.inner.get(x, y)?.clone()),
                    }
                }
                Array::new_row_major(result_size, final_output_array)?
            }
        ),
    ]
}

/// Performs a `LOOKUP` and returns the index of the best match.
fn lookup<V: ToString + AsRef<CellValue>>(
    needle: &CellValue,
    haystack: &[V],
    match_mode: LookupMatchMode,
    search_mode: LookupSearchMode,
) -> CodeResult<Option<usize>> {
    let fix_rev_index = |i: usize| haystack.len() - 1 - i;

    let preference = match match_mode {
        LookupMatchMode::Exact => std::cmp::Ordering::Equal,
        LookupMatchMode::NextSmaller => std::cmp::Ordering::Less,
        LookupMatchMode::NextLarger => std::cmp::Ordering::Greater,
        LookupMatchMode::Wildcard => {
            let regex = crate::formulas::wildcard_pattern_to_regex(&needle.to_string())?;
            return Ok(match search_mode {
                LookupSearchMode::LinearForward => lookup_regex(regex, haystack),
                LookupSearchMode::LinearReverse => {
                    lookup_regex(regex, haystack.iter().rev()).map(fix_rev_index)
                }
                LookupSearchMode::BinaryAscending | LookupSearchMode::BinaryDescending => {
                    internal_error!(
                        "invalid match_mode+search_mode combination \
                         should have been caught earlier in XLOOKUP",
                    );
                }
            });
        }
    };

    Ok(match search_mode {
        LookupSearchMode::LinearForward => {
            lookup_linear_search(needle, haystack.iter(), preference)
        }
        LookupSearchMode::LinearReverse => {
            lookup_linear_search(needle, haystack.iter().rev(), preference).map(fix_rev_index)
        }
        LookupSearchMode::BinaryAscending => {
            lookup_binary_search(needle, haystack, preference, |a, b| a.cmp(b))
        }
        LookupSearchMode::BinaryDescending => {
            lookup_binary_search(needle, haystack, preference.reverse(), |a, b| b.cmp(a))
        }
    }
    .filter(|&i| {
        // Only return a match if it's comparable (i.e., the same type).
        haystack
            .get(i)
            .and_then(|candidate| candidate.as_ref().partial_cmp(needle).ok()?)
            .is_some()
    }))
}

/// Performs a `LOOKUP` using a wildcard and returns the index of the first
/// match.
fn lookup_regex<'a, V: 'a + ToString>(
    needle: Regex,
    haystack: impl IntoIterator<Item = &'a V>,
) -> Option<usize> {
    haystack
        .into_iter()
        .find_position(|candidate| needle.is_match(&candidate.to_string()))
        .map(|(index, _value)| index)
}

fn lookup_linear_search<'a, V: 'a + AsRef<CellValue>>(
    needle: &CellValue,
    haystack: impl IntoIterator<Item = &'a V>,
    preference: std::cmp::Ordering,
) -> Option<usize> {
    let haystack = haystack.into_iter().map(|v| v.as_ref());

    let mut best_match: Option<(usize, &'a CellValue)> = None;

    for candidate @ (index, value) in haystack.enumerate() {
        // Compare the old value to the new one.
        let cmp_result = value.partial_cmp(needle).ok().flatten();
        let Some(cmp_result) = cmp_result else {
            continue;
        };

        if cmp_result == std::cmp::Ordering::Equal {
            return Some(index);
        } else if cmp_result == preference {
            if let Some((_, old_best_value)) = best_match {
                // If `value` is closer, then return it instead of
                // `old_best_value`.
                if old_best_value.partial_cmp(value) == Ok(Some(preference)) {
                    best_match = Some(candidate);
                }
            } else {
                best_match = Some(candidate);
            }
        }
    }

    best_match.map(|(index, _value)| index)
}

fn lookup_binary_search<V: AsRef<CellValue>>(
    needle: &CellValue,
    haystack: &[V],
    preference: std::cmp::Ordering,
    cmp_fn: fn(&CellValue, &CellValue) -> CodeResult<std::cmp::Ordering>,
) -> Option<usize> {
    // Error behavior doesn't matter too much, since the result is undefined if
    // values aren't sorted. I think Excel assumes errors are greater that the
    // needle but I'm not sure.
    let cmp_fn =
        |candidate: &V| cmp_fn(candidate.as_ref(), needle).unwrap_or(std::cmp::Ordering::Greater);

    match haystack.binary_search_by(cmp_fn) {
        Ok(i) => Some(i),
        Err(i) => match preference {
            std::cmp::Ordering::Less => i.checked_sub(1),
            std::cmp::Ordering::Equal => None,
            std::cmp::Ordering::Greater => (i < haystack.len()).then_some(i),
        },
    }
}

#[derive(Debug, Default, Copy, Clone, PartialEq, Eq, Hash)]
enum LookupMatchMode {
    #[default]
    Exact = 0,
    NextSmaller = -1,
    NextLarger = 1,
    Wildcard = 2,
}
impl TryFrom<Option<Spanned<i64>>> for LookupMatchMode {
    type Error = Error;

    fn try_from(value: Option<Spanned<i64>>) -> Result<Self, Self::Error> {
        match value {
            None => Ok(LookupMatchMode::default()),
            Some(v) => match v.inner {
                0 => Ok(LookupMatchMode::Exact),
                -1 => Ok(LookupMatchMode::NextSmaller),
                1 => Ok(LookupMatchMode::NextLarger),
                2 => Ok(LookupMatchMode::Wildcard),
                _ => Err(ErrorMsg::InvalidArgument.with_span(v.span)),
            },
        }
    }
}

#[derive(Debug, Default, Copy, Clone, PartialEq, Eq, Hash)]
enum LookupSearchMode {
    #[default]
    LinearForward = 1,
    LinearReverse = -1,
    BinaryAscending = 2,
    BinaryDescending = -2,
}
impl LookupSearchMode {
    fn from_is_sorted(is_sorted: Option<bool>) -> Self {
        match is_sorted {
            Some(false) | None => LookupSearchMode::LinearForward,
            Some(true) => LookupSearchMode::BinaryAscending,
        }
    }
}
impl TryFrom<Option<Spanned<i64>>> for LookupSearchMode {
    type Error = Error;

    fn try_from(value: Option<Spanned<i64>>) -> Result<Self, Self::Error> {
        match value {
            None => Ok(LookupSearchMode::default()),
            Some(v) => match v.inner {
                1 => Ok(LookupSearchMode::LinearForward),
                -1 => Ok(LookupSearchMode::LinearReverse),
                2 => Ok(LookupSearchMode::BinaryAscending),
                -2 => Ok(LookupSearchMode::BinaryDescending),
                _ => Err(ErrorMsg::InvalidArgument.with_span(v.span)),
            },
        }
    }
}

#[cfg(test)]
mod tests {
    use std::borrow::Cow;

    use lazy_static::lazy_static;
    use smallvec::smallvec;

    use crate::formulas::tests::*;

    lazy_static! {
        static ref NUMBERS_LOOKUP_ARRAY: Array = array![
            1, "one", "wan";
            2, "two", "tu";
            50, "fifty", "mute";
            100, "hundred", "ale";
        ];
        static ref STRINGS_LOOKUP_ARRAY: Array = array![
            "apPle", 1, "kili loje";
            "BAnAnA", 2, "kili jelo";
            "bread", 3, "pan";
            "EGG", 4, "sike";
        ];
        static ref MIXED_LOOKUP_ARRAY: Array = array![
            2, "two", "tu";
            "bread", 3, "pan";
            50, "fifty", "mute";
            100, "hundred", "ale";
            "apPle", 1, "kili loje";
            "BAnAnA", 2, "kili jelo";
            "EGG", 4, "sike";
            1, "one", "wan";

        ];
        static ref VALUES_THAT_SHOULD_NEVER_MATCH: Vec<CellValue> =
            vec![(-987.0).into(), "this shouldn't match anything".into()];
    }

    #[test]
    fn test_formula_indirect() {
        let form = parse_formula("INDIRECT(\"D5\")", pos![B2]).unwrap();

        let mut g = Grid::new();
        let sheet = &mut g.sheets_mut()[0];
        sheet.set_cell_value(pos![D5], 35);
        let sheet_id = sheet.id;

        let mut ctx = Ctx::new(&g, pos![D5].with_sheet(sheet_id));
        assert_eq!(
            ErrorMsg::CircularReference,
            form.eval(&mut ctx).unwrap_err().msg,
        );

        assert_eq!("35".to_string(), eval_to_string(&g, "INDIRECT(\"D5\")"));
    }

    /// Test VLOOKUP error conditions.
    #[test]
    fn test_vlookup_errors() {
        // Test using numbers ...
        let array = &*NUMBERS_LOOKUP_ARRAY;
        let g = Grid::from_array(pos![A1], array);

        // Test no match (value missing)
        for col in 1..=3 {
            for is_sorted in ["", ", FALSE", ", TRUE"] {
                for search_key in [-5, 11, 999] {
                    let formula = format!("VLOOKUP({search_key}, A1:C4, {col}{is_sorted})");
                    eval_to_err(&g, &formula);
                }
            }
        }

        // Test no match due to wrong type
        eval_to_err(&g, "VLOOKUP('word', A1:C4, 1)");

        // Invalid argument: blank first argument (no match)
        eval_to_err(&g, "VLOOKUP(, A1:C4, 1)");
        // Invalid argument: blank range argument
        eval_to_err(&g, "VLOOKUP(-99,, 1)");
        // Invalid argument: bad column number
        eval_to_err(&g, "VLOOKUP(-99, A1:C4, 'word')");
        eval_to_err(&g, "VLOOKUP(-99, A1:C4, 0)");
        eval_to_err(&g, "VLOOKUP(-99, A1:C4, 3)");

        // Test using strings ...
        let array = &*STRINGS_LOOKUP_ARRAY;
        let g = Grid::from_array(pos![A1], array);

        // Test no match
        for word in ["aardvark", "crackers", "zebra"] {
            for is_sorted in ["", ", FALSE", ", TRUE"] {
                eval_to_err(&g, &format!("VLOOKUP('{word}', A1:C4, 1 {is_sorted})"));
            }
        }

        // Test no match due to wrong type
        eval_to_err(&g, "VLOOKUP(10, A1:C4, 1)");
        eval_to_err(&g, "VLOOKUP(10, A1:C4, 1, FALSE)");
        eval_to_err(&g, "VLOOKUP(10, A1:C4, 1, TRUE)");
    }

    /// Test VLOOKUP.
    #[test]
    fn test_vlookup() {
        // Test exact match (unsorted)
        let array = &*MIXED_LOOKUP_ARRAY;
        let g = Grid::from_array(pos![A1], array);
        for is_sorted in ["", ", FALSE"] {
            for row in array.clone().rows() {
                let s = row[0].repr();
                // should be case-insensitive
                for needle in [&s, &s.to_ascii_lowercase(), &s.to_ascii_uppercase()] {
                    for (i, elem) in row.iter().enumerate() {
                        let col = i + 1;
                        let formula = format!("VLOOKUP({needle}, A1:C8, {col} {is_sorted})");
                        println!("Testing formula {formula:?}");
                        assert_eq!(elem.to_string(), eval_to_string(&g, &formula));
                    }
                }
            }
        }

        // Test exact match (sorted)
        let array = &*STRINGS_LOOKUP_ARRAY;
        let g = Grid::from_array(pos![A1], array);
        for row in array.clone().rows() {
            let s = row[0].repr();
            // should be case-insensitive
            for needle in [&s, &s.to_ascii_lowercase(), &s.to_ascii_uppercase()] {
                for (i, elem) in row.iter().enumerate() {
                    let col = i + 1;
                    let formula = format!("VLOOKUP({needle}, A1:C4, {col}, TRUE)");
                    println!("Testing formula {formula:?}");
                    assert_eq!(elem.to_string(), eval_to_string(&g, &formula));
                }
            }
        }
    }

    /// Test HLOOKUP error conditions.
    #[test]
    fn test_hlookup_errors() {
        // Test using numbers ...
        let transposed_array = &*NUMBERS_LOOKUP_ARRAY;
        let array = transposed_array.transpose();
        let g = Grid::from_array(pos![A1], &array);

        // Test no match (value missing)
        for row in 1..=3 {
            for is_sorted in ["", ", FALSE", ", TRUE"] {
                for search_key in [-5, 11, 999] {
                    let formula = format!("HLOOKUP({search_key}, A1:D3, {row}{is_sorted})");
                    eval_to_err(&g, &formula);
                }
            }
        }

        // Test no match due to wrong type
        eval_to_err(&g, "HLOOKUP('word', A1:D3, 1)");

        // Invalid argument: blank first argument (no match)
        eval_to_err(&g, "HLOOKUP(, A1:D3, 1)");
        // Invalid argument: blank range argument
        eval_to_err(&g, "HLOOKUP(-99,, 1)");
        // Invalid argument: bad column number
        eval_to_err(&g, "HLOOKUP(-99, A1:D3, 'word')");
        eval_to_err(&g, "HLOOKUP(-99, A1:D3, 0)");
        eval_to_err(&g, "HLOOKUP(-99, A1:D3, 3)");

        // Test using strings ...
        let transposed_array = &*STRINGS_LOOKUP_ARRAY;
        let array = transposed_array.transpose();
        let g = Grid::from_array(pos![A1], &array);

        // Test no match
        for word in ["aardvark", "crackers", "zebra"] {
            for is_sorted in ["", ", FALSE", ", TRUE"] {
                eval_to_err(&g, &format!("HLOOKUP('{word}', A1:D3, 1 {is_sorted})"));
            }
        }

        // Test no match due to wrong type
        eval_to_err(&g, "HLOOKUP(10, A1:D3, 1)");
        eval_to_err(&g, "HLOOKUP(10, A1:D3, 1, FALSE)");
        eval_to_err(&g, "HLOOKUP(10, A1:D3, 1, TRUE)");
    }

    /// Test HLOOKUP.
    #[test]
    fn test_hlookup() {
        // Test exact match (unsorted)
        let transposed_array = &*MIXED_LOOKUP_ARRAY;
        let array = transposed_array.transpose();
        let g = Grid::from_array(pos![A1], &array);
        for is_sorted in ["", ", FALSE"] {
            for col in transposed_array.clone().rows() {
                let s = col[0].repr();
                // should be case-insensitive
                for needle in [&s, &s.to_ascii_lowercase(), &s.to_ascii_uppercase()] {
                    for (i, elem) in col.iter().enumerate() {
                        let col = i + 1;
                        let formula = format!("HLOOKUP({needle}, A1:H3, {col} {is_sorted})");
                        println!("Testing formula {formula:?}");
                        assert_eq!(elem.to_string(), eval_to_string(&g, &formula));
                    }
                }
            }
        }

        // Test exact match (sorted)
        let transposed_array = &*STRINGS_LOOKUP_ARRAY;
        let array = transposed_array.transpose();
        let g = Grid::from_array(pos![A1], &array);
        for col in transposed_array.clone().rows() {
            let s = col[0].repr();
            // should be case-insensitive
            for needle in [&s, &s.to_ascii_lowercase(), &s.to_ascii_uppercase()] {
                for (i, elem) in col.iter().enumerate() {
                    let col = i + 1;
                    let formula = format!("HLOOKUP({needle}, A1:D3, {col}, TRUE)");
                    println!("Testing formula {formula:?}");
                    assert_eq!(elem.to_string(), eval_to_string(&g, &formula));
                }
            }
        }
    }

    /// Test XLOOKUP input validation
    #[test]
    fn test_xlookup_validation() {
        let array = &*NUMBERS_LOOKUP_ARRAY;
        let g = Grid::from_array(pos![A1], array);

        const EXPECTED_NUMBER_ERR: ErrorMsg = ErrorMsg::Expected {
            expected: Cow::Borrowed("number"),
            got: Some(Cow::Borrowed("text")),
        };

        // Good value for `match_mode`
        eval_to_string(&g, "XLOOKUP(50, A1:A4, B1:B4, 1)");
        // Bad values for `match_mode`
        let e = &ErrorMsg::InvalidArgument;
        expect_err(e, &g, "XLOOKUP(50, A1:A4, B1:B4,, -2)");
        let e = &EXPECTED_NUMBER_ERR;
        expect_err(e, &g, "XLOOKUP(50, A1:A4, B1:B4,, 'word')");

        // Good value for `search_mode`
        eval_to_string(&g, "XLOOKUP(50, A1:A4, B1:B4,,, 1)");
        // Bad values for `search_mode`
        let e = &ErrorMsg::InvalidArgument;
        expect_err(e, &g, "XLOOKUP(50, A1:A4, B1:B4,,, 0)");
        expect_err(e, &g, "XLOOKUP(50, A1:A4, B1:B4,,, -3)");
        let e = &EXPECTED_NUMBER_ERR;
        expect_err(e, &g, "XLOOKUP(50, A1:A4, B1:B4,,, 'word')");

        // 1xN and Nx1 are ok
        eval_to_string(&g, "XLOOKUP(50, A1:A4, B1:B4)");
        eval_to_string(&g, "XLOOKUP(50, A3:C3, A2:C2)");

        // 1x1 is ok
        eval_to_string(&g, "XLOOKUP(50, A3:A3, B3:B3)");
        eval_to_string(&g, "XLOOKUP(50, A3, B3:B3)");
        eval_to_string(&g, "XLOOKUP(50, A3:A3, B3)");
        eval_to_string(&g, "XLOOKUP(50, A3, B3)");

        // NxM is not ok
        let e = &ErrorMsg::NonLinearArray;
        expect_err(e, &g, "XLOOKUP(50, A1:B4, A5:B8)");

        // Mismatch is not ok (vertical)
        eval_to_err(&g, "XLOOKUP(50, A1:A4, B1:B5)"); // too long
        eval_to_err(&g, "XLOOKUP(50, A1:A4, B1:B3)"); // too short
        eval_to_err(&g, "XLOOKUP(50, A1:A4, B1)"); // too short (single cell)
        eval_to_err(&g, "XLOOKUP(50, A1:A4, B1:E1)"); // different axis

        // Mismatch is not ok (horizontal)
        eval_to_err(&g, "XLOOKUP(50, A4:D4, A1:E1)"); // too long
        eval_to_err(&g, "XLOOKUP(50, A4:D4, A1:C1)"); // too short
        eval_to_err(&g, "XLOOKUP(50, A4:D4, A1)"); // too short (single cell)
        eval_to_err(&g, "XLOOKUP(50, A4:D4, E1:E4)"); // different axis

        // Multiple return values is ok
        eval_to_string(&g, "XLOOKUP(50, A1:A4, B1:C4)");
        eval_to_string(&g, "XLOOKUP(50, A1:A4, B1:C4)");

        // Multiple needle values is ok if it matches the return values
        fn make_test_formula(needle_size: (u32, u32), returns_size: (u32, u32)) -> String {
            let needle_size = ArraySize::try_from(needle_size).unwrap();
            let needle =
                Array::new_row_major(needle_size, smallvec![1.into(); needle_size.len()]).unwrap();

            let returns_size = ArraySize::try_from(returns_size).unwrap();
            let returns =
                Array::new_row_major(returns_size, smallvec!["ret".into(); returns_size.len()])
                    .unwrap();

            format!("XLOOKUP({}, A1:A4, {})", needle.repr(), returns.repr())
        }
        // (needles_w, needles_h), (returns_w, returns_h)
        eval_to_string(&g, &make_test_formula((2, 2), (1, 4)));
        eval_to_string(&g, &make_test_formula((2, 2), (2, 4)));
        eval_to_string(&g, &make_test_formula((3, 2), (3, 4)));
        eval_to_string(&g, &make_test_formula((3, 3), (3, 4)));
        eval_to_err(&g, &make_test_formula((2, 2), (3, 4)));
        eval_to_err(&g, &make_test_formula((2, 3), (3, 4)));
    }

    /// Test XLOOKUP's various search modes.
    #[test]
    fn test_xlookup_search_modes() {
        fn test_exact_xlookup_with_array(
            array: &Array,
            columns_to_search: &[i64],
            extra_params: &str,
        ) {
            let w = array.width() as i64;
            let h = array.height() as i64;
            let grid_vlookup = Grid::from_array(pos![A1], array);
            let grid_hlookup = Grid::from_array(pos![A1], &array.transpose());
            for &col in columns_to_search {
                for if_not_found in [CellValue::Blank, "default-value".into()] {
                    let if_not_found_repr = if_not_found.repr();

                    // Prepare vertical XLOOKUP call
                    let haystack_start = Pos { x: col, y: 1 }.a1_string();
                    let haystack_end = Pos { x: col, y: h }.a1_string();
                    let returns = Pos { x: w - 1, y: h }.a1_string();
                    let v_params = format!(
                        "{haystack_start}:{haystack_end}, A1:{returns}, \
                         {if_not_found_repr}, {extra_params}",
                    );

                    // Prepare horizontal XLOOKUP call
                    let haystack_start = Pos { x: 0, y: col + 1 }.a1_string();
                    let haystack_end = Pos {
                        x: h - 1,
                        y: col + 1,
                    }
                    .a1_string();
                    let returns = Pos { x: h - 1, y: w }.a1_string();
                    let h_params = format!(
                        "{haystack_start}:{haystack_end}, A1:{returns}, \
                         {if_not_found_repr}, {extra_params}",
                    );

                    for row in array.rows() {
                        let needle = row[col as usize].repr();
                        let array_size = ArraySize::new(w as u32, 1).unwrap();
                        let expected =
                            Array::new_row_major(array_size, row.iter().cloned().collect())
                                .unwrap();

                        // Test vertical lookup
                        let formula = format!("XLOOKUP({needle}, {v_params})");
                        expect_val(expected.clone(), &grid_vlookup, &formula);

                        // Test horizontal lookup
                        let formula = format!("XLOOKUP({needle}, {h_params})");
                        expect_val(expected.transpose(), &grid_hlookup, &formula);
                    }

                    // Test `if_not_found`
                    for needle in &*VALUES_THAT_SHOULD_NEVER_MATCH {
                        let needle = needle.repr();
                        let v_formula = format!("XLOOKUP({needle}, {v_params})");
                        let h_formula = format!("XLOOKUP({needle}, {h_params})");

                        let v_result = eval(&grid_vlookup, &v_formula);
                        let h_result = eval(&grid_hlookup, &h_formula);
                        let results = [&v_result, &h_result]
                            .into_iter()
                            .flat_map(|a| a.cell_values_slice());

                        if if_not_found.is_blank() {
                            for v in results {
                                assert_eq!(ErrorMsg::NoMatch, v.error().unwrap().msg);
                            }
                        } else {
                            for v in results {
                                assert_eq!(if_not_found, *v);
                            }
                        }
                    }
                }
            }
        }

        let numbers = &*NUMBERS_LOOKUP_ARRAY;
        let reverse_numbers = numbers.flip_vertically();
        let strings = &*STRINGS_LOOKUP_ARRAY;
        let reverse_strings = strings.flip_vertically();

        // Test forward binary search
        test_exact_xlookup_with_array(numbers, &[0], "");
        test_exact_xlookup_with_array(numbers, &[0], ", 1");
        test_exact_xlookup_with_array(strings, &[0], "");
        test_exact_xlookup_with_array(strings, &[0], ", 1");

        // Test reverse binary search
        test_exact_xlookup_with_array(&reverse_numbers, &[0], "");
        test_exact_xlookup_with_array(&reverse_numbers, &[0], ", 1");
        test_exact_xlookup_with_array(&reverse_strings, &[0], "");
        test_exact_xlookup_with_array(&reverse_strings, &[0], ", 1");

        // Test forward linear search
        test_exact_xlookup_with_array(numbers, &[0, 1, 2], "");
        test_exact_xlookup_with_array(numbers, &[0, 1, 2], ", 1");
        test_exact_xlookup_with_array(strings, &[0, 1, 2], "");
        test_exact_xlookup_with_array(strings, &[0, 1, 2], ", 1");

        // Test reverse linear search
        test_exact_xlookup_with_array(numbers, &[0, 1, 2], "");
        test_exact_xlookup_with_array(numbers, &[0, 1, 2], ", 1");
        test_exact_xlookup_with_array(strings, &[0, 1, 2], "");
        test_exact_xlookup_with_array(strings, &[0, 1, 2], ", 1");

        // Test that forward and reverse linear search are capable of giving
        // different results
        let g = Grid::from_array(
            pos![A1],
            &array![
                1, "a";
                2, "b";
                1, "c";
                3, "d";
            ],
        );
        expect_val(
            Array::from(CellValue::from("a")),
            &g,
            "XLOOKUP(1, A1:A3, B1:B3,,, 1)", // forward
        );
        expect_val(
            Array::from(CellValue::from("c")),
            &g,
            "XLOOKUP(1, A1:A4, B1:B4,,, -1)", // reverse
        );
    }

    /// Tests XLOOKUP's various match modes.
    #[test]
    fn test_xlookup_match_modes() {
        let numbers_grid = Grid::from_array(pos![A1], &NUMBERS_LOOKUP_ARRAY);
        let rev_numbers_grid = Grid::from_array(pos![A1], &NUMBERS_LOOKUP_ARRAY.flip_vertically());
        let mixed_grid = Grid::from_array(pos![A1], &MIXED_LOOKUP_ARRAY);

        // Get array heights
        let numbers_h = NUMBERS_LOOKUP_ARRAY.height();
        let mixed_h = MIXED_LOOKUP_ARRAY.height();

        let test_xlookup_comparison_match = |expected: &str, needle: &str, match_mode: i64| {
            for (grid, h, search_mode) in [
                (&mixed_grid, mixed_h, ""),             // linear forward (default)
                (&mixed_grid, mixed_h, ", 1"),          // linear forward
                (&mixed_grid, mixed_h, ", -1"),         // linear reverse
                (&numbers_grid, numbers_h, ", 2"),      // binary ascending
                (&rev_numbers_grid, numbers_h, ", -2"), // binary descending
            ] {
                assert_eq!(
                    expected,
                    eval_to_string(
                        grid,
                        &format!(
                            "XLOOKUP({needle}, A1:A{h}, A1:C{h}, 'x', \
                                     {match_mode}{search_mode})",
                        ),
                    ),
                );
            }
        };

        // Test exact search
        test_xlookup_comparison_match("{x, x, x}", "-1", 0);
        test_xlookup_comparison_match("{x, x, x}", "5", 0);
        test_xlookup_comparison_match("{x, x, x}", "9999", 0);

        // Test "next smaller" search
        test_xlookup_comparison_match("{x, x, x}", "-1", -1);
        test_xlookup_comparison_match("{1, one, wan}", "1", -1);
        test_xlookup_comparison_match("{1, one, wan}", "1.5", -1);
        test_xlookup_comparison_match("{2, two, tu}", "2", -1);
        test_xlookup_comparison_match("{2, two, tu}", "5", -1);
        test_xlookup_comparison_match("{50, fifty, mute}", "50", -1);
        test_xlookup_comparison_match("{50, fifty, mute}", "75", -1);
        test_xlookup_comparison_match("{100, hundred, ale}", "100", -1);
        test_xlookup_comparison_match("{100, hundred, ale}", "9999", -1);

        // Test "next larger" search
        test_xlookup_comparison_match("{1, one, wan}", "-1", 1);
        test_xlookup_comparison_match("{1, one, wan}", "1", 1);
        test_xlookup_comparison_match("{2, two, tu}", "1.5", 1);
        test_xlookup_comparison_match("{2, two, tu}", "2", 1);
        test_xlookup_comparison_match("{50, fifty, mute}", "5", 1);
        test_xlookup_comparison_match("{50, fifty, mute}", "50", 1);
        test_xlookup_comparison_match("{100, hundred, ale}", "75", 1);
        test_xlookup_comparison_match("{100, hundred, ale}", "100", 1);
        test_xlookup_comparison_match("{x, x, x}", "9999", 1);

        // Test wildcard search
        let g = Grid::from_array(pos![A1], &MIXED_LOOKUP_ARRAY);
        assert_eq!(
            "{bread}",
            eval_to_string(&g, "XLOOKUP('b*', A1:A20, A1:A20,, 2)"),
        ); // linear forward (default)
        assert_eq!(
            "{bread}",
            eval_to_string(&g, "XLOOKUP('b*', A1:A20, A1:A20,, 2, 1)"),
        ); // linear forward
        assert_eq!(
            "{BAnAnA}",
            eval_to_string(&g, "XLOOKUP('b*', A1:A20, A1:A20,, 2, -1)"),
        ); // linear reverse
        expect_err(
            &ErrorMsg::InvalidArgument,
            &g,
            "XLOOKUP('b*', A1:A20, A1:A20,, 2, 2)", // binary ascending (invalid!)
        );
        expect_err(
            &ErrorMsg::InvalidArgument,
            &g,
            "XLOOKUP('b*', A1:A20, A1:A20,, 2, -2)", // binary descending (invalid!)
        );
    }

    /// Test XLOOKUP's zip mapping, which is completely orthogonal to its search
    /// modes.
    #[test]
    fn test_xlookup_zip_map() {
        let array = &*NUMBERS_LOOKUP_ARRAY;
        let g = Grid::from_array(pos![A1], array);

        let formula = "XLOOKUP({1, 2, 3; 4, 50, 100}, A1:A4, A1:C4, {'a', 'b', 'c'})";
        assert_eq!(
            "{1, two, c; \
              a, fifty, ale}",
            eval_to_string(&g, formula,),
        );

        let formula = "XLOOKUP({1; 4}, A1:A4, A1:C4, {'a', 'b', 'c'})";
        assert_eq!(
            "{1, one, wan; \
              a, b, c}",
            eval_to_string(&g, formula,),
        );

        let formula = "XLOOKUP({1; 4}, A1:A4, A1:C4, 'a')";
        assert_eq!(
            "{1, one, wan; \
              a, a, a}",
            eval_to_string(&g, formula,),
        );
    }

    #[test]
    fn test_xlookup() {
        let mut g = Grid::new();
        let sheet = &mut g.sheets_mut()[0];
        for y in 1..=6 {
            sheet.set_cell_value(Pos { x: 0, y }, y);
            sheet.set_cell_value(Pos { x: 1, y }, format!("cell #{y}"));
        }

        // Test lookup in sorted array
        for i in 1..=6 {
            assert_eq!(
                format!("{{cell #{i}}}"),
                eval_to_string(&g, &format!("XLOOKUP({i}, A1:A6, B1:B6)")),
            );
        }
    }
}<|MERGE_RESOLUTION|>--- conflicted
+++ resolved
@@ -22,11 +22,7 @@
             fn INDIRECT(ctx: Ctx, [cellref_string]: (Spanned<String>)) {
                 let pos = CellRef::parse_a1(&cellref_string.inner, ctx.pos.without_sheet())
                     .ok_or(ErrorMsg::BadCellReference.with_span(cellref_string.span))?;
-<<<<<<< HEAD
-                ctx.get_cell(&pos, cellref_string.span).await?.inner
-=======
                 ctx.get_cell(&pos, cellref_string.span)?.inner
->>>>>>> 07df3ada
             }
         ),
         formula_fn!(
