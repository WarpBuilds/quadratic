--- conflicted
+++ resolved
@@ -77,11 +77,7 @@
                 "COUNTIF(A1:A10, \">0\")",
                 "COUNTIF(A1:A10, \"<>INVALID\")"
             )]
-<<<<<<< HEAD
-            #[pure_zip_map]
-=======
             #[zip_map]
->>>>>>> 07df3ada
             fn COUNTIF(range: (Spanned<Array>), [criteria]: (Spanned<CellValue>)) {
                 let criteria = Criterion::try_from(*criteria)?;
                 // Ignore error values.
