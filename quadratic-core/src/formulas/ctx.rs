--- conflicted
+++ resolved
@@ -3,12 +3,8 @@
 
 use super::*;
 use crate::{
-<<<<<<< HEAD
     a1::UNBOUNDED,
-    grid::{CellsAccessed, Grid, GridBounds},
-=======
     grid::{CellsAccessed, Grid},
->>>>>>> 8c505e72
     Array, CellValue, CodeResult, CodeResultExt, Pos, RunErrorMsg, SheetPos, SheetRect, Span,
     Spanned, Value,
 };
