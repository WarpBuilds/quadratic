use std::collections::HashSet;
<<<<<<< HEAD

use futures::future::LocalBoxFuture;
use smallvec::SmallVec;

use super::*;
use crate::{grid::Grid, Array, CellValue, CodeResult, ErrorMsg, SheetPos, Span, Spanned, Value};

macro_rules! zip_map_impl {
    ($arrays:ident.zip_map(|$args_buffer:ident| $eval_f:expr)) => {{
        let size = Value::common_array_size($arrays)?;

        let mut $args_buffer = Vec::with_capacity($arrays.into_iter().len());

        // If the result is a single value, return that value instead of a 1x1
        // array. This isn't just an optimization; it's important for Excel
        // compatibility.
        if size.len() == 1 {
            for array in $arrays {
                $args_buffer.push(array.cell_value()?);
            }
            return Ok(Value::Single($eval_f));
        }

        let mut values = SmallVec::with_capacity(size.len());
        for (x, y) in size.iter() {
            $args_buffer.clear();
            for array in $arrays {
                $args_buffer.push(array.get(x, y)?);
            }

            values.push($eval_f);
        }

        let result = Array::new_row_major(size, values)?;
        Ok(Value::Array(result))
    }};
}
=======

use smallvec::SmallVec;

use super::*;
use crate::{grid::Grid, Array, CellValue, CodeResult, ErrorMsg, SheetPos, Span, Spanned, Value};
>>>>>>> 07df3ada

/// Formula execution context.
pub struct Ctx<'ctx> {
    /// Grid file to access cells from.
    pub grid: &'ctx Grid,
    /// Position in the grid from which the formula is being evaluated.
    pub pos: SheetPos,
    /// Cells that have been accessed in evaluating the formula.
    pub cells_accessed: HashSet<SheetPos>,
}
impl<'ctx> Ctx<'ctx> {
    /// Constructs a context for evaluating a formula at `pos` in `grid`.
    pub fn new(grid: &'ctx Grid, pos: SheetPos) -> Self {
        Ctx {
            grid,
            pos,
            cells_accessed: HashSet::new(),
        }
    }

    /// Fetches the contents of the cell at `ref_pos` evaluated at `base_pos`,
    /// or returns an error in the case of a circular reference.
<<<<<<< HEAD
    pub async fn get_cell(
        &mut self,
        ref_pos: &CellRef,
        span: Span,
    ) -> CodeResult<Spanned<CellValue>> {
=======
    pub fn get_cell(&mut self, ref_pos: &CellRef, span: Span) -> CodeResult<Spanned<CellValue>> {
>>>>>>> 07df3ada
        let sheet = match &ref_pos.sheet {
            Some(sheet_name) => self
                .grid
                .sheet_from_name(sheet_name.clone()) // TODO: should not need clone
                .ok_or(ErrorMsg::BadCellReference.with_span(span))?,
            None => self.grid.sheet_from_id(self.pos.sheet_id),
        };
        let ref_pos = ref_pos.resolve_from(self.pos.without_sheet());
        let ref_pos_with_sheet = ref_pos.with_sheet(sheet.id);
        if ref_pos_with_sheet == self.pos {
            return Err(ErrorMsg::CircularReference.with_span(span));
        }
<<<<<<< HEAD

        self.cells_accessed.insert(ref_pos_with_sheet);

        let value = sheet.get_cell_value(ref_pos).unwrap_or(CellValue::Blank);
        Ok(Spanned { inner: value, span })
    }

    /// Same as `zip_map()`, but the provided closure returns a
    /// `LocalBoxFuture`.
    pub async fn zip_map_async(
        &mut self,
        arrays: &[Spanned<Value>],
        f: impl for<'a> Fn(
            &'a mut Ctx<'_>,
            &'a [Spanned<&'a CellValue>],
        ) -> LocalBoxFuture<'a, CodeResult<CellValue>>,
    ) -> CodeResult<Value> {
        zip_map_impl!(arrays.zip_map(|args_buffer| f(self, &args_buffer).await?))
=======

        self.cells_accessed.insert(ref_pos_with_sheet);

        let value = sheet.get_cell_value(ref_pos).unwrap_or(CellValue::Blank);
        Ok(Spanned { inner: value, span })
>>>>>>> 07df3ada
    }

    /// Evaluates a function once for each corresponding set of values from
    /// `arrays`.
    ///
    /// Many functions, including basic operators such as `+`, work on arrays by
    /// zipping the arrays and then mapping the function across corresponding
    /// sets of inputs. For example `{1,2,3} + {10,20,30}` results in
    /// `{11,22,33}`. If any argument is not an array, it is expanded into an
    /// array with the same size as other arguments. This also works
    /// 2-dimensionally: if one argument is a 1x3 array and the other argument
    /// is a 3x1 array, then both arguments are first expanded to 3x3 arrays. If
    /// arrays cannot be expanded like this, then an error is returned.
    pub fn zip_map<'a, I: Copy + IntoIterator<Item = &'a Spanned<Value>>>(
        &mut self,
        arrays: I,
        f: impl for<'b> Fn(&'b mut Ctx<'_>, &[Spanned<&CellValue>]) -> CodeResult<CellValue>,
    ) -> CodeResult<Value>
    where
        I::IntoIter: ExactSizeIterator,
    {
        let size = Value::common_array_size(arrays)?;

        let mut args_buffer = Vec::with_capacity(arrays.into_iter().len());

        // If the result is a single value, return that value instead of a 1x1
        // array. This isn't just an optimization; it's important for Excel
        // compatibility.
        if size.len() == 1 {
            for array in arrays {
                args_buffer.push(array.cell_value()?);
            }
            return Ok(Value::Single(f(self, &args_buffer)?));
        }

        let mut values = SmallVec::with_capacity(size.len());
        for (x, y) in size.iter() {
            args_buffer.clear();
            for array in arrays {
                args_buffer.push(array.get(x, y)?);
            }

            values.push(f(self, &args_buffer)?);
        }

        let result = Array::new_row_major(size, values)?;
        Ok(Value::Array(result))
    }
}<|MERGE_RESOLUTION|>--- conflicted
+++ resolved
@@ -1,49 +1,9 @@
 use std::collections::HashSet;
-<<<<<<< HEAD
-
-use futures::future::LocalBoxFuture;
-use smallvec::SmallVec;
-
-use super::*;
-use crate::{grid::Grid, Array, CellValue, CodeResult, ErrorMsg, SheetPos, Span, Spanned, Value};
-
-macro_rules! zip_map_impl {
-    ($arrays:ident.zip_map(|$args_buffer:ident| $eval_f:expr)) => {{
-        let size = Value::common_array_size($arrays)?;
-
-        let mut $args_buffer = Vec::with_capacity($arrays.into_iter().len());
-
-        // If the result is a single value, return that value instead of a 1x1
-        // array. This isn't just an optimization; it's important for Excel
-        // compatibility.
-        if size.len() == 1 {
-            for array in $arrays {
-                $args_buffer.push(array.cell_value()?);
-            }
-            return Ok(Value::Single($eval_f));
-        }
-
-        let mut values = SmallVec::with_capacity(size.len());
-        for (x, y) in size.iter() {
-            $args_buffer.clear();
-            for array in $arrays {
-                $args_buffer.push(array.get(x, y)?);
-            }
-
-            values.push($eval_f);
-        }
-
-        let result = Array::new_row_major(size, values)?;
-        Ok(Value::Array(result))
-    }};
-}
-=======
 
 use smallvec::SmallVec;
 
 use super::*;
 use crate::{grid::Grid, Array, CellValue, CodeResult, ErrorMsg, SheetPos, Span, Spanned, Value};
->>>>>>> 07df3ada
 
 /// Formula execution context.
 pub struct Ctx<'ctx> {
@@ -66,15 +26,7 @@
 
     /// Fetches the contents of the cell at `ref_pos` evaluated at `base_pos`,
     /// or returns an error in the case of a circular reference.
-<<<<<<< HEAD
-    pub async fn get_cell(
-        &mut self,
-        ref_pos: &CellRef,
-        span: Span,
-    ) -> CodeResult<Spanned<CellValue>> {
-=======
     pub fn get_cell(&mut self, ref_pos: &CellRef, span: Span) -> CodeResult<Spanned<CellValue>> {
->>>>>>> 07df3ada
         let sheet = match &ref_pos.sheet {
             Some(sheet_name) => self
                 .grid
@@ -87,32 +39,11 @@
         if ref_pos_with_sheet == self.pos {
             return Err(ErrorMsg::CircularReference.with_span(span));
         }
-<<<<<<< HEAD
 
         self.cells_accessed.insert(ref_pos_with_sheet);
 
         let value = sheet.get_cell_value(ref_pos).unwrap_or(CellValue::Blank);
         Ok(Spanned { inner: value, span })
-    }
-
-    /// Same as `zip_map()`, but the provided closure returns a
-    /// `LocalBoxFuture`.
-    pub async fn zip_map_async(
-        &mut self,
-        arrays: &[Spanned<Value>],
-        f: impl for<'a> Fn(
-            &'a mut Ctx<'_>,
-            &'a [Spanned<&'a CellValue>],
-        ) -> LocalBoxFuture<'a, CodeResult<CellValue>>,
-    ) -> CodeResult<Value> {
-        zip_map_impl!(arrays.zip_map(|args_buffer| f(self, &args_buffer).await?))
-=======
-
-        self.cells_accessed.insert(ref_pos_with_sheet);
-
-        let value = sheet.get_cell_value(ref_pos).unwrap_or(CellValue::Blank);
-        Ok(Spanned { inner: value, span })
->>>>>>> 07df3ada
     }
 
     /// Evaluates a function once for each corresponding set of values from
