--- conflicted
+++ resolved
@@ -43,27 +43,6 @@
         }
     }
 
-<<<<<<< HEAD
-    /// Fetches the contents of the cell at `ref_pos` evaluated at `base_pos`,
-    /// or returns an error in the case of a circular reference.
-    pub fn get_cell(&mut self, ref_pos: &CellRef, span: Span) -> Spanned<CellValue> {
-        let error_value = |e: RunErrorMsg| {
-            let value = CellValue::Error(Box::new(e.with_span(span)));
-            Spanned { inner: value, span }
-        };
-
-        let maybe_sheet = match &ref_pos.sheet {
-            Some(sheet_name) => self.grid.try_sheet_from_name(sheet_name.clone()),
-            None => self.grid.try_sheet(self.sheet_pos.sheet_id),
-        };
-        let Some(sheet) = maybe_sheet else {
-            return error_value(RunErrorMsg::BadCellReference);
-        };
-        let ref_pos = ref_pos.resolve_from(self.sheet_pos.into());
-        let ref_pos_with_sheet = ref_pos.to_sheet_pos(sheet.id);
-        if ref_pos_with_sheet == self.sheet_pos {
-            return error_value(RunErrorMsg::CircularReference);
-=======
     /// Resolves a cell reference relative to `self.sheet_pos`.
     pub fn resolve_ref(&self, ref_pos: &CellRef, span: Span) -> CodeResult<Spanned<SheetPos>> {
         let sheet = match &ref_pos.sheet {
@@ -119,7 +98,6 @@
 
         if sheet_pos == self.sheet_pos {
             return Err(RunErrorMsg::CircularReference.with_span(span));
->>>>>>> 29ef0391
         }
 
         self.cells_accessed.insert(sheet_pos.into());
@@ -149,10 +127,6 @@
             return Err(RunErrorMsg::ArrayTooBig.with_span(span));
         }
 
-<<<<<<< HEAD
-        let value = sheet.get_cell_for_formula(ref_pos);
-        Spanned { inner: value, span }
-=======
         let mut flat_array = smallvec![];
         // Reuse the same `CellRef` object so that we don't have to
         // clone `sheet_name.`
@@ -164,7 +138,6 @@
         }
 
         Ok(Array::new_row_major(array_size, flat_array)?).with_span(span)
->>>>>>> 29ef0391
     }
 
     /// Evaluates a function once for each corresponding set of values from
