use itertools::Itertools;
use serde::{Deserialize, Serialize};
use smallvec::smallvec;

use super::*;
<<<<<<< HEAD
use crate::{Array, ArraySize, CellValue, CodeResult, Pos, RunErrorMsg, Spanned, Value};
=======
use crate::{
    Array, ArraySize, CellValue, CodeResult, CodeResultExt, CoerceInto, RunErrorMsg, SheetRect,
    Span, Spanned, Value,
};
>>>>>>> 29ef0391

/// Abstract syntax tree of a formula expression.
#[derive(Serialize, Deserialize, Debug, Clone)]
pub struct Formula {
    pub ast: AstNode,
}

pub type AstNode = Spanned<AstNodeContents>;

#[derive(Serialize, Deserialize, Debug, Clone)]
pub enum AstNodeContents {
    Empty,
    FunctionCall {
        func: Spanned<String>,
        args: Vec<AstNode>,
    },
    Paren(Vec<AstNode>),
    Array(Vec<Vec<AstNode>>),
    CellRef(CellRef),
    String(String),
    Number(f64),
    Bool(bool),
}
impl AstNodeContents {
    fn type_string(&self) -> &'static str {
        match self {
            AstNodeContents::Empty => "empty expression",
            AstNodeContents::FunctionCall { func, .. } => match func.inner.as_str() {
                "=" | "==" | "<>" | "!=" | "<" | ">" | "<=" | ">=" => "comparison",
                s if s.chars().all(|c| c.is_alphanumeric() || c == '_') => "function call",
                _ => "expression", // could be improved to say what kind of expression
            },
            AstNodeContents::Paren(contents) => match contents.len() {
                0 => "empty tuple", // shouldn't ever happen
                1 => contents[0].inner.type_string(),
                _ => "tuple",
            },
            AstNodeContents::Array(_) => "array literal",
            AstNodeContents::CellRef(_) => "cell reference",
            AstNodeContents::String(_) => "string literal",
            AstNodeContents::Number(_) => "numeric literal",
            AstNodeContents::Bool(_) => "boolean literal",
        }
    }
}

impl Formula {
    /// Evaluates a formula.
<<<<<<< HEAD
    pub fn eval(&self, ctx: &mut Ctx<'_>) -> Spanned<Value> {
        self.ast.eval(ctx, false).unwrap_or_else(|e| Spanned {
            span: self.ast.span,
            inner: Value::Single(CellValue::Error(Box::new(e))),
        })
    }

    /// Checks the syntax of a formula.
    pub fn check_syntax(&self, ctx: &mut Ctx<'_>) -> CodeResult<()> {
        self.ast.eval(ctx, true)?;
        Ok(())
=======
    pub fn eval(&self, ctx: &mut Ctx<'_>) -> CodeResult<Value> {
        self.ast.eval(ctx)?.into_non_error_value()
>>>>>>> 29ef0391
    }
}

impl AstNode {
    fn eval<'expr, 'ctx: 'expr>(&'expr self, ctx: &'expr mut Ctx<'ctx>) -> CodeResult {
        let value: Value = match &self.inner {
            AstNodeContents::Empty => Value::Single(CellValue::Blank),

<<<<<<< HEAD
            // Cell range
            AstNodeContents::FunctionCall { func, args } if func.inner == ":" => {
                if args.len() != 2 {
                    internal_error!("invalid arguments to cell range operator");
                }
                let ref1 = args[0].to_cell_ref()?;
                let ref2 = args[1].to_cell_ref()?;
                let sheet_name = ref1.sheet.clone();
                let corner1 = ref1.resolve_from(ctx.sheet_pos.into());
                let corner2 = ref2.resolve_from(ctx.sheet_pos.into());

                let x1 = std::cmp::min(corner1.x, corner2.x);
                let y1 = std::cmp::min(corner1.y, corner2.y);

                let x2 = std::cmp::max(corner1.x, corner2.x);
                let y2 = std::cmp::max(corner1.y, corner2.y);

                let width = x2
                    .saturating_sub(x1)
                    .saturating_add(1)
                    .try_into()
                    .unwrap_or(u32::MAX);
                let height = y2
                    .saturating_sub(y1)
                    .saturating_add(1)
                    .try_into()
                    .unwrap_or(u32::MAX);
                if std::cmp::max(width, height) > crate::limits::CELL_RANGE_LIMIT {
                    return Err(RunErrorMsg::ArrayTooBig.with_span(self.span));
                }

                // todo: this should call a new ctx.get_cells to push a full SheetRect to cells_accessed instead of an array of SheetPos
                let mut flat_array = smallvec![];
                // Reuse the same `CellRef` object so that we don't have to
                // clone `sheet_name.`
                let mut cell_ref = CellRef::absolute(sheet_name, Pos::ORIGIN); // We'll overwrite the position.
                for y in y1..=y2 {
                    cell_ref.y = CellRefCoord::Absolute(y);
                    for x in x1..=x2 {
                        cell_ref.x = CellRefCoord::Absolute(x);
                        flat_array.push(ctx.get_cell(&cell_ref, self.span).inner);
                    }
                }

                let size = ArraySize::new_or_err(width, height)?;
                Array::new_row_major(size, flat_array)?.into()
=======
            AstNodeContents::FunctionCall { func, .. } if func.inner == ":" => {
                let range = self.to_range_ref(ctx)?;
                let rect = ctx.resolve_range_ref(&range.inner, self.span)?;
                Value::Array(ctx.get_cell_array(rect.inner, self.span)?.inner)
>>>>>>> 29ef0391
            }

            // Other operator/function
            AstNodeContents::FunctionCall { func, args } => {
<<<<<<< HEAD
                let mut arg_values = vec![];
                for arg in args {
                    // Convert errors into `CellValue::Error`s.
                    arg_values.push(arg.eval(&mut *ctx, only_parse).unwrap_or_else(|e| Spanned {
                        span: arg.span,
                        inner: Value::Single(CellValue::Error(Box::new(e))),
                    }));
                }

=======
>>>>>>> 29ef0391
                let func_name = &func.inner;
                match functions::lookup_function(func_name) {
                    Some(f) => {
                        let arg_values: Vec<Spanned<Value>> =
                            args.iter().map(|arg| arg.eval(&mut *ctx)).try_collect()?;
                        let args = FormulaFnArgs::new(arg_values, self.span, f.name);
                        (f.eval)(&mut *ctx, args)?
                    }
                    None => {
                        if functions::excel::is_valid_excel_function(func_name) {
                            return Err(RunErrorMsg::Unimplemented(func_name.clone().into())
                                .with_span(func.span));
                        } else {
                            return Err(RunErrorMsg::BadFunctionName.with_span(func.span));
                        }
                    }
                }
            }

            AstNodeContents::Paren(contents) => {
                let mut expressions: Vec<Array> = contents
                    .iter()
                    .map(|expr| CodeResult::Ok(expr.eval(ctx)?.inner.into_arrays()))
                    .flatten_ok()
                    .try_collect()?;
                if expressions.len() == 1 {
                    expressions
                        .pop()
                        .ok_or(RunErrorMsg::InternalError("empty parens".into()))?
                        .into()
                } else {
                    Value::Tuple(expressions)
                }
            }

            AstNodeContents::Array(a) => {
                let is_empty = a.iter().flatten().next().is_none();
                if is_empty {
                    return Err(RunErrorMsg::EmptyArray.with_span(self.span));
                }
                let width = a[0].len();
                let height = a.len();

                let mut flat_array = smallvec![];
                for row in a {
                    if row.len() != width {
                        return Err(RunErrorMsg::NonRectangularArray.with_span(self.span));
                    }
                    for elem_expr in row {
                        flat_array.push(elem_expr.eval(ctx)?.into_cell_value()?.inner);
                    }
                }

                let size = ArraySize::new_or_err(width as u32, height as u32)?;
                Array::new_row_major(size, flat_array)?.into()
            }

            // Single cell references return 1x1 arrays for Excel compatibility.
            AstNodeContents::CellRef(cell_ref) => {
<<<<<<< HEAD
                Array::from(ctx.get_cell(cell_ref, self.span).inner).into()
=======
                let pos = ctx.resolve_ref(cell_ref, self.span)?.inner;
                Array::from(ctx.get_cell(pos, self.span)?.inner).into()
>>>>>>> 29ef0391
            }

            AstNodeContents::String(s) => Value::from(s.to_string()),
            AstNodeContents::Number(n) => Value::from(*n),
            AstNodeContents::Bool(b) => Value::from(*b),
        };

        Ok(Spanned {
            span: self.span,
            inner: value,
        })
    }

    /// Evaluates the expression to a tuple of range references, or returns an
    /// error if this cannot be done
    fn to_range_ref_tuple<'expr, 'ctx: 'expr>(
        &'expr self,
        ctx: &'expr mut Ctx<'ctx>,
    ) -> CodeResult<Vec<Spanned<RangeRef>>> {
        match &self.inner {
            AstNodeContents::Paren(contents) => contents
                .iter()
                .map(|expr| expr.to_range_ref_tuple(ctx))
                .flatten_ok()
                .try_collect(),
            _ => Ok(vec![self.to_range_ref(ctx)?]),
        }
    }

    /// Evaluates the expression to a cell range reference, or returns an error
    /// if this cannot be done.
    fn to_range_ref<'expr, 'ctx: 'expr>(
        &'expr self,
        ctx: &'expr mut Ctx<'ctx>,
    ) -> CodeResult<Spanned<RangeRef>> {
        match &self.inner {
            AstNodeContents::FunctionCall { func, args } if func.inner == ":" => {
                eval_cell_range_op(ctx, args, self.span)
            }
            AstNodeContents::Paren(contents) if contents.len() == 1 => {
                contents[0].to_range_ref(ctx)
            }
            AstNodeContents::CellRef(cell_ref) => Ok(RangeRef::Cell {
                pos: cell_ref.clone(),
            })
            .with_span(self.span),
            _ => Err(RunErrorMsg::Expected {
                expected: "cell range reference".into(),
                got: Some(self.inner.type_string().into()),
            }
            .with_span(self.span)),
        }
    }

    /// Evaluates the expression to a cell reference, or returns an error if this cannot be done.
    fn to_cell_ref<'expr, 'ctx: 'expr>(
        &'expr self,
        ctx: &'expr mut Ctx<'ctx>,
    ) -> CodeResult<CellRef> {
        match &self.inner {
            AstNodeContents::CellRef(cellref) => Ok(cellref.clone()),
            AstNodeContents::Paren(contents) if contents.len() == 1 => contents[0].to_cell_ref(ctx),
            AstNodeContents::FunctionCall { func, args }
                if func.inner.eq_ignore_ascii_case("INDEX") =>
            {
                // Get ranges
                let range_rects: Vec<Spanned<SheetRect>> = args
                    .first()
                    .ok_or(
                        RunErrorMsg::MissingRequiredArgument {
                            func_name: "INDEX".into(),
                            arg_name: "range".into(),
                        }
                        .with_span(func.span),
                    )?
                    .to_range_ref_tuple(ctx)?
                    .into_iter()
                    .map(|range_ref| ctx.resolve_range_ref(&range_ref.inner, self.span))
                    .try_collect()?;

                // Get other arguments
                let arg_values: Vec<Spanned<Value>> = args
                    .iter()
                    .skip(1)
                    .map(|arg| arg.eval(&mut *ctx))
                    .try_collect()?;
                let mut args = FormulaFnArgs::new(arg_values, self.span, "INDEX");
                let row = args
                    .take_next_optional()
                    .map(CoerceInto::try_coerce)
                    .transpose()?;
                let column = args
                    .take_next_optional()
                    .map(CoerceInto::try_coerce)
                    .transpose()?;
                let range_num = args
                    .take_next_optional()
                    .map(CoerceInto::try_coerce)
                    .transpose()?;
                args.error_if_more_args()?;

                if ctx.skip_computation {
                    // Don't evaluate; just return a dummy value to let the
                    // caller know that this expression is valid.
                    return Ok(CellRef {
                        sheet: None,
                        x: CellRefCoord::Relative(0),
                        y: CellRefCoord::Relative(0),
                    });
                }

                let args = super::functions::IndexFunctionArgs::from_values(
                    |i| Some(range_rects.get(i)?.inner.size()),
                    row,
                    column,
                    range_num,
                )?;

                let indexed_pos = &range_rects[args.tuple_index]
                    .inner
                    .index_cell(args.x, args.y)
                    .ok_or(RunErrorMsg::IndexOutOfBounds.with_span(self.span))?;

                let sheet = ctx
                    .grid
                    .try_sheet(indexed_pos.sheet_id)
                    .ok_or(RunErrorMsg::IndexOutOfBounds.with_span(self.span))?;

                Ok(CellRef {
                    sheet: Some(sheet.name.clone()),
                    x: CellRefCoord::Absolute(indexed_pos.x),
                    y: CellRefCoord::Absolute(indexed_pos.y),
                })
            }
            _ => Err(RunErrorMsg::Expected {
                expected: "cell reference".into(),
                got: Some(self.inner.type_string().into()),
            }
            .with_span(self.span)),
        }
    }
}

fn eval_cell_range_op(
    ctx: &mut Ctx<'_>,
    args: &[AstNode],
    span: Span,
) -> CodeResult<Spanned<RangeRef>> {
    if args.len() != 2 {
        internal_error!("invalid arguments to cell range operator");
    }

    let ref1 = args[0].to_cell_ref(ctx)?;
    let ref2 = args[1].to_cell_ref(ctx)?;
    Ok(RangeRef::CellRange {
        start: ref1,
        end: ref2,
    })
    .with_span(span)
}<|MERGE_RESOLUTION|>--- conflicted
+++ resolved
@@ -3,14 +3,10 @@
 use smallvec::smallvec;
 
 use super::*;
-<<<<<<< HEAD
-use crate::{Array, ArraySize, CellValue, CodeResult, Pos, RunErrorMsg, Spanned, Value};
-=======
 use crate::{
     Array, ArraySize, CellValue, CodeResult, CodeResultExt, CoerceInto, RunErrorMsg, SheetRect,
     Span, Spanned, Value,
 };
->>>>>>> 29ef0391
 
 /// Abstract syntax tree of a formula expression.
 #[derive(Serialize, Deserialize, Debug, Clone)]
@@ -59,22 +55,8 @@
 
 impl Formula {
     /// Evaluates a formula.
-<<<<<<< HEAD
-    pub fn eval(&self, ctx: &mut Ctx<'_>) -> Spanned<Value> {
-        self.ast.eval(ctx, false).unwrap_or_else(|e| Spanned {
-            span: self.ast.span,
-            inner: Value::Single(CellValue::Error(Box::new(e))),
-        })
-    }
-
-    /// Checks the syntax of a formula.
-    pub fn check_syntax(&self, ctx: &mut Ctx<'_>) -> CodeResult<()> {
-        self.ast.eval(ctx, true)?;
-        Ok(())
-=======
     pub fn eval(&self, ctx: &mut Ctx<'_>) -> CodeResult<Value> {
         self.ast.eval(ctx)?.into_non_error_value()
->>>>>>> 29ef0391
     }
 }
 
@@ -83,75 +65,14 @@
         let value: Value = match &self.inner {
             AstNodeContents::Empty => Value::Single(CellValue::Blank),
 
-<<<<<<< HEAD
-            // Cell range
-            AstNodeContents::FunctionCall { func, args } if func.inner == ":" => {
-                if args.len() != 2 {
-                    internal_error!("invalid arguments to cell range operator");
-                }
-                let ref1 = args[0].to_cell_ref()?;
-                let ref2 = args[1].to_cell_ref()?;
-                let sheet_name = ref1.sheet.clone();
-                let corner1 = ref1.resolve_from(ctx.sheet_pos.into());
-                let corner2 = ref2.resolve_from(ctx.sheet_pos.into());
-
-                let x1 = std::cmp::min(corner1.x, corner2.x);
-                let y1 = std::cmp::min(corner1.y, corner2.y);
-
-                let x2 = std::cmp::max(corner1.x, corner2.x);
-                let y2 = std::cmp::max(corner1.y, corner2.y);
-
-                let width = x2
-                    .saturating_sub(x1)
-                    .saturating_add(1)
-                    .try_into()
-                    .unwrap_or(u32::MAX);
-                let height = y2
-                    .saturating_sub(y1)
-                    .saturating_add(1)
-                    .try_into()
-                    .unwrap_or(u32::MAX);
-                if std::cmp::max(width, height) > crate::limits::CELL_RANGE_LIMIT {
-                    return Err(RunErrorMsg::ArrayTooBig.with_span(self.span));
-                }
-
-                // todo: this should call a new ctx.get_cells to push a full SheetRect to cells_accessed instead of an array of SheetPos
-                let mut flat_array = smallvec![];
-                // Reuse the same `CellRef` object so that we don't have to
-                // clone `sheet_name.`
-                let mut cell_ref = CellRef::absolute(sheet_name, Pos::ORIGIN); // We'll overwrite the position.
-                for y in y1..=y2 {
-                    cell_ref.y = CellRefCoord::Absolute(y);
-                    for x in x1..=x2 {
-                        cell_ref.x = CellRefCoord::Absolute(x);
-                        flat_array.push(ctx.get_cell(&cell_ref, self.span).inner);
-                    }
-                }
-
-                let size = ArraySize::new_or_err(width, height)?;
-                Array::new_row_major(size, flat_array)?.into()
-=======
             AstNodeContents::FunctionCall { func, .. } if func.inner == ":" => {
                 let range = self.to_range_ref(ctx)?;
                 let rect = ctx.resolve_range_ref(&range.inner, self.span)?;
                 Value::Array(ctx.get_cell_array(rect.inner, self.span)?.inner)
->>>>>>> 29ef0391
             }
 
             // Other operator/function
             AstNodeContents::FunctionCall { func, args } => {
-<<<<<<< HEAD
-                let mut arg_values = vec![];
-                for arg in args {
-                    // Convert errors into `CellValue::Error`s.
-                    arg_values.push(arg.eval(&mut *ctx, only_parse).unwrap_or_else(|e| Spanned {
-                        span: arg.span,
-                        inner: Value::Single(CellValue::Error(Box::new(e))),
-                    }));
-                }
-
-=======
->>>>>>> 29ef0391
                 let func_name = &func.inner;
                 match functions::lookup_function(func_name) {
                     Some(f) => {
@@ -211,12 +132,8 @@
 
             // Single cell references return 1x1 arrays for Excel compatibility.
             AstNodeContents::CellRef(cell_ref) => {
-<<<<<<< HEAD
-                Array::from(ctx.get_cell(cell_ref, self.span).inner).into()
-=======
                 let pos = ctx.resolve_ref(cell_ref, self.span)?.inner;
                 Array::from(ctx.get_cell(pos, self.span)?.inner).into()
->>>>>>> 29ef0391
             }
 
             AstNodeContents::String(s) => Value::from(s.to_string()),
