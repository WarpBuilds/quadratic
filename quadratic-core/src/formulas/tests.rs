use async_trait::async_trait;
use smallvec::smallvec;

use super::*;

macro_rules! make_stateless_grid_mock {
    ($function_body:expr) => {
        #[derive(Debug, Default, Copy, Clone)]
        struct GridMock;
        #[async_trait(?Send)]
        impl GridProxy for GridMock {
            async fn get(&mut self, pos: Pos) -> Option<String> {
                let f: fn(Pos) -> Option<String> = $function_body;
                f(pos)
            }
        }
    };
}

/// `GridProxy` implementation that just panics whenever a cell is accessed.
#[derive(Debug, Default, Copy, Clone)]
struct PanicGridMock;
#[async_trait(?Send)]
impl GridProxy for PanicGridMock {
    async fn get(&mut self, _pos: Pos) -> Option<String> {
        panic!("no cell should be accessed")
    }
}

#[test]
fn test_formula_indirect() {
    let form = parse_formula("CELL(3, 5)", pos![B2]).unwrap();

    make_stateless_grid_mock!(|pos| Some((pos.x * 10 + pos.y).to_string()));

    assert_eq!(
        FormulaErrorMsg::CircularReference,
        form.eval_blocking(&mut GridMock, pos![D5]).unwrap_err().msg,
    );

    assert_eq!(
        (3 * 10 + 5).to_string(),
        eval_to_string(&mut GridMock, "CELL(3, 5)"),
    );
}

#[test]
fn test_formula_cell_ref() {
    let form = parse_formula("SUM($D$4, $B0, E$n6, B0, nB2)", pos![D4]).unwrap();

    make_stateless_grid_mock!(|pos| Some(match (pos.x, pos.y) {
        // The formula was parsed at D4, but we'll be evaluating it from B2 so
        // adjust the cell coordinates accordingly.
        (3, 4) => "1".to_string(),      // $D$4 -> D4
        (1, -2) => "10".to_string(),    // $B0  -> Bn2
        (2, -6) => "100".to_string(),   // E$n6 -> Cn6
        (-1, -2) => "1000".to_string(), // B0   -> nAn2
        (-4, 0) => "10000".to_string(), // nB2  -> nD0
        _ => panic!("cell {pos} shouldn't be accessed"),
    }));

    // Evaluate at D4, causing a circular reference.
    assert_eq!(
        FormulaErrorMsg::CircularReference,
        form.eval_blocking(&mut GridMock, pos![D4]).unwrap_err().msg,
    );

    // Evaluate at B2
    assert_eq!(
        "11111".to_string(),
        form.eval_blocking(&mut GridMock, pos![B2])
            .unwrap()
            .to_string(),
    );
}

#[test]
fn test_formula_circular_array_ref() {
    let form = parse_formula("$B$0:$C$4", pos![A0]).unwrap();

    make_stateless_grid_mock!(|pos| {
        if pos == pos![B2] {
            panic!("cell {pos} shouldn't be accessed")
        } else {
            None
        }
    });

    assert_eq!(
        FormulaErrorMsg::CircularReference,
        form.eval_blocking(&mut GridMock, pos![B2]).unwrap_err().msg,
    )
}

#[test]
fn test_formula_math_operators() {
    assert_eq!(
        (1 * -6 + -2 - 1 * (-3_i32).pow(2_u32.pow(3))).to_string(),
        eval_to_string(&mut PanicGridMock, "1 * -6 + -2 - 1 * -3 ^ 2 ^ 3"),
    );
}

#[test]
fn test_formula_concat() {
    assert_eq!(
        "Hello, 14000605 worlds!".to_string(),
        eval_to_string(&mut PanicGridMock, "'Hello, ' & 14000605 & ' worlds!'"),
    );
}

#[test]
fn test_formula_if() {
    let form = parse_formula("IF(A1=2, 'yep', 'nope')", pos![A0]).unwrap();

    make_stateless_grid_mock!(|pos| Some(match (pos.x, pos.y) {
        (0, 1) => "2".to_string(),
        (1, 1) => "16".to_string(),
        _ => panic!("cell {pos} shouldn't be accessed"),
    }));

    assert_eq!(
        "yep".to_string(),
        form.eval_blocking(&mut GridMock, pos![A0])
            .unwrap()
            .to_string(),
    );
    assert_eq!(
        "nope".to_string(),
        form.eval_blocking(&mut GridMock, pos![B0])
            .unwrap()
            .to_string(),
    );
}

#[test]
fn test_formula_average() {
    let form = parse_formula("AVERAGE(3, B1:D3)", pos![nAn1]).unwrap();

    make_stateless_grid_mock!(|pos| {
        if (1..=3).contains(&pos.x) && (1..=3).contains(&pos.y) {
            Some((pos.x * 3 + pos.y).to_string()) // 4 ... 12
        } else {
            panic!("cell {pos} shouldn't be accessed")
        }
    });

    assert_eq!(
        "7.5".to_string(),
        form.eval_blocking(&mut GridMock, pos![nAn1])
            .unwrap()
            .to_string(),
    );
}

#[test]
fn test_formula_array_op() {
    make_stateless_grid_mock!(|pos| Some((pos.x * 10 + pos.y).to_string()));

    let mut g = GridMock;

    let f = |x| Value::Number(x as f64);

    assert_eq!((11 * 31).to_string(), eval_to_string(&mut g, "B1 * D1"));
    assert_eq!(
        Value::Array(vec![
            smallvec![f(11 * 31), f(21 * 31)],
            smallvec![f(12 * 31), f(22 * 31)],
            smallvec![f(13 * 31), f(23 * 31)],
            smallvec![f(14 * 31), f(24 * 31)],
        ]),
        eval(&mut g, "B1:C4 * D1").unwrap(),
    );
    assert_eq!(
        Value::Array(vec![
            smallvec![f(11 * 31), f(11 * 41)],
            smallvec![f(11 * 32), f(11 * 42)],
            smallvec![f(11 * 33), f(11 * 43)],
            smallvec![f(11 * 34), f(11 * 44)],
        ]),
        eval(&mut g, "B1 * D1:E4").unwrap(),
    );
    assert_eq!(
        Value::Array(vec![
            smallvec![f(11 * 31), f(21 * 41)],
            smallvec![f(12 * 32), f(22 * 42)],
            smallvec![f(13 * 33), f(23 * 43)],
            smallvec![f(14 * 34), f(24 * 44)],
        ]),
        eval(&mut g, "B1:C4 * D1:E4").unwrap(),
    );
    assert_eq!(
        "Array size mismatch: expected (4, 2), got (5, 2)",
        eval(&mut g, "B1:C4 * D1:E5").unwrap_err().msg.to_string(),
    );
}

#[test]
fn test_array_parsing() {
    let f = |x| Value::Number(x as f64);
    assert_eq!(
        Value::Array(vec![
            smallvec![f(11), f(12)],
            smallvec![f(21), f(22)],
            smallvec![f(31), f(32)],
        ]),
        eval(&mut PanicGridMock, "{11, 12; 21, 22; 31, 32}").unwrap(),
    );

    // Test stringification
    assert_eq!(
        "{11, 12; 21, 22; 31, 32}",
        eval_to_string(&mut PanicGridMock, "{11,   12 ;21, 22;31,32}"),
    );

    // Single row
    assert_eq!(
        "{11, 12, 13}",
        eval_to_string(&mut PanicGridMock, "{11, 12, 13}"),
    );

    // Single column
    assert_eq!(
        "{11; 12; 13}",
        eval_to_string(&mut PanicGridMock, "{11; 12; 13}"),
    );

    // Mismatched rows
    assert_eq!(
        FormulaErrorMsg::NonRectangularArray,
        eval(&mut PanicGridMock, "{1; 3, 4}").unwrap_err().msg,
    );

    // Empty array
    assert!(eval(&mut PanicGridMock, "{}").is_err());
    assert!(eval(&mut PanicGridMock, "{ }").is_err());

    // Empty row
    assert!(eval(&mut PanicGridMock, "{ ; }").is_err());
}

#[test]
fn test_leading_equals() {
    assert_eq!("7", eval_to_string(&mut PanicGridMock, "=3+4"));
    assert_eq!("7", eval_to_string(&mut PanicGridMock, "= 3+4"));
}

/// Regression test for quadratic#253
#[test]
fn test_hyphen_after_cell_ref() {
    make_stateless_grid_mock!(|_| Some("30".to_string()));
    assert_eq!("25", eval_to_string(&mut GridMock, "Z1 - 5"));
    assert_eq!("25", eval_to_string(&mut GridMock, "Z1-5"));
}

fn eval_to_string(grid: &mut dyn GridProxy, s: &str) -> String {
    eval(grid, s).unwrap().to_string()
}
fn eval(grid: &mut dyn GridProxy, s: &str) -> FormulaResult {
    parse_formula(s, Pos::ORIGIN)?
        .eval_blocking(grid, Pos::ORIGIN)
        .map(|value| value.inner)
}

<<<<<<< HEAD
#[test]
fn test_find_cell_references() {
    use CellRefCoord::{Absolute, Relative};

    // Evaluate at D4.
    let base = pos![D4];
    let refs = find_cell_references("SUM($C$4, $A0 : nQ7, :D$n6, A0:, ZB2)", base);
    let mut iter = refs.iter().map(|r| r.inner);

    // $C$4
    assert_eq!(
        iter.next(),
        Some(RangeRef::Cell(CellRef::absolute(pos![C4]))),
    );

    // $A0:nQ7
    assert_eq!(
        iter.next(),
        Some(RangeRef::CellRange(
            CellRef {
                x: Absolute(col![A]),
                y: Relative(0 - base.y),
            },
            CellRef {
                x: Relative(col![nQ] - base.x),
                y: Relative(7 - base.y),
            },
        )),
    );

    // D$n6
    assert_eq!(
        iter.next(),
        Some(RangeRef::Cell(CellRef {
            x: Relative(col![D] - base.x),
            y: Absolute(-6),
        })),
    );

    // A0
    assert_eq!(
        iter.next(),
        Some(RangeRef::Cell(CellRef {
            x: Relative(col![A] - base.x),
            y: Relative(0 - base.y),
        })),
    );

    // ZB2
    assert_eq!(
        iter.next(),
        Some(RangeRef::Cell(CellRef {
            x: Relative(col![ZB] - base.x),
            y: Relative(2 - base.y),
        })),
    );

    assert_eq!(iter.next(), None);
=======
/// Regression test for quadratic#410
#[test]
fn test_currency_string() {
    assert_eq!("30", eval_to_string(&mut PanicGridMock, "\"$10\" + 20"));
>>>>>>> 47ee94bd
}<|MERGE_RESOLUTION|>--- conflicted
+++ resolved
@@ -261,7 +261,6 @@
         .map(|value| value.inner)
 }
 
-<<<<<<< HEAD
 #[test]
 fn test_find_cell_references() {
     use CellRefCoord::{Absolute, Relative};
@@ -320,10 +319,10 @@
     );
 
     assert_eq!(iter.next(), None);
-=======
+}
+
 /// Regression test for quadratic#410
 #[test]
 fn test_currency_string() {
     assert_eq!("30", eval_to_string(&mut PanicGridMock, "\"$10\" + 20"));
->>>>>>> 47ee94bd
 }