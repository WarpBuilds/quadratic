--- conflicted
+++ resolved
@@ -202,7 +202,6 @@
             sheet.cell_format_summary(Pos { x: 1, y: 1 }, false),
             CellFormatSummary {
                 bold: Some(true),
-<<<<<<< HEAD
                 italic: None,
                 text_color: None,
                 fill_color: None,
@@ -210,11 +209,10 @@
                 align: None,
                 vertical_align: None,
                 wrap: None,
+                date_time: None,
+                cell_type: None,
                 underline: None,
-                strike_through: None
-=======
-                ..Default::default()
->>>>>>> cafae399
+                strike_through: None,
             }
         );
         assert_eq!(
@@ -224,14 +222,16 @@
         assert_eq!(
             sheet.cell_format_summary(Pos { x: 3, y: 2 }, false),
             CellFormatSummary {
+                bold: None,
                 italic: Some(true),
-<<<<<<< HEAD
                 text_color: None,
                 fill_color: None,
                 commas: None,
                 align: None,
                 vertical_align: None,
                 wrap: None,
+                date_time: None,
+                cell_type: None,
                 underline: None,
                 strike_through: None
             }
@@ -251,6 +251,8 @@
                 align: None,
                 vertical_align: None,
                 wrap: None,
+                date_time: None,
+                cell_type: None,
                 underline: Some(true),
                 strike_through: None
             }
@@ -270,11 +272,10 @@
                 align: None,
                 vertical_align: None,
                 wrap: None,
+                date_time: None,
+                cell_type: None,
                 underline: None,
                 strike_through: Some(true),
-=======
-                ..Default::default()
->>>>>>> cafae399
             }
         );
     }
@@ -792,7 +793,6 @@
             sheet.cell_format_summary(Pos { x: 1, y: 1 }, false),
             CellFormatSummary {
                 bold: Some(true),
-<<<<<<< HEAD
                 italic: None,
                 text_color: None,
                 fill_color: None,
@@ -800,29 +800,27 @@
                 align: None,
                 vertical_align: None,
                 wrap: None,
+                date_time: None,
+                cell_type: None,
                 underline: None,
                 strike_through: None
-=======
-                ..Default::default()
->>>>>>> cafae399
             }
         );
         assert_eq!(
             sheet.cell_format_summary(Pos { x: 2, y: 2 }, false),
             CellFormatSummary {
+                bold: None,
                 italic: Some(true),
-<<<<<<< HEAD
                 text_color: None,
                 fill_color: None,
                 commas: None,
                 align: None,
                 vertical_align: None,
                 wrap: None,
+                date_time: None,
+                cell_type: None,
                 underline: None,
                 strike_through: None
-=======
-                ..Default::default()
->>>>>>> cafae399
             }
         );
     }
@@ -961,7 +959,6 @@
             sheet.cell_format_summary(Pos { x: 1, y: 2 }, false),
             CellFormatSummary {
                 bold: Some(true),
-<<<<<<< HEAD
                 italic: None,
                 text_color: None,
                 fill_color: None,
@@ -969,27 +966,27 @@
                 align: None,
                 vertical_align: None,
                 wrap: None,
+                date_time: None,
+                cell_type: None,
                 underline: None,
                 strike_through: None
-=======
-                ..Default::default()
->>>>>>> cafae399
             }
         );
         assert_eq!(
             sheet.cell_format_summary(Pos { x: 3, y: 4 }, false),
             CellFormatSummary {
+                bold: None,
+                italic: None,
+                text_color: None,
                 fill_color: Some("red".to_string()),
-<<<<<<< HEAD
                 commas: None,
                 align: None,
                 vertical_align: None,
                 wrap: None,
+                date_time: None,
+                cell_type: None,
                 underline: None,
                 strike_through: None
-=======
-                ..Default::default()
->>>>>>> cafae399
             }
         );
     }
