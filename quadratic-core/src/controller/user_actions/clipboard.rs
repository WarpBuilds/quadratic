--- conflicted
+++ resolved
@@ -5,12 +5,7 @@
     GridController,
 };
 use crate::{
-<<<<<<< HEAD
-    controller::operations::clipboard::{Clipboard, ClipboardCell},
-    grid::{get_cell_borders_in_rect, CodeCell},
-=======
     grid::{get_cell_borders_in_rect, CodeCellValue},
->>>>>>> fd07b4dc
     Pos, SheetPos, SheetRect,
 };
 use htmlescape;
