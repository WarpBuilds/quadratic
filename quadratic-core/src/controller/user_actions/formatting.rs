--- conflicted
+++ resolved
@@ -191,9 +191,7 @@
 
     #[test]
     #[parallel]
-<<<<<<< HEAD
-=======
-    fn number_formatting() {
+    fn test_number_formatting() {
         let mut gc = GridController::test();
         let sheet_id = gc.sheet_ids()[0];
         gc.set_cell_value(
@@ -237,7 +235,7 @@
     }
 
     #[test]
->>>>>>> abf127c4
+    #[parallel]
     fn test_change_decimal_places() {
         // setup
         let mut gc: GridController = GridController::test();
@@ -338,82 +336,6 @@
         );
     }
 
-<<<<<<< HEAD
-    #[test]
-    #[parallel]
-    fn test_change_decimal_places_different_precision() {
-        // The previous test checks that the decimal places are changed when all cells have the same precision.
-        // However, the test does not cover the case where the cells have different precision.
-        // This test checks that the decimal places are changed correctly when the cells have different precision.
-
-        // setup
-        let mut gc: GridController = GridController::test();
-        let sheet_id = gc.sheet_ids()[0];
-
-        let start_pos = Pos { x: 0, y: 0 };
-        let end_pos = Pos { x: 0, y: 4 };
-
-        let test_values = ["1", "1.2", "1.23", "1.234", "1.2345"];
-        for (i, value) in test_values.iter().enumerate() {
-            gc.set_cell_value(
-                SheetPos {
-                    x: start_pos.x,
-                    y: start_pos.y + i as i64,
-                    sheet_id,
-                },
-                value.to_string(),
-                None,
-            );
-        }
-
-        let expected_values_on_decrement = ["1", "1", "1", "1", "1"];
-        gc.change_decimal_places(
-            SheetPos::new(sheet_id, start_pos.x, start_pos.y),
-            SheetRect::new_pos_span(start_pos, end_pos, sheet_id),
-            -1,
-            None,
-        );
-        let cells = gc
-            .sheet(sheet_id)
-            .get_render_cells(Rect::new_span(start_pos, end_pos));
-        for (i, cell) in cells.iter().enumerate() {
-            assert_eq!(cell.value, expected_values_on_decrement[i]);
-        }
-
-        let expected_values_on_increment = ["1.0", "1.2", "1.2", "1.2", "1.2"];
-        gc.change_decimal_places(
-            SheetPos::new(sheet_id, start_pos.x, start_pos.y),
-            SheetRect::new_pos_span(start_pos, end_pos, sheet_id),
-            1,
-            None,
-        );
-        let cells = gc
-            .sheet(sheet_id)
-            .get_render_cells(Rect::new_span(start_pos, end_pos));
-        for (i, cell) in cells.iter().enumerate() {
-            assert_eq!(cell.value, expected_values_on_increment[i]);
-        }
-
-        let expected_values_on_5_increments =
-            ["1.000000", "1.200000", "1.230000", "1.234000", "1.234500"];
-        gc.change_decimal_places(
-            SheetPos::new(sheet_id, start_pos.x, start_pos.y),
-            SheetRect::new_pos_span(start_pos, end_pos, sheet_id),
-            5,
-            None,
-        );
-        let cells = gc
-            .sheet(sheet_id)
-            .get_render_cells(Rect::new_span(start_pos, end_pos));
-        for (i, cell) in cells.iter().enumerate() {
-            assert_eq!(cell.value, expected_values_on_5_increments[i]);
-        }
-    }
-
-    #[test]
-    #[parallel]
-    fn test_set_currency() {
-=======
     // #[test]
     // #[parallel]
     // fn test_change_decimal_places_different_precision() {
@@ -487,8 +409,7 @@
 
     #[test]
     #[parallel]
-    fn set_currency() {
->>>>>>> abf127c4
+    fn test_set_currency() {
         let mut gc = GridController::test();
         let sheet_id = gc.sheet_ids()[0];
         gc.set_cell_value(
