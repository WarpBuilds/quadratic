use crate::{
    CopyFormats,
    a1::A1Selection,
    controller::{
        GridController,
        active_transactions::pending_transaction::PendingTransaction,
        operations::clipboard::{ClipboardOperation, PasteSpecial},
    },
    grid::{GridBounds, SheetId},
};

impl GridController {
    pub fn move_columns_action(
        &mut self,
        transaction: &mut PendingTransaction,
        sheet_id: SheetId,
        col_start: i64,
        col_end: i64,
        to: i64,
    ) {
        let Some(sheet) = self.grid.try_sheet_mut(sheet_id) else {
            return;
        };

        // copy all data in the columns range
        let html = {
            let selection = A1Selection::cols(sheet_id, col_start, col_end);
            let Ok(clipboard) = sheet.copy_to_clipboard(
                &selection,
                &self.a1_context,
                ClipboardOperation::Cut,
                false,
            ) else {
                return;
            };
            clipboard.html
        };

        // delete existing columns
        let min_column = col_start.min(col_end);
        sheet.delete_columns(
            transaction,
            (col_start..=col_end).collect(),
            &self.a1_context,
        );

        // update information for all cells to the right of the deleted column
        if let Some(sheet) = self.try_sheet(sheet_id) {
            if let GridBounds::NonEmpty(bounds) = sheet.bounds(true) {
                let mut sheet_rect = bounds.to_sheet_rect(sheet_id);
                sheet_rect.min.x = min_column;
                self.check_deleted_data_tables(transaction, &sheet_rect);
                self.add_compute_operations(transaction, &sheet_rect, None);
                self.check_all_spills(transaction, sheet_rect.sheet_id);
            }
        }

        // calculate the adjusted to value based on whether we're moving columns
        // before, between, or after the source columns
        let adjusted_to = if to > col_end {
            to - (col_end - col_start + 1)
        } else if to > col_start && to <= col_end {
            col_start
        } else {
            to
        };

        // insert new columns at the adjusted location
        if let Some(sheet) = self.grid.try_sheet_mut(sheet_id) {
            for col in adjusted_to..=adjusted_to + col_end - col_start {
                sheet.insert_column(transaction, col, CopyFormats::None, false, &self.a1_context);
            }
        }

        // paste the copied data into the new columns
        let selection = A1Selection::from_single_cell((to, 1, sheet_id).into());
        if let Ok(ops) = self.paste_html_operations(&selection, html, PasteSpecial::None) {
            transaction.operations.extend(ops);
        }
    }

    pub fn move_rows_action(
        &mut self,
        transaction: &mut PendingTransaction,
        sheet_id: SheetId,
        row_start: i64,
        row_end: i64,
        to: i64,
    ) {
        let Some(sheet) = self.grid.try_sheet_mut(sheet_id) else {
            return;
        };

        // copy all data in the rows range
        let html = {
            let selection = A1Selection::rows(sheet_id, row_start, row_end);
            let Ok(clipboard) = sheet.copy_to_clipboard(
                &selection,
                &self.a1_context,
                ClipboardOperation::Cut,
                false,
            ) else {
                return;
            };
            clipboard.html
        };

        // delete existing rows
        let min_row = row_start.min(row_end);
<<<<<<< HEAD
        if sheet
            .delete_rows(transaction, (row_start..=row_end).collect())
            .is_err()
        {
            // todo: handle move failing b/c of table ui
            return;
        }
=======
        sheet.delete_rows(
            transaction,
            (row_start..=row_end).collect(),
            &self.a1_context,
        );
>>>>>>> 6af503c7

        // update information for all cells below the deleted rows
        if let Some(sheet) = self.try_sheet(sheet_id) {
            if let GridBounds::NonEmpty(bounds) = sheet.bounds(true) {
                let mut sheet_rect = bounds.to_sheet_rect(sheet_id);
                sheet_rect.min.y = min_row;
                self.check_deleted_data_tables(transaction, &sheet_rect);
                self.add_compute_operations(transaction, &sheet_rect, None);
                self.check_all_spills(transaction, sheet_rect.sheet_id);
            }
        }

        // calculate the adjusted to value based on whether we're moving rows
        // before, between, or after the source rows
        let adjusted_to = if to > row_end {
            to - (row_end - row_start + 1)
        } else if to > row_start && to <= row_end {
            row_start
        } else {
            to
        };

        // insert new rows at the adjusted location
        if let Some(sheet) = self.grid.try_sheet_mut(sheet_id) {
            for row in adjusted_to..=adjusted_to + row_end - row_start {
                sheet.insert_row(transaction, row, CopyFormats::None, false, &self.a1_context);
            }
        }

        // paste the copied data into the new rows
        let selection = A1Selection::from_single_cell((1, to, sheet_id).into());
        if let Ok(ops) = self.paste_html_operations(&selection, html, PasteSpecial::None) {
            transaction.operations.extend(ops);
        }
    }
}

#[cfg(test)]
mod tests {
    use crate::test_util::gc::{assert_display_cell_value_first_sheet, print_first_sheet};

    use super::*;

    #[test]
    fn test_move_cols_values() {
        let mut gc = GridController::test();

        (&mut gc, 3, 4, 1, 3, vec!["1", "2", "3"]);

        print_first_sheet(&gc);

        gc.move_columns(SheetId::TEST, 3, 3, 5, None);

        assert_display_cell_value_first_sheet(&gc, 4, 3, "1");
        assert_display_cell_value_first_sheet(&gc, 5, 3, "2");
        assert_display_cell_value_first_sheet(&gc, 6, 3, "3");

        print_first_sheet(&gc);

        assert_display_cell_value_first_sheet(&gc, 5, 3, "1");
        assert_display_cell_value_first_sheet(&gc, 6, 3, "2");
        assert_display_cell_value_first_sheet(&gc, 7, 3, "3");
    }

    #[test]
    fn test_move_rows_values() {
        let mut gc = GridController::test();

        (&mut gc, 1, 3, 3, 4, vec!["1", "2", "3"]);

        print_first_sheet(&gc);

        gc.move_rows(SheetId::TEST, 3, 3, 5, None);

        assert_display_cell_value_first_sheet(&gc, 3, 4, "1");
        assert_display_cell_value_first_sheet(&gc, 3, 5, "2");
        assert_display_cell_value_first_sheet(&gc, 3, 6, "3");

        print_first_sheet(&gc);

        assert_display_cell_value_first_sheet(&gc, 3, 5, "1");
        assert_display_cell_value_first_sheet(&gc, 3, 6, "2");
        assert_display_cell_value_first_sheet(&gc, 3, 7, "3");
    }

    #[test]
    fn test_move_cols_multiple_columns() {
        let mut gc = GridController::test();

        // Set up test data in columns 3-5
        (&mut gc, 3, 4, 1, 3, vec!["A", "B", "C"]);
        (&mut gc, 4, 4, 1, 3, vec!["D", "E", "F"]);
        (&mut gc, 5, 4, 1, 3, vec!["G", "H", "I"]);

        // Move columns 3-5 to position 7
        gc.move_columns(SheetId::TEST, 3, 5, 7, None);

        // Verify data moved correctly
        assert_display_cell_value_first_sheet(&gc, 7, 3, "A");
        assert_display_cell_value_first_sheet(&gc, 8, 3, "D");
        assert_display_cell_value_first_sheet(&gc, 9, 3, "G");
    }

    #[test]
    fn test_move_cols_to_earlier_position() {
        let mut gc = GridController::test();

        // Set up test data in columns 5-6
        (&mut gc, 5, 4, 1, 3, vec!["A", "B", "C"]);
        (&mut gc, 6, 4, 1, 3, vec!["D", "E", "F"]);

        // Move columns 5-6 to position 2
        gc.move_columns(SheetId::TEST, 5, 6, 2, None);

        // Verify data moved correctly
        assert_display_cell_value_first_sheet(&gc, 2, 3, "A");
        assert_display_cell_value_first_sheet(&gc, 3, 3, "D");
    }

    #[test]
    fn test_move_rows_multiple_rows() {
        let mut gc = GridController::test();

        // Set up test data in rows 3-5
        (&mut gc, 1, 3, 1, 3, vec!["A", "B", "C"]);
        (&mut gc, 1, 4, 1, 3, vec!["D", "E", "F"]);
        (&mut gc, 1, 5, 1, 3, vec!["G", "H", "I"]);

        // Move rows 3-5 to position 7
        gc.move_rows(SheetId::TEST, 3, 5, 7, None);

        // Verify data moved correctly
        assert_display_cell_value_first_sheet(&gc, 1, 7, "A");
        assert_display_cell_value_first_sheet(&gc, 1, 8, "D");
        assert_display_cell_value_first_sheet(&gc, 1, 9, "G");
    }

    #[test]
    fn test_move_rows_to_earlier_position() {
        let mut gc = GridController::test();

        // Set up test data in rows 5-6
        (&mut gc, 1, 5, 1, 3, vec!["A", "B", "C"]);
        (&mut gc, 1, 6, 1, 3, vec!["D", "E", "F"]);

        // Move rows 5-6 to position 2
        gc.move_rows(SheetId::TEST, 5, 6, 2, None);

        // Verify data moved correctly
        assert_display_cell_value_first_sheet(&gc, 1, 2, "A");
        assert_display_cell_value_first_sheet(&gc, 1, 3, "D");
    }

    #[test]
    fn test_move_cols_between_source_columns() {
        let mut gc = GridController::test();

        // Set up test data in columns 3-5
        (&mut gc, 3, 4, 1, 3, vec!["A", "B", "C"]);
        (&mut gc, 4, 4, 1, 3, vec!["D", "E", "F"]);
        (&mut gc, 5, 4, 1, 3, vec!["G", "H", "I"]);

        // Move columns 3-5 to position 4 (between source columns)
        gc.move_columns(SheetId::TEST, 3, 5, 4, None);

        // Should maintain original order starting at first column
        assert_display_cell_value_first_sheet(&gc, 3, 3, "A");
        assert_display_cell_value_first_sheet(&gc, 4, 3, "D");
        assert_display_cell_value_first_sheet(&gc, 5, 3, "G");
    }

    #[test]
    fn test_move_cols_with_undo() {
        let mut gc = GridController::test();

        // Set up initial data
        (&mut gc, 3, 4, 1, 3, vec!["A", "B", "C"]);
        (&mut gc, 4, 4, 1, 3, vec!["D", "E", "F"]);

        // Verify initial state
        assert_display_cell_value_first_sheet(&gc, 3, 3, "A");
        assert_display_cell_value_first_sheet(&gc, 4, 3, "D");

        // Move columns
        gc.move_columns(SheetId::TEST, 3, 4, 6, None);

        // Verify moved state
        assert_display_cell_value_first_sheet(&gc, 6, 3, "A");
        assert_display_cell_value_first_sheet(&gc, 7, 3, "D");

        // Undo the move
        gc.undo(None);

        // Verify state is back to original
        assert_display_cell_value_first_sheet(&gc, 3, 3, "A");
        assert_display_cell_value_first_sheet(&gc, 4, 3, "D");
    }

    #[test]
    fn test_move_rows_with_undo() {
        let mut gc = GridController::test();

        // Set up initial data
        (&mut gc, 1, 3, 1, 3, vec!["A", "B", "C"]);
        (&mut gc, 1, 4, 1, 3, vec!["D", "E", "F"]);

        // Verify initial state
        assert_display_cell_value_first_sheet(&gc, 1, 3, "A");
        assert_display_cell_value_first_sheet(&gc, 1, 4, "D");

        // Move rows
        gc.move_rows(SheetId::TEST, 3, 4, 6, None);

        // Verify moved state
        assert_display_cell_value_first_sheet(&gc, 1, 6, "A");
        assert_display_cell_value_first_sheet(&gc, 1, 7, "D");

        // Undo the move
        gc.undo(None);

        // Verify state is back to original
        assert_display_cell_value_first_sheet(&gc, 1, 3, "A");
        assert_display_cell_value_first_sheet(&gc, 1, 4, "D");
    }

    #[test]
    fn test_move_cols_undo_redo() {
        let mut gc = GridController::test();

        // Set up initial data
        (&mut gc, 3, 4, 1, 3, vec!["A", "B", "C"]);
        (&mut gc, 4, 4, 1, 3, vec!["D", "E", "F"]);

        // Move columns
        gc.move_columns(SheetId::TEST, 3, 4, 6, None);

        // Verify moved state
        assert_display_cell_value_first_sheet(&gc, 6, 3, "A");
        assert_display_cell_value_first_sheet(&gc, 7, 3, "D");

        // Undo
        gc.undo(None);

        // Verify undone state
        assert_display_cell_value_first_sheet(&gc, 3, 3, "A");
        assert_display_cell_value_first_sheet(&gc, 4, 3, "D");

        // Redo
        gc.redo(None);

        // Verify redone state
        assert_display_cell_value_first_sheet(&gc, 6, 3, "A");
        assert_display_cell_value_first_sheet(&gc, 7, 3, "D");
    }

    #[test]
    fn test_move_rows_undo_redo() {
        let mut gc = GridController::test();

        // Set up initial data
        (&mut gc, 1, 3, 1, 3, vec!["A", "B", "C"]);
        (&mut gc, 1, 4, 1, 3, vec!["D", "E", "F"]);

        // Move rows
        gc.move_rows(SheetId::TEST, 3, 4, 6, None);

        // Verify moved state
        assert_display_cell_value_first_sheet(&gc, 1, 6, "A");
        assert_display_cell_value_first_sheet(&gc, 1, 7, "D");

        // Undo
        gc.undo(None);

        // Verify undone state
        assert_display_cell_value_first_sheet(&gc, 1, 3, "A");
        assert_display_cell_value_first_sheet(&gc, 1, 4, "D");

        // Redo
        gc.redo(None);

        // Verify redone state
        assert_display_cell_value_first_sheet(&gc, 1, 6, "A");
        assert_display_cell_value_first_sheet(&gc, 1, 7, "D");
    }

    #[test]
    fn test_multiple_moves_with_undo() {
        let mut gc = GridController::test();

        // Set up initial data
        (&mut gc, 3, 4, 1, 3, vec!["A", "B", "C"]);
        (&mut gc, 4, 4, 1, 3, vec!["D", "E", "F"]);

        // First move
        gc.move_columns(SheetId::TEST, 3, 4, 6, None);

        // Second move
        gc.move_columns(SheetId::TEST, 6, 7, 2, None);

        // Verify final state
        assert_display_cell_value_first_sheet(&gc, 2, 3, "A");
        assert_display_cell_value_first_sheet(&gc, 3, 3, "D");

        // Undo second move
        gc.undo(None);

        // Verify first move state
        assert_display_cell_value_first_sheet(&gc, 6, 3, "A");
        assert_display_cell_value_first_sheet(&gc, 7, 3, "D");

        // Undo first move
        gc.undo(None);

        // Verify original state
        assert_display_cell_value_first_sheet(&gc, 3, 3, "A");
        assert_display_cell_value_first_sheet(&gc, 4, 3, "D");
    }

    #[test]
    fn test_move_with_empty_cells() {
        let mut gc = GridController::test();

        // Set up sparse data
        (&mut gc, 3, 4, 1, 1, vec!["A"]);
        (&mut gc, 3, 4, 3, 3, vec!["B"]);

        // Move columns
        gc.move_columns(SheetId::TEST, 3, 4, 6, None);

        // Verify moved state
        assert_display_cell_value_first_sheet(&gc, 6, 1, "A");
        assert_display_cell_value_first_sheet(&gc, 6, 3, "B");

        // Undo
        gc.undo(None);

        // Verify original state
        assert_display_cell_value_first_sheet(&gc, 3, 1, "A");
        assert_display_cell_value_first_sheet(&gc, 3, 3, "B");
    }
}<|MERGE_RESOLUTION|>--- conflicted
+++ resolved
@@ -107,21 +107,17 @@
 
         // delete existing rows
         let min_row = row_start.min(row_end);
-<<<<<<< HEAD
         if sheet
-            .delete_rows(transaction, (row_start..=row_end).collect())
+            .delete_rows(
+                transaction,
+                (row_start..=row_end).collect(),
+                &self.a1_context,
+            )
             .is_err()
         {
             // todo: handle move failing b/c of table ui
             return;
         }
-=======
-        sheet.delete_rows(
-            transaction,
-            (row_start..=row_end).collect(),
-            &self.a1_context,
-        );
->>>>>>> 6af503c7
 
         // update information for all cells below the deleted rows
         if let Some(sheet) = self.try_sheet(sheet_id) {
@@ -161,7 +157,7 @@
 
 #[cfg(test)]
 mod tests {
-    use crate::test_util::gc::{assert_display_cell_value_first_sheet, print_first_sheet};
+    use crate::test_util::{assert_display_cell_value_first_sheet, print_first_sheet};
 
     use super::*;
 
