use std::str::FromStr;

use bigdecimal::BigDecimal;

use crate::{
    grid::{NumericFormat, NumericFormatKind, RegionRef, SheetId},
    Array, CellValue, Pos, Rect, RunLengthEncoding,
};

use super::{
    formatting::CellFmtArray, operations::Operation, transactions::TransactionSummary,
    GridController,
};

impl GridController {
    pub fn populate_with_random_floats(&mut self, sheet_id: SheetId, region: &Rect) {
        let sheet = self.grid.sheet_mut_from_id(sheet_id);
        sheet.with_random_floats(region);
    }

    /// sets the value based on a user's input and converts input to proper NumericFormat
    pub fn set_cell_value(
        &mut self,
        sheet_id: SheetId,
        pos: Pos,
        value: String,
        cursor: Option<String>,
    ) -> TransactionSummary {
        let ops = self.set_cell_value_operations(sheet_id, pos, &value);
        self.transact_forward(ops, cursor)
    }
    pub fn set_cell_value_operations(
        &mut self,
        sheet_id: SheetId,
        pos: Pos,
        value: &str,
    ) -> Vec<Operation> {
        let sheet = self.grid.sheet_mut_from_id(sheet_id);
        let cell_ref = sheet.get_or_create_cell_ref(pos);
        let region = RegionRef::from(cell_ref);
        let mut ops = vec![];

        // check for currency
        if let Some((currency, number)) = CellValue::unpack_currency(&value) {
            ops.push(Operation::SetCellValues {
                region: region.clone(),
                values: Array::from(CellValue::Number(number)),
            });
            let numeric_format = NumericFormat {
                kind: NumericFormatKind::Currency,
                symbol: Some(currency),
            };
            ops.push(Operation::SetCellFormats {
                region: region.clone(),
                attr: CellFmtArray::NumericFormat(RunLengthEncoding::repeat(
                    Some(numeric_format),
                    1,
                )),
            });
            ops.push(Operation::SetCellFormats {
                region,
                attr: CellFmtArray::NumericDecimals(RunLengthEncoding::repeat(Some(2), 1)),
            });
        } else if let Ok(bd) = BigDecimal::from_str(&value) {
            ops.push(Operation::SetCellValues {
                region: region.clone(),
                values: Array::from(CellValue::Number(bd)),
            });
        } else if let Some(percent) = CellValue::unpack_percentage(&value) {
            ops.push(Operation::SetCellValues {
                region: region.clone(),
                values: Array::from(CellValue::Number(percent)),
            });
            let numeric_format = NumericFormat {
                kind: NumericFormatKind::Percentage,
                symbol: None,
            };
            ops.push(Operation::SetCellFormats {
                region,
                attr: CellFmtArray::NumericFormat(RunLengthEncoding::repeat(
                    Some(numeric_format),
                    1,
                )),
            });
        }
        // todo: include other types here
        else {
            let values = Array::from(CellValue::Text(value.into()));
            ops.push(Operation::SetCellValues { region, values });
        }
        ops
    }
    pub fn set_cells(
        &mut self,
        sheet_id: SheetId,
        start_pos: Pos,
        values: Array,
        cursor: Option<String>,
    ) -> TransactionSummary {
        let ops = self.set_cells_operations(sheet_id, start_pos, values);
        self.transact_forward(ops, cursor)
    }
    pub fn set_cells_operations(
        &mut self,
        sheet_id: SheetId,
        start_pos: Pos,
        values: Array,
    ) -> Vec<Operation> {
        let end_pos = Pos {
            x: start_pos.x + values.width() as i64 - 1,
            y: start_pos.y + values.height() as i64 - 1,
        };
        let rect = Rect {
            min: start_pos,
            max: end_pos,
        };
        let region = self.region(sheet_id, rect);
        vec![Operation::SetCellValues { region, values }]
    }

    pub fn delete_cell_values_operations(
        &mut self,
        sheet_id: SheetId,
        rect: Rect,
    ) -> Vec<Operation> {
        let region = self.existing_region(sheet_id, rect);

        match region.size() {
            Some(size) => {
                let values = Array::new_empty(size);
                vec![Operation::SetCellValues { region, values }]
            }
            None => vec![], // region is empty; do nothing
        }
    }

    pub fn delete_cell_values(
        &mut self,
        sheet_id: SheetId,
        rect: Rect,
        cursor: Option<String>,
    ) -> TransactionSummary {
        let ops = self.delete_cell_values_operations(sheet_id, rect);
        self.transact_forward(ops, cursor)
    }

    pub fn clear_formatting_operations(&mut self, sheet_id: SheetId, rect: Rect) -> Vec<Operation> {
        let region = self.existing_region(sheet_id, rect);

        match region.size() {
            Some(_) => {
                let len = region.size().unwrap().len();
                vec![
                    Operation::SetCellFormats {
                        region: region.clone(),
                        attr: CellFmtArray::Align(RunLengthEncoding::repeat(None, len)),
                    },
                    Operation::SetCellFormats {
                        region: region.clone(),
                        attr: CellFmtArray::Wrap(RunLengthEncoding::repeat(None, len)),
                    },
                    Operation::SetCellFormats {
                        region: region.clone(),
                        attr: CellFmtArray::NumericFormat(RunLengthEncoding::repeat(None, len)),
                    },
                    Operation::SetCellFormats {
                        region: region.clone(),
                        attr: CellFmtArray::NumericDecimals(RunLengthEncoding::repeat(None, len)),
                    },
                    Operation::SetCellFormats {
                        region: region.clone(),
                        attr: CellFmtArray::Bold(RunLengthEncoding::repeat(None, len)),
                    },
                    Operation::SetCellFormats {
                        region: region.clone(),
                        attr: CellFmtArray::Italic(RunLengthEncoding::repeat(None, len)),
                    },
                    Operation::SetCellFormats {
                        region: region.clone(),
                        attr: CellFmtArray::TextColor(RunLengthEncoding::repeat(None, len)),
                    },
                    Operation::SetCellFormats {
                        region: region.clone(),
                        attr: CellFmtArray::FillColor(RunLengthEncoding::repeat(None, len)),
                    },
                ]
            }
            None => vec![],
        }
    }

    pub fn clear_formatting(
        &mut self,
        sheet_id: SheetId,
        rect: Rect,
        cursor: Option<String>,
    ) -> TransactionSummary {
        let ops = self.clear_formatting_operations(sheet_id, rect);
        self.transact_forward(ops, cursor)
    }

    pub fn delete_values_and_formatting(
        &mut self,
        sheet_id: SheetId,
        rect: Rect,
        cursor: Option<String>,
    ) -> TransactionSummary {
        let mut ops = self.delete_cell_values_operations(sheet_id, rect);
        ops.extend(self.clear_formatting_operations(sheet_id, rect));
        self.transact_forward(ops, cursor)
    }

    /// Returns a region of the spreadsheet, assigning IDs to columns and rows
    /// as needed.
    pub fn region(&mut self, sheet_id: SheetId, rect: Rect) -> RegionRef {
        let sheet = self.grid.sheet_mut_from_id(sheet_id);
        let columns = rect
            .x_range()
            .map(|x| sheet.get_or_create_column(x).0.id)
            .collect();
        let rows = rect
            .y_range()
            .map(|y| sheet.get_or_create_row(y).id)
            .collect();
        RegionRef {
            sheet: sheet_id,
            columns,
            rows,
        }
    }
    /// Returns a region of the spreadsheet, ignoring columns and rows which
    /// have no contents and no IDs.
    pub fn existing_region(&self, sheet_id: SheetId, rect: Rect) -> RegionRef {
        let sheet = self.grid.sheet_from_id(sheet_id);
        let columns = rect
            .x_range()
            .filter_map(|x| sheet.get_column(x))
            .map(|col| col.id)
            .collect();
        let rows = rect.y_range().filter_map(|y| sheet.get_row(y)).collect();
        RegionRef {
            sheet: sheet_id,
            columns,
            rows,
        }
    }
}

#[cfg(test)]
mod test {
    use crate::{
        controller::{transactions::TransactionSummary, GridController},
        CellValue, Pos, Rect,
    };

    #[test]
    fn test_set_cell_value_undo_redo() {
        let mut g = GridController::new();
        let sheet_id = g.grid.sheets()[0].id;
        let pos = Pos { x: 3, y: 6 };
        let get_the_cell =
            |g: &GridController| g.sheet(sheet_id).get_cell_value(pos).unwrap_or_default();
        let expected_summary = Some(TransactionSummary {
            cell_regions_modified: vec![(sheet_id, Rect::single_pos(pos))],
            ..Default::default()
        });

        assert_eq!(get_the_cell(&g), CellValue::Blank);
        g.set_cell_value(sheet_id, pos, String::from("a"), None);
        assert_eq!(get_the_cell(&g), CellValue::Text(String::from("a")));
        g.set_cell_value(sheet_id, pos, String::from("b"), None);
        assert_eq!(get_the_cell(&g), CellValue::Text(String::from("b")));
        assert!(g.undo(None) == expected_summary);
        assert_eq!(get_the_cell(&g), CellValue::Text(String::from("a")));
        assert!(g.redo(None) == expected_summary);
        assert_eq!(get_the_cell(&g), CellValue::Text(String::from("b")));
        assert!(g.undo(None) == expected_summary);
        assert_eq!(get_the_cell(&g), CellValue::Text(String::from("a")));
        assert!(g.undo(None) == expected_summary);
        assert_eq!(get_the_cell(&g), CellValue::Blank);
        assert!(g.undo(None).is_none());
        assert_eq!(get_the_cell(&g), CellValue::Blank);
        assert!(g.redo(None) == expected_summary);
        assert_eq!(get_the_cell(&g), CellValue::Text(String::from("a")));
        assert!(g.redo(None) == expected_summary);
        assert_eq!(get_the_cell(&g), CellValue::Text(String::from("b")));
        assert!(g.redo(None).is_none());
        assert_eq!(get_the_cell(&g), CellValue::Text(String::from("b")));
    }
<<<<<<< HEAD
=======

    #[test]
    fn test_unpack_currency() {
        let value = String::from("$123.123");
        assert_eq!(
            GridController::unpack_currency(&value),
            Some((String::from("$"), BigDecimal::from_str("123.123").unwrap()))
        );

        let value = String::from("test");
        assert_eq!(GridController::unpack_currency(&value), None);

        let value = String::from("$123$123");
        assert_eq!(GridController::unpack_currency(&value), None);

        let value = String::from("$123.123abc");
        assert_eq!(GridController::unpack_currency(&value), None);
    }
>>>>>>> 58f51a8a
}<|MERGE_RESOLUTION|>--- conflicted
+++ resolved
@@ -287,25 +287,4 @@
         assert!(g.redo(None).is_none());
         assert_eq!(get_the_cell(&g), CellValue::Text(String::from("b")));
     }
-<<<<<<< HEAD
-=======
-
-    #[test]
-    fn test_unpack_currency() {
-        let value = String::from("$123.123");
-        assert_eq!(
-            GridController::unpack_currency(&value),
-            Some((String::from("$"), BigDecimal::from_str("123.123").unwrap()))
-        );
-
-        let value = String::from("test");
-        assert_eq!(GridController::unpack_currency(&value), None);
-
-        let value = String::from("$123$123");
-        assert_eq!(GridController::unpack_currency(&value), None);
-
-        let value = String::from("$123.123abc");
-        assert_eq!(GridController::unpack_currency(&value), None);
-    }
->>>>>>> 58f51a8a
 }