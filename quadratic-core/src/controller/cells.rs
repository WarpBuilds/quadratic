use std::str::FromStr;

use bigdecimal::BigDecimal;

use crate::{
    grid::{
        generate_borders, BorderSelection, CodeCellLanguage, CodeCellValue, NumericDecimals,
        NumericFormat, NumericFormatKind, RegionRef, SheetId,
    },
    Array, CellValue, Pos, Rect, RunLengthEncoding,
};

use super::{
    formatting::CellFmtArray, operation::Operation, transaction_summary::TransactionSummary,
    transactions::TransactionType, GridController,
};

impl GridController {
    pub fn populate_with_random_floats(&mut self, sheet_id: SheetId, region: &Rect) {
        let sheet = self.grid.sheet_mut_from_id(sheet_id);
        sheet.with_random_floats(region);
    }

    /// sets the value based on a user's input and converts input to proper NumericFormat
    pub fn set_cell_value(
        &mut self,
        sheet_id: SheetId,
        pos: Pos,
        value: String,
        cursor: Option<String>,
    ) -> TransactionSummary {
        let sheet = self.grid.sheet_mut_from_id(sheet_id);
        let cell_ref = sheet.get_or_create_cell_ref(pos);
        let mut ops = vec![];

        let cell_value = self.string_to_cell_value(sheet_id, pos, value.as_str(), &mut ops);

        ops.push(Operation::SetCellValues {
            region: RegionRef::from(cell_ref),
            values: Array::from(cell_value),
        });

        self.set_in_progress_transaction(ops, cursor, true, TransactionType::Normal)
    }

    pub fn string_to_cell_value(
        &mut self,
        sheet_id: SheetId,
        pos: Pos,
        value: &str,
        formatting_ops: &mut Vec<Operation>,
    ) -> CellValue {
        let sheet = self.grid.sheet_mut_from_id(sheet_id);
        let cell_ref = sheet.get_or_create_cell_ref(pos);
        let region = RegionRef::from(cell_ref);

        // strip whitespace
        let value = value.trim();

        if value.is_empty() {
            CellValue::Blank
        } else if let Some((currency, number)) = CellValue::unpack_currency(value) {
            let numeric_format = NumericFormat {
                kind: NumericFormatKind::Currency,
                symbol: Some(currency),
            };
            formatting_ops.push(Operation::SetCellFormats {
                region: region.clone(),
                attr: CellFmtArray::NumericFormat(RunLengthEncoding::repeat(
                    Some(numeric_format),
                    1,
                )),
            });
            // only change decimal places if decimals have not been set
            if sheet.get_formatting_value::<NumericDecimals>(pos).is_none() {
                formatting_ops.push(Operation::SetCellFormats {
                    region,
                    attr: CellFmtArray::NumericDecimals(RunLengthEncoding::repeat(Some(2), 1)),
                });
            }
            CellValue::Number(number)
        } else if let Ok(bd) = BigDecimal::from_str(value) {
            CellValue::Number(bd)
        } else if let Some(percent) = CellValue::unpack_percentage(value) {
            let numeric_format = NumericFormat {
                kind: NumericFormatKind::Percentage,
                symbol: None,
            };
            formatting_ops.push(Operation::SetCellFormats {
                region,
                attr: CellFmtArray::NumericFormat(RunLengthEncoding::repeat(
                    Some(numeric_format),
                    1,
                )),
            });
<<<<<<< HEAD
            CellValue::Number(percent)
        } else {
            CellValue::Text(value.into())
        }
=======
        } else {
            let values = Array::from(CellValue::Text(value.into()));
            ops.push(Operation::SetCellValues { region, values });
        }
        ops
    }
    pub fn set_cells(
        &mut self,
        sheet_id: SheetId,
        start_pos: Pos,
        values: Array,
        cursor: Option<String>,
    ) -> TransactionSummary {
        let ops = self.set_cells_operations(sheet_id, start_pos, values);
        self.set_in_progress_transaction(ops, cursor, true, TransactionType::Normal)
    }
    pub fn set_cells_operations(
        &mut self,
        sheet_id: SheetId,
        start_pos: Pos,
        values: Array,
    ) -> Vec<Operation> {
        let end_pos = Pos {
            x: start_pos.x + values.width() as i64 - 1,
            y: start_pos.y + values.height() as i64 - 1,
        };
        let rect = Rect {
            min: start_pos,
            max: end_pos,
        };
        let region = self.region(sheet_id, rect);
        vec![Operation::SetCellValues { region, values }]
>>>>>>> 3210d514
    }

    pub fn set_cell_code(
        &mut self,
        sheet_id: SheetId,
        pos: Pos,
        language: CodeCellLanguage,
        code_string: String,
        cursor: Option<String>,
    ) -> TransactionSummary {
        let sheet = self.grid.sheet_mut_from_id(sheet_id);
        let cell_ref = sheet.get_or_create_cell_ref(pos);
        let mut ops = vec![];

        // remove any values that were originally over the code cell
        if sheet.get_cell_value(pos).is_some() {
            ops.push(Operation::SetCellValues {
                region: RegionRef::from(cell_ref),
                values: Array::from(CellValue::Blank),
            });
        }

        ops.push(Operation::SetCellCode {
            cell_ref,
            code_cell_value: Some(CodeCellValue {
                language,
                code_string,
                formatted_code_string: None,
                output: None,

                // todo
                last_modified: String::default(),
            }),
        });
        self.set_in_progress_transaction(ops, cursor, true, TransactionType::Normal)
    }

    /// Generates and returns the set of operations to deleted the values and code in a given region
    /// Does not commit the operations or create a transaction.
    pub fn delete_cells_rect_operations(
        &mut self,
        sheet_id: SheetId,
        rect: Rect,
    ) -> Vec<Operation> {
        let region = self.existing_region(sheet_id, rect);
        let mut ops = vec![];
        if let Some(size) = region.size() {
            let values = Array::new_empty(size);
            ops.push(Operation::SetCellValues {
                region: region.clone(),
                values,
            });

            let sheet = self.grid.sheet_from_id(sheet_id);

            // collect all the code cells in the region
            for cell_ref in sheet.code_cells.keys() {
                if region.contains(cell_ref) {
                    ops.push(Operation::SetCellCode {
                        cell_ref: *cell_ref,
                        code_cell_value: None,
                    });
                }
            }
        };
        ops
    }

    /// Deletes the cell values and code in a given region.
    /// Creates and runs a transaction, also updates dependent cells.
    /// Returns a [`TransactionSummary`].
    pub fn delete_cells_rect(
        &mut self,
        sheet_id: SheetId,
        rect: Rect,
        cursor: Option<String>,
    ) -> TransactionSummary {
        let ops = self.delete_cells_rect_operations(sheet_id, rect);
        self.set_in_progress_transaction(ops, cursor, true, TransactionType::Normal)
    }

    pub fn clear_formatting_operations(&mut self, sheet_id: SheetId, rect: Rect) -> Vec<Operation> {
        let region = self.existing_region(sheet_id, rect);
        match region.size() {
            Some(_) => {
                let len = region.size().unwrap().len();
                let mut ops = vec![
                    Operation::SetCellFormats {
                        region: region.clone(),
                        attr: CellFmtArray::Align(RunLengthEncoding::repeat(None, len)),
                    },
                    Operation::SetCellFormats {
                        region: region.clone(),
                        attr: CellFmtArray::Wrap(RunLengthEncoding::repeat(None, len)),
                    },
                    Operation::SetCellFormats {
                        region: region.clone(),
                        attr: CellFmtArray::NumericFormat(RunLengthEncoding::repeat(None, len)),
                    },
                    Operation::SetCellFormats {
                        region: region.clone(),
                        attr: CellFmtArray::NumericDecimals(RunLengthEncoding::repeat(None, len)),
                    },
                    Operation::SetCellFormats {
                        region: region.clone(),
                        attr: CellFmtArray::Bold(RunLengthEncoding::repeat(None, len)),
                    },
                    Operation::SetCellFormats {
                        region: region.clone(),
                        attr: CellFmtArray::Italic(RunLengthEncoding::repeat(None, len)),
                    },
                    Operation::SetCellFormats {
                        region: region.clone(),
                        attr: CellFmtArray::TextColor(RunLengthEncoding::repeat(None, len)),
                    },
                    Operation::SetCellFormats {
                        region: region.clone(),
                        attr: CellFmtArray::FillColor(RunLengthEncoding::repeat(None, len)),
                    },
                ];

                // clear borders
                let sheet = self.grid.sheet_from_id(sheet_id);
                let borders = generate_borders(sheet, &region, vec![BorderSelection::Clear], None);
                ops.push(Operation::SetBorders {
                    region: region.clone(),
                    borders,
                });
                ops
            }
            None => vec![],
        }
    }

    pub fn clear_formatting(
        &mut self,
        sheet_id: SheetId,
        rect: Rect,
        cursor: Option<String>,
    ) -> TransactionSummary {
        let ops = self.clear_formatting_operations(sheet_id, rect);
        self.set_in_progress_transaction(ops, cursor, false, TransactionType::Normal)
    }

    pub fn delete_values_and_formatting(
        &mut self,
        sheet_id: SheetId,
        rect: Rect,
        cursor: Option<String>,
    ) -> TransactionSummary {
        let mut ops = self.delete_cells_rect_operations(sheet_id, rect);
        ops.extend(self.clear_formatting_operations(sheet_id, rect));
        self.set_in_progress_transaction(ops, cursor, true, TransactionType::Normal)
    }

    /// Returns a region of the spreadsheet, assigning IDs to columns and rows
    /// as needed.
    pub fn region(&mut self, sheet_id: SheetId, rect: Rect) -> RegionRef {
        let sheet = self.grid.sheet_mut_from_id(sheet_id);
        sheet.region(rect)
    }
    /// Returns a region of the spreadsheet, ignoring columns and rows which
    /// have no contents and no IDs.
    pub fn existing_region(&self, sheet_id: SheetId, rect: Rect) -> RegionRef {
        let sheet = self.grid.sheet_from_id(sheet_id);
        sheet.existing_region(rect)
    }
}

#[cfg(test)]
mod test {
    use crate::{
        controller::{transaction_summary::CellSheetsModified, GridController},
        grid::{NumericDecimals, NumericFormat},
        CellValue, Pos,
    };
    use std::{collections::HashSet, str::FromStr};

    use bigdecimal::BigDecimal;

    #[test]
    fn test_set_cell_value_undo_redo() {
        let mut g = GridController::new();
        let sheet_id = g.grid.sheets()[0].id;
        let pos = Pos { x: 3, y: 6 };
        let get_the_cell =
            |g: &GridController| g.sheet(sheet_id).get_cell_value(pos).unwrap_or_default();
        let mut cell_sheets_modified = HashSet::new();
        cell_sheets_modified.insert(CellSheetsModified::new(sheet_id, pos));
        assert_eq!(get_the_cell(&g), CellValue::Blank);
        g.set_cell_value(sheet_id, pos, String::from("a"), None);
        assert_eq!(get_the_cell(&g), CellValue::Text(String::from("a")));
        g.set_cell_value(sheet_id, pos, String::from("b"), None);
        assert_eq!(get_the_cell(&g), CellValue::Text(String::from("b")));
        assert_eq!(g.undo(None).cell_sheets_modified, cell_sheets_modified);
        assert_eq!(get_the_cell(&g), CellValue::Text(String::from("a")));
        assert_eq!(g.redo(None).cell_sheets_modified, cell_sheets_modified);
        assert_eq!(get_the_cell(&g), CellValue::Text(String::from("b")));
        assert_eq!(g.undo(None).cell_sheets_modified, cell_sheets_modified);
        assert_eq!(get_the_cell(&g), CellValue::Text(String::from("a")));
        assert_eq!(g.undo(None).cell_sheets_modified, cell_sheets_modified);
        assert_eq!(get_the_cell(&g), CellValue::Blank);
        assert_eq!(g.undo(None).cell_sheets_modified, HashSet::default());
        assert_eq!(get_the_cell(&g), CellValue::Blank);
        assert_eq!(g.redo(None).cell_sheets_modified, cell_sheets_modified);
        assert_eq!(get_the_cell(&g), CellValue::Text(String::from("a")));
        assert_eq!(g.redo(None).cell_sheets_modified, cell_sheets_modified);
        assert_eq!(get_the_cell(&g), CellValue::Text(String::from("b")));
        assert_eq!(g.redo(None).cell_sheets_modified, HashSet::default());
        assert_eq!(get_the_cell(&g), CellValue::Text(String::from("b")));
    }

    #[test]
    fn test_unpack_currency() {
        let value = String::from("$123.123");
        assert_eq!(
            CellValue::unpack_currency(&value),
            Some((String::from("$"), BigDecimal::from_str("123.123").unwrap()))
        );

        let value = String::from("test");
        assert_eq!(CellValue::unpack_currency(&value), None);

        let value = String::from("$123$123");
        assert_eq!(CellValue::unpack_currency(&value), None);

        let value = String::from("$123.123abc");
        assert_eq!(CellValue::unpack_currency(&value), None);
    }

    #[test]
    fn test_set_cell_value() {
        let mut gc = GridController::new();
        let sheet_id = gc.grid.sheets()[0].id;
        let pos = Pos { x: 0, y: 0 };
        let get_cell_value =
            |g: &GridController| g.sheet(sheet_id).get_cell_value(pos).unwrap_or_default();
        let get_cell_numeric_format =
            |g: &GridController| g.sheet(sheet_id).get_formatting_value::<NumericFormat>(pos);
        let get_cell_numeric_decimals = |g: &GridController| {
            g.sheet(sheet_id)
                .get_formatting_value::<NumericDecimals>(pos)
        };

        // empty string converts to blank cell value
        gc.set_cell_value(sheet_id, pos, " ".into(), None);
        assert_eq!(get_cell_value(&gc), CellValue::Blank);

        // currency
        gc.set_cell_value(sheet_id, pos, "$1.22".into(), None);
        assert_eq!(
            get_cell_value(&gc),
            CellValue::Number(BigDecimal::from_str("1.22").unwrap())
        );
        assert_eq!(
            get_cell_numeric_format(&gc),
            Some(NumericFormat {
                kind: crate::grid::NumericFormatKind::Currency,
                symbol: Some("$".into())
            })
        );
        assert_eq!(get_cell_numeric_decimals(&gc), Some(2));

        // number
        gc.set_cell_value(sheet_id, pos, "1.22".into(), None);
        assert_eq!(
            get_cell_value(&gc),
            CellValue::Number(BigDecimal::from_str("1.22").unwrap())
        );
        assert_eq!(get_cell_numeric_decimals(&gc), Some(2));

        // percentage
        gc.set_cell_value(sheet_id, pos, "10.55%".into(), None);
        assert_eq!(
            get_cell_value(&gc),
            CellValue::Number(BigDecimal::from_str(".1055").unwrap())
        );
        assert_eq!(
            get_cell_numeric_format(&gc),
            Some(NumericFormat {
                kind: crate::grid::NumericFormatKind::Percentage,
                symbol: None
            })
        );
        assert_eq!(get_cell_numeric_decimals(&gc), Some(2));

        // array
        gc.set_cell_value(sheet_id, pos, "[1,2,3]".into(), None);
        assert_eq!(get_cell_value(&gc), CellValue::Text("[1,2,3]".into()));
    }
}<|MERGE_RESOLUTION|>--- conflicted
+++ resolved
@@ -93,45 +93,11 @@
                     1,
                 )),
             });
-<<<<<<< HEAD
+
             CellValue::Number(percent)
         } else {
             CellValue::Text(value.into())
         }
-=======
-        } else {
-            let values = Array::from(CellValue::Text(value.into()));
-            ops.push(Operation::SetCellValues { region, values });
-        }
-        ops
-    }
-    pub fn set_cells(
-        &mut self,
-        sheet_id: SheetId,
-        start_pos: Pos,
-        values: Array,
-        cursor: Option<String>,
-    ) -> TransactionSummary {
-        let ops = self.set_cells_operations(sheet_id, start_pos, values);
-        self.set_in_progress_transaction(ops, cursor, true, TransactionType::Normal)
-    }
-    pub fn set_cells_operations(
-        &mut self,
-        sheet_id: SheetId,
-        start_pos: Pos,
-        values: Array,
-    ) -> Vec<Operation> {
-        let end_pos = Pos {
-            x: start_pos.x + values.width() as i64 - 1,
-            y: start_pos.y + values.height() as i64 - 1,
-        };
-        let rect = Rect {
-            min: start_pos,
-            max: end_pos,
-        };
-        let region = self.region(sheet_id, rect);
-        vec![Operation::SetCellValues { region, values }]
->>>>>>> 3210d514
     }
 
     pub fn set_cell_code(
