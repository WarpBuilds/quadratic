--- conflicted
+++ resolved
@@ -17,12 +17,8 @@
         js_types::JsValidationWarning, sheet::validations::validation::Validation, CellsAccessed,
         CodeCellLanguage, Sheet, SheetId,
     },
-<<<<<<< HEAD
+    renderer_constants::{CELL_SHEET_HEIGHT, CELL_SHEET_WIDTH},
     Pos, SheetPos, SheetRect,
-=======
-    renderer_constants::{CELL_SHEET_HEIGHT, CELL_SHEET_WIDTH},
-    A1Selection, Pos, SheetPos, SheetRect,
->>>>>>> 8c505e72
 };
 
 use super::transaction_name::TransactionName;
