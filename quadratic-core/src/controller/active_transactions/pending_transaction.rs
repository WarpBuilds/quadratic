--- conflicted
+++ resolved
@@ -14,12 +14,8 @@
         execution::TransactionSource, operations::operation::Operation, transaction::Transaction,
     },
     grid::{
-<<<<<<< HEAD
-        sheet::validations::validation::Validation, CellsAccessed, CodeCellLanguage, Sheet, SheetId,
-=======
         js_types::JsValidationWarning, sheet::validations::validation::Validation, CellsAccessed,
-        CodeCellLanguage, CodeRun, Sheet, SheetId,
->>>>>>> 83de5b9b
+        CodeCellLanguage, Sheet, SheetId,
     },
     Pos, SheetPos, SheetRect,
 };
