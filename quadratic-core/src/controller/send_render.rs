--- conflicted
+++ resolved
@@ -55,8 +55,6 @@
                 });
             }
         }
-<<<<<<< HEAD
-        dbg!(&modified);
         self.send_render_cells_from_hash(sheet_rect.sheet_id, modified);
     }
 
@@ -86,29 +84,6 @@
             }
         }
         self.send_render_cells_from_hash(selection.sheet_id, modified);
-=======
-
-        if let Some(sheet) = self.try_sheet(sheet_rect.sheet_id) {
-            // send the modified cells to the render web worker
-            modified.iter().for_each(|modified| {
-                let rect = Rect::from_numbers(
-                    modified.x * CELL_SHEET_WIDTH as i64,
-                    modified.y * CELL_SHEET_HEIGHT as i64,
-                    CELL_SHEET_WIDTH as i64,
-                    CELL_SHEET_HEIGHT as i64,
-                );
-                let render_cells = sheet.get_render_cells(rect);
-                if let Ok(cells) = serde_json::to_string(&render_cells) {
-                    crate::wasm_bindings::js::jsRenderCellSheets(
-                        sheet_rect.sheet_id.to_string(),
-                        modified.x,
-                        modified.y,
-                        cells,
-                    );
-                }
-            });
-        }
->>>>>>> 2f4af34c
     }
 
     /// Sends the modified fills to the client
