--- conflicted
+++ resolved
@@ -4,11 +4,7 @@
 
 use crate::{
     grid::{
-<<<<<<< HEAD
-        js_types::{JsPos, JsRenderFill},
-=======
-        js_types::{JsOffset, JsRenderFill},
->>>>>>> 22773a0f
+        js_types::{JsOffset, JsPos, JsRenderFill},
         RenderSize, SheetId,
     },
     renderer_constants::{CELL_SHEET_HEIGHT, CELL_SHEET_WIDTH},
