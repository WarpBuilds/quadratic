use std::collections::{HashMap, HashSet};

use itertools::Itertools;

use crate::{
    a1::A1Selection,
    grid::{js_types::JsOffset, SheetId},
    renderer_constants::{CELL_SHEET_HEIGHT, CELL_SHEET_WIDTH},
    viewport::ViewportBuffer,
    wasm_bindings::controller::sheet_info::{SheetBounds, SheetInfo},
<<<<<<< HEAD
    Pos, Rect, SheetPos, SheetRect,
=======
    CellValue, Pos, SheetPos, SheetRect,
>>>>>>> 83de5b9b
};

use super::{active_transactions::pending_transaction::PendingTransaction, GridController};

impl GridController {
    pub fn send_viewport_buffer(&mut self) {
        if !cfg!(target_family = "wasm") && !cfg!(test) {
            return;
        }

        let viewport_buffer = ViewportBuffer::default();
        crate::wasm_bindings::js::jsSendViewportBuffer(viewport_buffer.get_buffer());
        self.viewport_buffer = Some(viewport_buffer);
    }

    pub fn process_visible_dirty_hashes(&self, transaction: &mut PendingTransaction) {
        if (!cfg!(target_family = "wasm") && !cfg!(test))
            || transaction.is_server()
            || transaction.dirty_hashes.is_empty()
        {
            return;
        }

        if let Some(viewport_buffer) = &self.viewport_buffer {
            if let Some((top_left, bottom_right, viewport_sheet_id)) =
                viewport_buffer.get_viewport()
            {
                if let Some(dirty_hashes_in_viewport) =
                    transaction.dirty_hashes.remove(&viewport_sheet_id)
                {
                    let center = Pos {
                        x: (top_left.x + bottom_right.x) / 2,
                        y: (top_left.y + bottom_right.y) / 2,
                    };
                    let nearest_dirty_hashes = dirty_hashes_in_viewport
                        .iter()
                        .cloned()
                        .sorted_by(|a, b| {
                            let a_distance = (a.x - center.x).abs() + (a.y - center.y).abs();
                            let b_distance = (b.x - center.x).abs() + (b.y - center.y).abs();
                            a_distance.cmp(&b_distance)
                        })
                        .collect();

                    let remaining_hashes =
                        self.send_render_cells_in_viewport(viewport_sheet_id, nearest_dirty_hashes);
                    if !remaining_hashes.is_empty() {
                        transaction
                            .dirty_hashes
                            .insert(viewport_sheet_id, remaining_hashes);
                    }
                }
            }
        }
    }

    pub fn send_render_cells_in_viewport(
        &self,
        sheet_id: SheetId,
        dirty_hashes: Vec<Pos>,
    ) -> HashSet<Pos> {
        if (!cfg!(target_family = "wasm") && !cfg!(test)) || dirty_hashes.is_empty() {
            return HashSet::new();
        }

        let mut remaining_hashes = HashSet::new();
        if let Some(viewport_buffer) = &self.viewport_buffer {
            if let Some(sheet) = self.try_sheet(sheet_id) {
                for pos in dirty_hashes.into_iter() {
                    if let Some((top_left, bottom_right, viewport_sheet_id)) =
                        viewport_buffer.get_viewport()
                    {
                        if sheet_id == viewport_sheet_id
                            && pos.x >= top_left.x
                            && pos.x <= bottom_right.x
                            && pos.y >= top_left.y
                            && pos.y <= bottom_right.y
                        {
                            sheet.send_render_cells_in_hash(pos);
                        } else {
                            remaining_hashes.insert(pos);
                        }
                    }
                }
            }
        }
        remaining_hashes
    }

    pub fn process_remaining_dirty_hashes(&self, transaction: &mut PendingTransaction) {
        if (!cfg!(target_family = "wasm") && !cfg!(test))
            || transaction.is_server()
            || transaction.dirty_hashes.is_empty()
        {
            return;
        }

        for (&sheet_id, dirty_hashes) in transaction.dirty_hashes.iter_mut() {
            self.flag_hashes_dirty(sheet_id, dirty_hashes);
            dirty_hashes.clear();
        }
        transaction.dirty_hashes.clear();
    }

    pub fn flag_hashes_dirty(&self, sheet_id: SheetId, dirty_hashes: &HashSet<Pos>) {
        if (!cfg!(target_family = "wasm") && !cfg!(test)) || dirty_hashes.is_empty() {
            return;
        }

        let hashes = dirty_hashes.iter().cloned().collect::<Vec<Pos>>();
        if let Ok(hashes_string) = serde_json::to_string(&hashes) {
            crate::wasm_bindings::js::jsHashesDirty(sheet_id.to_string(), hashes_string);
        }
    }

    pub fn send_render_cells_from_hash(&self, sheet_id: SheetId, modified: &HashSet<Pos>) {
        // send the modified cells to the render web worker
        modified.iter().for_each(|hash| {
            if let Some(sheet) = self.try_sheet(sheet_id) {
                sheet.send_render_cells_in_hash(*hash);
            }
        });
    }

    /// Sends the modified cell sheets to the render web worker
    pub fn send_render_cells(&self, sheet_rect: &SheetRect) {
        if !cfg!(target_family = "wasm") && !cfg!(test) {
            return;
        }

        // calculate the hashes that were updated
        let mut modified = HashSet::new();
        for y in sheet_rect.y_range() {
            let y_hash = (y as f64 / CELL_SHEET_HEIGHT as f64).floor() as i64;
            for x in sheet_rect.x_range() {
                let x_hash = (x as f64 / CELL_SHEET_WIDTH as f64).floor() as i64;
                modified.insert(Pos {
                    x: x_hash,
                    y: y_hash,
                });
            }
        }
        self.send_render_cells_from_hash(sheet_rect.sheet_id, &modified);
    }

    pub fn send_all_fills(&self, sheet_id: SheetId) {
        if !cfg!(target_family = "wasm") && !cfg!(test) {
            return;
        }

        if let Some(sheet) = self.try_sheet(sheet_id) {
            let fills = sheet.get_all_render_fills();
            if let Ok(fills) = serde_json::to_string(&fills) {
                crate::wasm_bindings::js::jsSheetFills(sheet_id.to_string(), fills);
            }
            let sheet_fills = sheet.get_all_sheet_fills();
            if let Ok(sheet_fills) = serde_json::to_string(&sheet_fills) {
                crate::wasm_bindings::js::jsSheetMetaFills(sheet_id.to_string(), sheet_fills);
            }
        }
    }

    /// Recalculates sheet bounds, and if changed then sends to TS.
    pub fn send_updated_bounds(&mut self, sheet_id: SheetId) {
        let recalculated = if let Some(sheet) = self.try_sheet_mut(sheet_id) {
            sheet.recalculate_bounds()
        } else {
            false
        };

        if cfg!(target_family = "wasm") && recalculated {
            if let Some(sheet) = self.try_sheet(sheet_id) {
                if let Ok(sheet_info) = serde_json::to_string(&SheetBounds::from(sheet)) {
                    crate::wasm_bindings::js::jsSheetBoundsUpdate(sheet_info);
                }
            }
        };
    }

    /// Sends html output to the client within a sheetRect
    pub fn send_html_output_rect(&self, sheet_rect: &SheetRect) {
        if cfg!(target_family = "wasm") | cfg!(test) {
            if let Some(sheet) = self.try_sheet(sheet_rect.sheet_id) {
                sheet
                    .get_html_output()
                    .iter()
                    .filter(|html_output| {
                        sheet_rect.contains(SheetPos {
                            sheet_id: sheet_rect.sheet_id,
                            x: html_output.x,
                            y: html_output.y,
                        })
                    })
                    .for_each(|html_output| {
                        if let Ok(html) = serde_json::to_string(&html_output) {
                            crate::wasm_bindings::js::jsUpdateHtml(html);
                        }
                    });
            }
        }
    }

    /// Sends add sheet to the client
    pub fn send_add_sheet(&self, sheet_id: SheetId, transaction: &PendingTransaction) {
        if (cfg!(target_family = "wasm") || cfg!(test)) && !transaction.is_server() {
            if let Some(sheet) = self.try_sheet(sheet_id) {
                let sheet_info = SheetInfo::from(sheet);
                if let Ok(sheet_info) = serde_json::to_string(&sheet_info) {
                    crate::wasm_bindings::js::jsAddSheet(
                        sheet_info,
                        transaction.is_user_undo_redo(),
                    );
                }
            }
        }
    }

    /// Sends delete sheet to the client
    pub fn send_delete_sheet(&self, sheet_id: SheetId, transaction: &PendingTransaction) {
        if (cfg!(target_family = "wasm") || cfg!(test)) && !transaction.is_server() {
            crate::wasm_bindings::js::jsDeleteSheet(
                sheet_id.to_string(),
                transaction.is_user_undo_redo(),
            );
        }
    }

    /// Sends sheet info to the client
    pub fn send_sheet_info(&self, sheet_id: SheetId) {
        if cfg!(target_family = "wasm") || cfg!(test) {
            if let Some(sheet) = self.try_sheet(sheet_id) {
                let sheet_info = SheetInfo::from(sheet);
                if let Ok(sheet_info) = serde_json::to_string(&sheet_info) {
                    crate::wasm_bindings::js::jsSheetInfoUpdate(sheet_info);
                }
            }
        }
    }

    /// Sends individual offsets that have been modified to the client
    pub fn send_offsets_modified(
        &self,
        sheet_id: SheetId,
        offsets: &HashMap<(Option<i64>, Option<i64>), f64>,
    ) {
        if cfg!(target_family = "wasm") || cfg!(test) {
            let mut offsets = offsets
                .iter()
                .map(|(&(column, row), &size)| JsOffset {
                    column: column.map(|c| c as i32),
                    row: row.map(|r| r as i32),
                    size,
                })
                .collect::<Vec<JsOffset>>();
            offsets.sort_by(|a, b| a.row.cmp(&b.row).then(a.column.cmp(&b.column)));
            let offsets = serde_json::to_string(&offsets).unwrap();
            crate::wasm_bindings::js::jsOffsetsModified(sheet_id.to_string(), offsets);
        }
    }

    pub fn send_image(&self, sheet_pos: SheetPos) {
        if cfg!(target_family = "wasm") || cfg!(test) {
            if let Some(sheet) = self.try_sheet(sheet_pos.sheet_id) {
                sheet.send_image(sheet_pos.into());
            }
        }
    }

    /// Send transaction progress to client
    pub fn send_transaction_progress(&self, transaction: &PendingTransaction) {
        if (!cfg!(target_family = "wasm") && !cfg!(test)) || transaction.is_server() {
            return;
        }

        crate::wasm_bindings::js::jsTransactionProgress(
            transaction.id.to_string(),
            transaction.operations.len() as i32,
        );
    }

    pub fn send_a1_context(&self) {
        if cfg!(target_family = "wasm") || cfg!(test) {
            let context = self.grid().a1_context();
            if let Ok(context) = serde_json::to_string(&context) {
                crate::wasm_bindings::js::jsA1Context(context);
            }
        }
    }
}

#[cfg(test)]
mod test {
    use crate::{
        a1::A1Selection,
        controller::{
            active_transactions::pending_transaction::PendingTransaction,
            execution::TransactionSource, transaction_types::JsCodeResult, GridController,
        },
        grid::{
            js_types::{JsHtmlOutput, JsRenderCell},
<<<<<<< HEAD
            sheet::validations::{
                validation::Validation,
                validation_rules::{validation_logical::ValidationLogical, ValidationRule},
            },
            SheetId,
        },
        wasm_bindings::js::{clear_js_calls, expect_js_call, expect_js_call_count, hash_test},
        Pos, SheetPos, SheetRect,
=======
            RenderSize, SheetId,
        },
        wasm_bindings::js::{clear_js_calls, expect_js_call, expect_js_call_count, hash_test},
        A1Selection, Pos,
>>>>>>> 83de5b9b
    };
    use serial_test::serial;
    use std::collections::HashSet;

    #[test]
    #[serial]
    fn test_process_visible_dirty_hashes() {
        clear_js_calls();
        let gc = GridController::test_with_viewport_buffer();
        let sheet_id = gc.sheet_ids()[0];

        // Empty transaction
        let mut transaction = PendingTransaction::default();
        gc.process_visible_dirty_hashes(&mut transaction);
        assert!(transaction.dirty_hashes.is_empty());
        expect_js_call_count("jsRenderCellSheets", 0, false);
        expect_js_call_count("jsHashesDirty", 0, false);

        // User transaction
        let mut transaction = PendingTransaction::default();
        transaction.add_dirty_hashes_from_sheet_cell_positions(
            sheet_id,
            HashSet::from([
                Pos { x: -5, y: -5 },     // Inside viewport
                Pos { x: 5, y: 5 },       // Inside viewport
                Pos { x: 1500, y: 1500 }, // Outside viewport
            ]),
        );
        gc.process_visible_dirty_hashes(&mut transaction);
        assert!(!transaction.dirty_hashes.is_empty());
        expect_js_call_count("jsRenderCellSheets", 2, false);
        expect_js_call_count("jsHashesDirty", 0, false);
        gc.process_remaining_dirty_hashes(&mut transaction);
        assert!(transaction.dirty_hashes.is_empty());
        expect_js_call_count("jsRenderCellSheets", 0, false);
        expect_js_call_count("jsHashesDirty", 1, false);

        // Server transaction
        let mut transaction = PendingTransaction {
            source: TransactionSource::Server,
            ..Default::default()
        };
        transaction.add_dirty_hashes_from_sheet_cell_positions(
            sheet_id,
            HashSet::from([
                Pos { x: -5, y: -5 },     // Inside viewport
                Pos { x: 5, y: 5 },       // Inside viewport
                Pos { x: 1500, y: 1500 }, // Outside viewport
            ]),
        );
        gc.process_visible_dirty_hashes(&mut transaction);
        assert!(!transaction.dirty_hashes.is_empty());
        expect_js_call_count("jsRenderCellSheets", 0, false);
        expect_js_call_count("jsHashesDirty", 0, false);
        gc.process_remaining_dirty_hashes(&mut transaction);
        assert!(!transaction.dirty_hashes.is_empty());
        expect_js_call_count("jsRenderCellSheets", 0, false);
        expect_js_call_count("jsHashesDirty", 0, false);
    }

    #[test]
    #[serial]
    fn test_process_remaining_dirty_hashes() {
        clear_js_calls();

        let gc = GridController::test();
        let mut transaction = PendingTransaction::default();
        let sheet_id = SheetId::new();
        let positions: HashSet<Pos> = vec![Pos { x: 10, y: 10 }].into_iter().collect();

        transaction.add_dirty_hashes_from_sheet_cell_positions(sheet_id, positions);
        gc.process_remaining_dirty_hashes(&mut transaction);
        assert!(transaction.dirty_hashes.is_empty());

        let hashes: HashSet<Pos> = vec![Pos { x: 0, y: 0 }].into_iter().collect();
        let hashes_string = serde_json::to_string(&hashes).unwrap();
        expect_js_call(
            "jsHashesDirty",
            format!("{},{}", sheet_id, hashes_string),
            false,
        );
        expect_js_call_count("jsRenderCellSheets", 0, true);
    }

    #[test]
    #[serial]
    fn send_render_cells() {
        clear_js_calls();

        let mut gc = GridController::test_with_viewport_buffer();
        let sheet_id = gc.sheet_ids()[0];

        gc.set_cell_value((0, 0, sheet_id).into(), "test 1".to_string(), None);
        let result = vec![JsRenderCell {
            value: "test 1".to_string(),
            ..Default::default()
        }];
        let result = serde_json::to_string(&result).unwrap();
        expect_js_call(
            "jsRenderCellSheets",
            format!("{},{},{},{}", sheet_id, 0, 0, hash_test(&result)),
            true,
        );

        gc.set_cell_value((100, 100, sheet_id).into(), "test 2".to_string(), None);
        let result = vec![JsRenderCell {
            x: 100,
            y: 100,
            value: "test 2".to_string(),
            ..Default::default()
        }];
        let result = serde_json::to_string(&result).unwrap();
        expect_js_call(
            "jsRenderCellSheets",
            format!("{},{},{},{}", sheet_id, 6, 3, hash_test(&result)),
            true,
        );
    }

    #[test]
    #[serial]
    fn send_html_output_rect() {
        let mut gc = GridController::test();
        let sheet_id = gc.sheet_ids()[0];

        gc.set_code_cell(
            (0, 0, sheet_id).into(),
            crate::grid::CodeCellLanguage::Python,
            "test".to_string(),
            None,
        );
        let transaction_id = gc.last_transaction().unwrap().id.to_string();
        let _ = gc.calculation_complete(JsCodeResult {
            transaction_id,
            success: true,
            output_value: Some(vec!["<html></html>".to_string(), "text".to_string()]),
            ..Default::default()
        });

        expect_js_call(
            "jsUpdateHtml",
            serde_json::to_string(&JsHtmlOutput {
                sheet_id: sheet_id.to_string(),
                x: 0,
                y: 0,
                html: Some("<html></html>".to_string()),
                w: None,
                h: None,
            })
            .unwrap(),
            true,
        );
    }

    #[test]
    #[serial]
    fn send_html_output_rect_after_resize() {
        let mut gc = GridController::test();
        let sheet_id = gc.sheet_ids()[0];

        gc.set_code_cell(
            (1, 1, sheet_id).into(),
            crate::grid::CodeCellLanguage::Python,
            "test".to_string(),
            None,
        );
        let transaction_id = gc.last_transaction().unwrap().id.to_string();
        gc.calculation_complete(JsCodeResult {
            transaction_id,
            success: true,
            output_value: Some(vec!["<html></html>".to_string(), "text".to_string()]),
            ..Default::default()
        })
        .unwrap();

        gc.set_chart_size(
            SheetPos {
                x: 1,
                y: 1,
                sheet_id,
            },
            1.0,
            2.0,
            None,
        );

        expect_js_call(
            "jsUpdateHtml",
            serde_json::to_string(&JsHtmlOutput {
                sheet_id: sheet_id.to_string(),
                x: 1,
                y: 1,
                html: Some("<html></html>".to_string()),
                w: Some(1.0),
                h: Some(2.0),
            })
            .unwrap(),
            true,
        );
    }

    #[test]
    #[serial]
    fn send_render_cells_from_rects() {
        let mut gc = GridController::test_with_viewport_buffer();
        let sheet_id = gc.sheet_ids()[0];

        gc.set_cell_value((0, 0, sheet_id).into(), "test 1".to_string(), None);
        gc.set_cell_value((100, 100, sheet_id).into(), "test 2".to_string(), None);

        let result = vec![JsRenderCell {
            value: "test 1".to_string(),
            ..Default::default()
        }];
        let result = serde_json::to_string(&result).unwrap();
        expect_js_call(
            "jsRenderCellSheets",
            format!("{},{},{},{}", sheet_id, 0, 0, hash_test(&result)),
            false,
        );

        let result = vec![JsRenderCell {
            x: 100,
            y: 100,
            value: "test 2".to_string(),
            ..Default::default()
        }];
        let result = serde_json::to_string(&result).unwrap();
        expect_js_call(
            "jsRenderCellSheets",
            format!("{},{},{},{}", sheet_id, 6, 3, hash_test(&result)),
            true,
        );
    }
}<|MERGE_RESOLUTION|>--- conflicted
+++ resolved
@@ -3,16 +3,11 @@
 use itertools::Itertools;
 
 use crate::{
-    a1::A1Selection,
     grid::{js_types::JsOffset, SheetId},
     renderer_constants::{CELL_SHEET_HEIGHT, CELL_SHEET_WIDTH},
     viewport::ViewportBuffer,
     wasm_bindings::controller::sheet_info::{SheetBounds, SheetInfo},
-<<<<<<< HEAD
-    Pos, Rect, SheetPos, SheetRect,
-=======
-    CellValue, Pos, SheetPos, SheetRect,
->>>>>>> 83de5b9b
+    Pos, SheetPos, SheetRect,
 };
 
 use super::{active_transactions::pending_transaction::PendingTransaction, GridController};
@@ -306,28 +301,16 @@
 #[cfg(test)]
 mod test {
     use crate::{
-        a1::A1Selection,
         controller::{
             active_transactions::pending_transaction::PendingTransaction,
             execution::TransactionSource, transaction_types::JsCodeResult, GridController,
         },
         grid::{
             js_types::{JsHtmlOutput, JsRenderCell},
-<<<<<<< HEAD
-            sheet::validations::{
-                validation::Validation,
-                validation_rules::{validation_logical::ValidationLogical, ValidationRule},
-            },
             SheetId,
         },
         wasm_bindings::js::{clear_js_calls, expect_js_call, expect_js_call_count, hash_test},
-        Pos, SheetPos, SheetRect,
-=======
-            RenderSize, SheetId,
-        },
-        wasm_bindings::js::{clear_js_calls, expect_js_call, expect_js_call_count, hash_test},
-        A1Selection, Pos,
->>>>>>> 83de5b9b
+        Pos, SheetPos,
     };
     use serial_test::serial;
     use std::collections::HashSet;
