--- conflicted
+++ resolved
@@ -84,23 +84,6 @@
         self.send_render_cells_from_hash(selection.sheet_id, &modified);
     }
 
-<<<<<<< HEAD
-    // deprecated
-    // pub fn send_render_borders(&self, sheet_id: SheetId) {
-    //     if !cfg!(target_family = "wasm") && !cfg!(test) {
-    //         return;
-    //     }
-
-    //     if let Some(sheet) = self.try_sheet(sheet_id) {
-    //         let borders = sheet.render_borders();
-    //         if let Ok(borders) = serde_json::to_string(&borders) {
-    //             crate::wasm_bindings::js::jsBodre(sheet_id.to_string(), borders);
-    //         }
-    //     }
-    // }
-
-=======
->>>>>>> 5d640c50
     /// Sends the modified fills to the client
     pub fn send_fill_cells(&self, sheet_rect: &SheetRect) {
         if !cfg!(target_family = "wasm") && !cfg!(test) {
