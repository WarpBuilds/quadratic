--- conflicted
+++ resolved
@@ -105,16 +105,6 @@
             x,
             y,
             language: Some(CodeCellLanguage::Formula),
-<<<<<<< HEAD
-            value: "".into(),
-            align: None,
-            vertical_align: None,
-            wrap: None,
-            bold: None,
-            italic: None,
-            text_color: None,
-=======
->>>>>>> abf127c4
             special: Some(JsRenderCellSpecial::SpillError),
             ..Default::default()
         }]
@@ -132,17 +122,8 @@
             language,
             value: n.into(),
             align: Some(CellAlign::Right),
-<<<<<<< HEAD
-            vertical_align: None,
-            wrap: None,
-            bold: None,
-            italic: None,
-            text_color: None,
-            special: None,
-=======
             number: Some(JsNumber::default()),
             ..Default::default()
->>>>>>> abf127c4
         }]
     }
 
@@ -296,11 +277,7 @@
 
     #[test]
     #[parallel]
-<<<<<<< HEAD
     fn test_check_spills_over_code() {
-=======
-    fn check_spills_over_code() {
->>>>>>> abf127c4
         let mut gc = GridController::default();
         let sheet_id = gc.grid.sheet_ids()[0];
 
