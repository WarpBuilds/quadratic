--- conflicted
+++ resolved
@@ -17,26 +17,6 @@
                 None => (), // sheet may have been deleted
                 Some(sheet) => {
                     // update individual cell values and collect old_values
-<<<<<<< HEAD
-                    // let old_values = sheet.set_cell_values(sheet_rect.into(), &values);
-                    let old_values = sheet_rect
-                        .iter()
-                        .zip(values.clone().into_cell_values_vec())
-                        .map(|(sheet_pos, value)| {
-                            let old_value = sheet.set_cell_value(sheet_pos.into(), value);
-
-                            // add html to summary if old value was of that type
-                            if old_value
-                                .as_ref()
-                                .is_some_and(|cell_value| cell_value.is_html())
-                            {
-                                transaction.summary.html.insert(sheet_pos.sheet_id);
-                            }
-                            old_value
-                        })
-                        .map(|old_value| old_value.unwrap_or(CellValue::Blank))
-                        .collect();
-=======
                     let old_values = sheet.merge_cell_values(sheet_pos.into(), &values);
                     if values.into_iter().any(|(_, _, value)| value.is_html()) {
                         transaction.summary.html.insert(sheet_pos.sheet_id);
@@ -52,7 +32,6 @@
                         },
                     };
 
->>>>>>> 4a6e33b7
                     if transaction.is_user() || transaction.is_undo_redo() {
                         transaction
                             .forward_operations
