use crate::{
    controller::{
        active_transactions::pending_transaction::PendingTransaction,
        operations::operation::Operation, GridController,
    },
    grid::{file::sheet_schema::export_sheet, GridBounds, Sheet, SheetId},
};
use lexicon_fractional_index::key_between;

impl GridController {
    pub(crate) fn execute_add_sheet(
        &mut self,
        transaction: &mut PendingTransaction,
        op: Operation,
    ) {
        if let Operation::AddSheet { sheet } = op {
            let sheet_id = sheet.id;
            if self.grid.try_sheet(sheet_id).is_some() {
                // sheet already exists (unlikely but possible if this operation is run twice)
                return;
            }
            let sheet_id = self.grid.add_sheet(Some(sheet.clone()));

            self.send_add_sheet(sheet_id, transaction);

            transaction
                .forward_operations
                .push(Operation::AddSheetSchema {
                    schema: export_sheet(&sheet),
                });
            transaction
                .reverse_operations
                .push(Operation::DeleteSheet { sheet_id });
        }
    }

    pub(crate) fn execute_add_sheet_schema(
        &mut self,
        transaction: &mut PendingTransaction,
        op: Operation,
    ) {
        if let Operation::AddSheetSchema { schema } = op {
            if let Ok(sheet) = schema.into_latest() {
                if self.grid.try_sheet(sheet.id).is_some() {
                    // sheet already exists (unlikely but possible if this operation is run twice)
                    return;
                }
                let sheet_id = sheet.id;
                let sheet_bounds = sheet.bounds(false);
                self.grid.add_sheet(Some(sheet));

                self.send_add_sheet(sheet_id, transaction);

                self.send_render_borders(sheet_id);

                if let GridBounds::NonEmpty(bounds) = sheet_bounds {
                    self.send_fill_cells(&bounds.to_sheet_rect(sheet_id));
                }

                transaction
                    .forward_operations
                    .push(Operation::AddSheetSchema { schema });
                transaction
                    .reverse_operations
                    .push(Operation::DeleteSheet { sheet_id });
            }
        }
    }

    pub(crate) fn execute_delete_sheet(
        &mut self,
        transaction: &mut PendingTransaction,
        op: Operation,
    ) {
        if let Operation::DeleteSheet { sheet_id } = op {
            // get code run operations for the sheet
            let code_run_ops = self.rerun_sheet_code_cells_operations(sheet_id);

            let Some(deleted_sheet) = self.grid.remove_sheet(sheet_id) else {
                // sheet was already deleted
                return;
            };

            transaction
                .forward_operations
                .push(Operation::DeleteSheet { sheet_id });

            for op in code_run_ops {
                transaction.reverse_operations.insert(0, op);
            }
            transaction.reverse_operations.insert(
                0,
                Operation::AddSheetSchema {
                    schema: export_sheet(&deleted_sheet),
                },
            );

            // create a sheet if we deleted the last one (only for user actions)
            if transaction.is_user() && self.sheet_ids().is_empty() {
                let new_first_sheet_id = SheetId::new();
                let name = String::from("Sheet 1");
                let order = self.grid.end_order();
                let new_first_sheet = Sheet::new(new_first_sheet_id, name, order);
                self.grid.add_sheet(Some(new_first_sheet.clone()));

                transaction.forward_operations.push(Operation::AddSheet {
                    sheet: new_first_sheet,
                });
<<<<<<< HEAD
                transaction.reverse_operations.insert(
                    0,
                    Operation::DeleteSheet {
                        sheet_id: new_first_sheet_id,
                    },
                );

                // if that's the last sheet, then we created a new one and we have to let the workers know
                self.send_add_sheet(new_first_sheet_id, transaction);
=======
                transaction
                    .reverse_operations
                    .push(Operation::AddSheetSchema {
                        schema: export_sheet(&deleted_sheet),
                    });
                transaction.reverse_operations.push(Operation::DeleteSheet {
                    sheet_id: new_first_sheet_id,
                });

                // if that's the last sheet, then we created a new one and we have to let the workers know
                self.send_add_sheet(new_first_sheet_id, transaction);
            } else {
                transaction
                    .forward_operations
                    .push(Operation::DeleteSheet { sheet_id });
                transaction
                    .reverse_operations
                    .push(Operation::AddSheetSchema {
                        schema: export_sheet(&deleted_sheet),
                    });

                // otherwise we need to send the deleted sheet information to the workers
>>>>>>> d7567d6b
            }
            // send the delete sheet information to the workers
            self.send_delete_sheet(sheet_id, transaction);
        }
    }

    pub(crate) fn execute_reorder_sheet(
        &mut self,
        transaction: &mut PendingTransaction,
        op: Operation,
    ) {
        if let Operation::ReorderSheet { target, order } = op {
            let old_first = self.grid.first_sheet_id();
            let Some(sheet) = self.try_sheet_mut(target) else {
                // sheet may have been deleted
                return;
            };
            let original_order = sheet.order.clone();
            sheet.order.clone_from(&order);
            self.grid.move_sheet(target, order.clone());

            if old_first != self.grid.first_sheet_id() {
                transaction.generate_thumbnail = true;
            }
            transaction
                .forward_operations
                .push(Operation::ReorderSheet { target, order });
            transaction
                .reverse_operations
                .push(Operation::ReorderSheet {
                    target,
                    order: original_order,
                });

            self.send_sheet_info(target);
        }
    }

    pub(crate) fn execute_set_sheet_name(
        &mut self,
        transaction: &mut PendingTransaction,
        op: Operation,
    ) {
        if let Operation::SetSheetName { sheet_id, name } = op {
            let Some(sheet) = self.try_sheet_mut(sheet_id) else {
                // sheet may have been deleted
                return;
            };
            let old_name = sheet.name.clone();
            sheet.name.clone_from(&name);

            transaction
                .forward_operations
                .push(Operation::SetSheetName { sheet_id, name });
            transaction
                .reverse_operations
                .push(Operation::SetSheetName {
                    sheet_id,
                    name: old_name,
                });

            self.send_sheet_info(sheet_id);
        }
    }

    pub(crate) fn execute_set_sheet_color(
        &mut self,
        transaction: &mut PendingTransaction,
        op: Operation,
    ) {
        if let Operation::SetSheetColor { sheet_id, color } = op {
            let Some(sheet) = self.try_sheet_mut(sheet_id) else {
                // sheet may have been deleted
                return;
            };
            let old_color = sheet.color.clone();
            sheet.color.clone_from(&color);

            transaction
                .forward_operations
                .push(Operation::SetSheetColor { sheet_id, color });
            transaction
                .reverse_operations
                .push(Operation::SetSheetColor {
                    sheet_id,
                    color: old_color,
                });

            self.send_sheet_info(sheet_id);
        }
    }

    pub(crate) fn execute_duplicate_sheet(
        &mut self,
        transaction: &mut PendingTransaction,
        op: Operation,
    ) {
        if let Operation::DuplicateSheet {
            sheet_id,
            new_sheet_id,
        } = op
        {
            let Some(sheet) = self.try_sheet(sheet_id) else {
                // sheet may have been deleted
                return;
            };
            let mut new_sheet = sheet.clone();
            new_sheet.id = new_sheet_id;
            let right = self.grid.next_sheet(sheet_id);
            let right_order = right.map(|right| right.order.clone());
            if let Ok(order) = key_between(&Some(sheet.order.clone()), &right_order) {
                new_sheet.order = order;
            };
            let name = format!("{} Copy", sheet.name);
            let sheet_names = self.sheet_names();
            if !sheet_names.contains(&name.as_str()) {
                new_sheet.name = name;
            } else {
                new_sheet.name = crate::util::unused_name(&name, &self.sheet_names());
            }
            self.grid.add_sheet(Some(new_sheet));

            self.send_add_sheet(new_sheet_id, transaction);

            transaction
                .forward_operations
                .push(Operation::DuplicateSheet {
                    sheet_id,
                    new_sheet_id,
                });
            transaction.reverse_operations.push(Operation::DeleteSheet {
                sheet_id: new_sheet_id,
            });
        }
    }
}

#[cfg(test)]
mod tests {
    use crate::{
        controller::{
            active_transactions::transaction_name::TransactionName,
            operations::operation::Operation, GridController,
        },
        grid::{CodeCellLanguage, SheetId},
        wasm_bindings::{controller::sheet_info::SheetInfo, js::expect_js_call},
        CellValue, SheetPos,
    };
    use bigdecimal::BigDecimal;
    use serial_test::serial;

    #[test]
    #[serial]
    fn test_add_sheet() {
        let mut gc = GridController::test();
        gc.add_sheet(None);
        assert_eq!(gc.grid.sheets().len(), 2);
        let sheet_id = gc.sheet_ids()[1];
        let sheet = gc.sheet(sheet_id);
        let sheet_info = SheetInfo::from(sheet);
        expect_js_call(
            "jsAddSheet",
            format!("{},{}", serde_json::to_string(&sheet_info).unwrap(), true),
            true,
        );

        // was jsAdSheet called with the right stuff
        gc.undo(None);
        assert_eq!(gc.grid.sheets().len(), 1);
        expect_js_call("jsDeleteSheet", format!("{},{}", sheet_id, true), true);
    }

    #[test]
    #[serial]
    fn test_delete_sheet() {
        let mut gc = GridController::test();
        let sheet_id = gc.sheet_ids()[0];
        gc.delete_sheet(sheet_id, None);
        assert_eq!(gc.grid.sheets().len(), 1);
        expect_js_call("jsDeleteSheet", format!("{},{}", sheet_id, true), true);
        let new_sheet_id = gc.sheet_ids()[0];

        gc.undo(None);
        assert_eq!(gc.grid.sheets().len(), 1);
        assert_eq!(gc.grid.sheets()[0].id, sheet_id);
        let sheet = gc.sheet(sheet_id);
        let sheet_info = SheetInfo::from(sheet);
        expect_js_call(
            "jsAddSheet",
            format!("{},{}", serde_json::to_string(&sheet_info).unwrap(), true),
            false,
        );
        expect_js_call("jsDeleteSheet", format!("{},{}", new_sheet_id, true), true);
    }

    #[test]
    #[serial]
    fn test_undo_delete_sheet_code_rerun() {
        let mut gc = GridController::test();
        let sheet_id = gc.sheet_ids()[0];
        gc.set_cell_value(
            SheetPos {
                sheet_id,
                x: 0,
                y: 0,
            },
            "1".to_string(),
            None,
        );
        gc.set_cell_value(
            SheetPos {
                sheet_id,
                x: 0,
                y: 1,
            },
            "1".to_string(),
            None,
        );
        let sheet_pos = SheetPos {
            sheet_id,
            x: 1,
            y: 0,
        };
        gc.set_code_cell(
            sheet_pos,
            CodeCellLanguage::Formula,
            "A0 + A1".to_string(),
            None,
        );
        assert_eq!(
            gc.sheet(sheet_id).get_code_cell_value((1, 0).into()),
            Some(CellValue::Number(BigDecimal::from(2)))
        );
        gc.delete_sheet(sheet_id, None);
        assert_eq!(gc.grid.sheets().len(), 1);
        expect_js_call("jsDeleteSheet", format!("{},{}", sheet_id, true), true);

        gc.undo(None);
        assert_eq!(gc.grid.sheets().len(), 1);
        assert_eq!(gc.grid.sheets()[0].id, sheet_id);
        let sheet = gc.sheet(sheet_id);
        let sheet_info = SheetInfo::from(sheet);
        expect_js_call(
            "jsAddSheet",
            format!("{},{}", serde_json::to_string(&sheet_info).unwrap(), true),
            false,
        );

        // code cells should rerun and send updated code cell
        let code_cell = sheet.edit_code_value(sheet_pos.into()).unwrap();
        let render_code_cell = sheet.get_render_code_cell(sheet_pos.into()).unwrap();
        expect_js_call(
            "jsUpdateCodeCell",
            format!(
                "{},{},{},{:?},{:?}",
                sheet_id,
                sheet_pos.x,
                sheet_pos.y,
                Some(serde_json::to_string(&code_cell).unwrap()),
                Some(serde_json::to_string(&render_code_cell).unwrap())
            ),
            true,
        );
    }

    #[test]
    #[serial]
    fn test_execute_operation_set_sheet_name() {
        let mut gc = GridController::test();
        let sheet_id = gc.sheet_ids()[0];
        let name = "new name".to_string();
        gc.set_sheet_name(sheet_id, name.clone(), None);
        assert_eq!(gc.grid.sheets()[0].name, name);

        let sheet_info = SheetInfo::from(gc.sheet(sheet_id));
        expect_js_call(
            "jsSheetInfoUpdate",
            serde_json::to_string(&sheet_info).unwrap(),
            true,
        );

        gc.undo(None);
        assert_eq!(gc.grid.sheets()[0].name, "Sheet 1".to_string());
        let sheet_info = SheetInfo::from(gc.sheet(sheet_id));
        expect_js_call(
            "jsSheetInfoUpdate",
            serde_json::to_string(&sheet_info).unwrap(),
            true,
        );
    }

    #[test]
    #[serial]
    fn test_set_sheet_color() {
        let mut gc = GridController::test();
        let sheet_id = gc.sheet_ids()[0];
        let color = Some("red".to_string());
        gc.set_sheet_color(sheet_id, color.clone(), None);
        assert_eq!(gc.grid.sheets()[0].color, color);
        let sheet_info = SheetInfo::from(gc.sheet(sheet_id));
        expect_js_call(
            "jsSheetInfoUpdate",
            serde_json::to_string(&sheet_info).unwrap(),
            true,
        );

        gc.undo(None);
        assert_eq!(gc.grid.sheets()[0].color, None);
        let sheet_info = SheetInfo::from(gc.sheet(sheet_id));
        expect_js_call(
            "jsSheetInfoUpdate",
            serde_json::to_string(&sheet_info).unwrap(),
            true,
        );
    }

    #[test]
    #[serial]
    fn test_sheet_reorder() {
        let mut gc = GridController::test();
        let sheet_id = gc.sheet_ids()[0];

        // Sheet 1, Sheet 2
        gc.add_sheet(None);
        assert_eq!(gc.grid.sheets().len(), 2);
        let sheet_id2 = gc.sheet_ids()[1];
        assert_eq!(gc.grid.sheets()[0].id, sheet_id);
        assert_eq!(gc.grid.sheets()[1].id, sheet_id2);

        // Sheet 2, Sheet 1
        gc.move_sheet(sheet_id, None, None);
        assert_eq!(gc.grid.sheets()[0].id, sheet_id2);
        assert_eq!(gc.grid.sheets()[1].id, sheet_id);

        let sheet_info = SheetInfo::from(gc.sheet(sheet_id));
        expect_js_call(
            "jsSheetInfoUpdate",
            serde_json::to_string(&sheet_info).unwrap(),
            true,
        );

        // Sheet 1, Sheet 2
        gc.undo(None);
        assert_eq!(gc.grid.sheets()[0].id, sheet_id);
        assert_eq!(gc.grid.sheets()[1].id, sheet_id2);
        let sheet_info = SheetInfo::from(gc.sheet(sheet_id));
        expect_js_call(
            "jsSheetInfoUpdate",
            serde_json::to_string(&sheet_info).unwrap(),
            true,
        );

        gc.move_sheet(sheet_id2, Some(sheet_id), None);
        assert_eq!(gc.grid.sheets()[0].id, sheet_id2);
        assert_eq!(gc.grid.sheets()[1].id, sheet_id);
        let sheet_info = SheetInfo::from(gc.sheet(sheet_id2));
        expect_js_call(
            "jsSheetInfoUpdate",
            serde_json::to_string(&sheet_info).unwrap(),
            true,
        );

        gc.undo(None);
        assert_eq!(gc.grid.sheets()[0].id, sheet_id);
        assert_eq!(gc.grid.sheets()[1].id, sheet_id2);
        let sheet_info = SheetInfo::from(gc.sheet(sheet_id2));
        expect_js_call(
            "jsSheetInfoUpdate",
            serde_json::to_string(&sheet_info).unwrap(),
            true,
        );
    }

    #[test]
    #[serial]
    fn duplicate_sheet() {
        let mut gc = GridController::test();
        let sheet_id = gc.sheet_ids()[0];

        gc.set_code_cell(
            SheetPos {
                sheet_id,
                x: 0,
                y: 0,
            },
            CodeCellLanguage::Formula,
            "10 + 10".to_string(),
            None,
        );

        let op = vec![Operation::DuplicateSheet {
            sheet_id,
            new_sheet_id: SheetId::new(),
        }];
        gc.start_user_transaction(op, None, TransactionName::DuplicateSheet);
        assert_eq!(gc.grid.sheets().len(), 2);
        assert_eq!(gc.grid.sheets()[1].name, "Sheet 1 Copy");
        let duplicated_sheet_id = gc.grid.sheets()[1].id;
        let sheet_info = SheetInfo::from(gc.sheet(duplicated_sheet_id));
        expect_js_call(
            "jsAddSheet",
            format!("{},{}", serde_json::to_string(&sheet_info).unwrap(), true),
            true,
        );

        gc.undo(None);
        assert_eq!(gc.grid.sheets().len(), 1);
        expect_js_call(
            "jsDeleteSheet",
            format!("{},{}", duplicated_sheet_id, true),
            true,
        );

        let op = vec![Operation::DuplicateSheet {
            sheet_id,
            new_sheet_id: SheetId::new(),
        }];
        gc.start_user_transaction(op, None, TransactionName::DuplicateSheet);
        assert_eq!(gc.grid.sheets().len(), 2);
        let duplicated_sheet_id2 = gc.grid.sheets()[1].id;
        let sheet_info = SheetInfo::from(gc.sheet(duplicated_sheet_id2));
        expect_js_call(
            "jsAddSheet",
            format!("{},{}", serde_json::to_string(&sheet_info).unwrap(), true),
            true,
        );

        let op = vec![Operation::DuplicateSheet {
            sheet_id,
            new_sheet_id: SheetId::new(),
        }];
        gc.start_user_transaction(op, None, TransactionName::DuplicateSheet);
        assert_eq!(gc.grid.sheets().len(), 3);
        assert_eq!(gc.grid.sheets()[1].name, "Sheet 1 Copy 1");
        assert_eq!(gc.grid.sheets()[2].name, "Sheet 1 Copy");
        let duplicated_sheet_id3 = gc.grid.sheets()[1].id;
        let sheet_info = SheetInfo::from(gc.sheet(duplicated_sheet_id3));
        expect_js_call(
            "jsAddSheet",
            format!("{},{}", serde_json::to_string(&sheet_info).unwrap(), true),
            true,
        );

        gc.undo(None);
        assert_eq!(gc.grid.sheets().len(), 2);
        assert_eq!(gc.grid.sheets()[1].name, "Sheet 1 Copy");
        expect_js_call(
            "jsDeleteSheet",
            format!("{},{}", duplicated_sheet_id3, true),
            true,
        );

        gc.redo(None);
        assert_eq!(gc.grid.sheets().len(), 3);
        assert_eq!(gc.grid.sheets()[1].name, "Sheet 1 Copy 1");
        let sheet_info = SheetInfo::from(gc.sheet(duplicated_sheet_id3));
        expect_js_call(
            "jsAddSheet",
            format!("{},{}", serde_json::to_string(&sheet_info).unwrap(), true),
            true,
        );
    }
}<|MERGE_RESOLUTION|>--- conflicted
+++ resolved
@@ -86,14 +86,13 @@
                 .push(Operation::DeleteSheet { sheet_id });
 
             for op in code_run_ops {
-                transaction.reverse_operations.insert(0, op);
+                transaction.reverse_operations.push(op);
             }
-            transaction.reverse_operations.insert(
-                0,
-                Operation::AddSheetSchema {
+            transaction
+                .reverse_operations
+                .push(Operation::AddSheetSchema {
                     schema: export_sheet(&deleted_sheet),
-                },
-            );
+                });
 
             // create a sheet if we deleted the last one (only for user actions)
             if transaction.is_user() && self.sheet_ids().is_empty() {
@@ -106,40 +105,12 @@
                 transaction.forward_operations.push(Operation::AddSheet {
                     sheet: new_first_sheet,
                 });
-<<<<<<< HEAD
-                transaction.reverse_operations.insert(
-                    0,
-                    Operation::DeleteSheet {
-                        sheet_id: new_first_sheet_id,
-                    },
-                );
+                transaction.reverse_operations.push(Operation::DeleteSheet {
+                    sheet_id: new_first_sheet_id,
+                });
 
                 // if that's the last sheet, then we created a new one and we have to let the workers know
                 self.send_add_sheet(new_first_sheet_id, transaction);
-=======
-                transaction
-                    .reverse_operations
-                    .push(Operation::AddSheetSchema {
-                        schema: export_sheet(&deleted_sheet),
-                    });
-                transaction.reverse_operations.push(Operation::DeleteSheet {
-                    sheet_id: new_first_sheet_id,
-                });
-
-                // if that's the last sheet, then we created a new one and we have to let the workers know
-                self.send_add_sheet(new_first_sheet_id, transaction);
-            } else {
-                transaction
-                    .forward_operations
-                    .push(Operation::DeleteSheet { sheet_id });
-                transaction
-                    .reverse_operations
-                    .push(Operation::AddSheetSchema {
-                        schema: export_sheet(&deleted_sheet),
-                    });
-
-                // otherwise we need to send the deleted sheet information to the workers
->>>>>>> d7567d6b
             }
             // send the delete sheet information to the workers
             self.send_delete_sheet(sheet_id, transaction);
