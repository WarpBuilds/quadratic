--- conflicted
+++ resolved
@@ -26,11 +26,7 @@
                     sheet_id,
                     column,
                     new_size,
-<<<<<<< HEAD
-                    client_resized,
-=======
                     client_resized: false,
->>>>>>> f1e07026
                 });
 
             let old_size = sheet.offsets.set_column_width(column, new_size);
@@ -88,15 +84,9 @@
                 sheet_id,
                 row,
                 new_size,
-<<<<<<< HEAD
-                client_resized,
-=======
                 client_resized: false,
->>>>>>> f1e07026
             });
-
             let old_size = sheet.offsets.set_row_height(row, new_size);
-            let old_client_resize = sheet.update_row_resize(row, client_resized);
 
             transaction.reverse_operations.insert(
                 0,
