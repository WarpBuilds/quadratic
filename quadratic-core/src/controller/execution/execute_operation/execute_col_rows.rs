--- conflicted
+++ resolved
@@ -1,22 +1,12 @@
 use itertools::Itertools;
 
 use crate::{
-<<<<<<< HEAD
-    CellValue, SheetPos,
-    a1::{A1Context, CellRefRange, CellRefRangeEnd, UNBOUNDED},
-=======
     CellValue, RefAdjust,
->>>>>>> 6eaf82f8
     controller::{
         GridController, active_transactions::pending_transaction::PendingTransaction,
         operations::operation::Operation,
     },
-<<<<<<< HEAD
-    formulas::replace_cell_references_with,
-    grid::{CodeCellLanguage, CodeCellValue, GridBounds, SheetId},
-=======
     grid::{GridBounds, SheetId},
->>>>>>> 6eaf82f8
 };
 
 impl GridController {
@@ -104,12 +94,8 @@
         }
     }
 
-<<<<<<< HEAD
     #[allow(clippy::result_unit_err)]
     pub fn handle_delete_row(
-=======
-    pub fn handle_delete_rows(
->>>>>>> 6eaf82f8
         &mut self,
         transaction: &mut PendingTransaction,
         sheet_id: SheetId,
@@ -157,16 +143,12 @@
     pub fn execute_delete_row(&mut self, transaction: &mut PendingTransaction, op: Operation) {
         if let Operation::DeleteRow { sheet_id, row } = op.clone() {
             transaction.forward_operations.push(op);
-<<<<<<< HEAD
             if self
-                .handle_delete_row(transaction, sheet_id, vec![row])
+                .handle_delete_rows(transaction, sheet_id, vec![row])
                 .is_err()
             {
                 return;
             }
-=======
-            self.handle_delete_rows(transaction, sheet_id, vec![row]);
->>>>>>> 6eaf82f8
             self.send_updated_bounds(transaction, sheet_id);
         }
     }
@@ -174,13 +156,12 @@
     pub fn execute_delete_rows(&mut self, transaction: &mut PendingTransaction, op: Operation) {
         if let Operation::DeleteRows { sheet_id, rows } = op.clone() {
             transaction.forward_operations.push(op);
-<<<<<<< HEAD
-            if self.handle_delete_row(transaction, sheet_id, rows).is_err() {
+            if self
+                .handle_delete_rows(transaction, sheet_id, rows)
+                .is_err()
+            {
                 return;
             };
-=======
-            self.handle_delete_rows(transaction, sheet_id, rows);
->>>>>>> 6eaf82f8
             self.send_updated_bounds(transaction, sheet_id);
         }
     }
