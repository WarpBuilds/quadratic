--- conflicted
+++ resolved
@@ -17,13 +17,7 @@
         transaction: &mut PendingTransaction,
         adjustments: &[RefAdjust],
     ) {
-<<<<<<< HEAD
-        let a1_context = self.a1_context();
-
         for sheet in self.grid.sheets().values() {
-=======
-        for sheet in self.grid.sheets().iter() {
->>>>>>> 850e85cc
             for (pos, _) in sheet.iter_code_runs() {
                 if let Some(CellValue::Code(code)) = sheet.cell_value_ref(pos) {
                     let sheet_pos = pos.to_sheet_pos(sheet.id);
