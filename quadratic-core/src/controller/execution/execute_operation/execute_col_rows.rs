--- conflicted
+++ resolved
@@ -1,12 +1,12 @@
 use crate::{
+    CellValue, SheetPos,
     a1::{A1Context, CellRefRange, CellRefRangeEnd, UNBOUNDED},
     controller::{
-        active_transactions::pending_transaction::PendingTransaction,
-        operations::operation::Operation, GridController,
+        GridController, active_transactions::pending_transaction::PendingTransaction,
+        operations::operation::Operation,
     },
     formulas::replace_cell_references_with,
     grid::{CodeCellLanguage, CodeCellValue, GridBounds, SheetId},
-    CellValue, SheetPos,
 };
 
 impl GridController {
@@ -182,56 +182,11 @@
 
     pub fn execute_delete_columns(&mut self, transaction: &mut PendingTransaction, op: Operation) {
         if let Operation::DeleteColumns { sheet_id, columns } = op.clone() {
-<<<<<<< HEAD
-            if let Some(sheet) = self.try_sheet_mut(sheet_id) {
-                transaction.forward_operations.push(op);
-
-                let min_column = *columns.iter().min().unwrap_or(&1);
-                let mut columns_to_adjust = columns.clone();
-                sheet.delete_columns(transaction, columns);
-
-                columns_to_adjust.sort_unstable();
-                columns_to_adjust.dedup();
-                columns_to_adjust.reverse();
-
-                for column in columns_to_adjust {
-                    self.adjust_code_cells_column_row(
-                        transaction,
-                        sheet_id,
-                        Some(column),
-                        None,
-                        -1,
-                    );
-                }
-
-                if transaction.is_user() {
-                    // update information for all cells to the right of the deleted column
-                    if let Some(sheet) = self.try_sheet(sheet_id) {
-                        if let GridBounds::NonEmpty(bounds) = sheet.bounds(true) {
-                            let mut sheet_rect = bounds.to_sheet_rect(sheet_id);
-                            sheet_rect.min.x = min_column;
-                            self.check_deleted_data_tables(transaction, &sheet_rect);
-                            self.add_compute_operations(transaction, &sheet_rect, None);
-                            self.check_all_spills(transaction, sheet_rect.sheet_id);
-                        }
-                    }
-                }
-            }
-        }
-    }
-
-    pub fn execute_delete_row(&mut self, transaction: &mut PendingTransaction, op: Operation) {
-        if let Operation::DeleteRow { sheet_id, row } = op.clone() {
-            if let Some(sheet) = self.try_sheet_mut(sheet_id) {
-                sheet.delete_row(transaction, row);
-                transaction.forward_operations.push(op);
-=======
             transaction.forward_operations.push(op);
             self.handle_delete_column(transaction, sheet_id, columns);
             self.send_updated_bounds(transaction, sheet_id);
         }
     }
->>>>>>> d3d9739d
 
     pub fn handle_delete_row(
         &mut self,
@@ -283,45 +238,6 @@
         }
     }
 
-    pub fn execute_delete_rows(&mut self, transaction: &mut PendingTransaction, op: Operation) {
-        if let Operation::DeleteRows { sheet_id, rows } = op.clone() {
-            if let Some(sheet) = self.try_sheet_mut(sheet_id) {
-                let min_row = *rows.iter().min().unwrap_or(&1);
-                let mut rows_to_adjust = rows.clone();
-                sheet.delete_rows(transaction, rows);
-
-                transaction.forward_operations.push(op);
-
-                if transaction.is_user() {
-                    rows_to_adjust.sort_unstable();
-                    rows_to_adjust.dedup();
-                    rows_to_adjust.reverse();
-
-                    for row in rows_to_adjust {
-                        self.adjust_code_cells_column_row(
-                            transaction,
-                            sheet_id,
-                            None,
-                            Some(row),
-                            -1,
-                        );
-                    }
-
-                    // update information for all cells below the deleted row
-                    if let Some(sheet) = self.try_sheet(sheet_id) {
-                        if let GridBounds::NonEmpty(bounds) = sheet.bounds(true) {
-                            let mut sheet_rect = bounds.to_sheet_rect(sheet_id);
-                            sheet_rect.min.y = min_row;
-                            self.check_deleted_data_tables(transaction, &sheet_rect);
-                            self.add_compute_operations(transaction, &sheet_rect, None);
-                            self.check_all_spills(transaction, sheet_rect.sheet_id);
-                        }
-                    }
-                }
-            }
-        }
-    }
-
     pub fn execute_insert_column(&mut self, transaction: &mut PendingTransaction, op: Operation) {
         if let Operation::InsertColumn {
             sheet_id,
@@ -440,14 +356,14 @@
     use uuid::Uuid;
 
     use crate::{
+        Array, CellValue, DEFAULT_COLUMN_WIDTH, DEFAULT_ROW_HEIGHT, Pos, Rect, SheetPos, SheetRect,
+        Value,
         a1::A1Selection,
         grid::{
+            CellsAccessed, CodeCellLanguage, CodeCellValue, CodeRun, DataTable, DataTableKind,
             sheet::validations::{validation::Validation, validation_rules::ValidationRule},
-            CellsAccessed, CodeCellLanguage, CodeCellValue, CodeRun, DataTable, DataTableKind,
         },
         wasm_bindings::js::{clear_js_calls, expect_js_call_count, expect_js_offsets},
-        Array, CellValue, Pos, Rect, SheetPos, SheetRect, Value, DEFAULT_COLUMN_WIDTH,
-        DEFAULT_ROW_HEIGHT,
     };
 
     use super::*;
