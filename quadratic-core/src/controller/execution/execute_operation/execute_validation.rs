use std::collections::HashMap;

use uuid::Uuid;

use crate::controller::active_transactions::pending_transaction::PendingTransaction;
use crate::controller::operations::operation::Operation;
use crate::controller::GridController;
use crate::grid::js_types::JsValidationWarning;
use crate::grid::sheet::validations::validation::Validation;
use crate::grid::SheetId;
use crate::{Pos, SheetRect};

impl GridController {
    // Remove old warnings from the validation. Adds to client_warnings as necessary.
    fn remove_validation_warnings(
        &mut self,
        transaction: &mut PendingTransaction,
        sheet_id: SheetId,
        validation_id: Uuid,
        client_warnings: &mut HashMap<Pos, JsValidationWarning>,
    ) {
        if let Some(sheet) = self.try_sheet_mut(sheet_id) {
            sheet.validations.warnings.retain(|pos, id| {
                if *id == validation_id {
                    transaction
                        .forward_operations
                        .push(Operation::SetValidationWarning {
                            sheet_pos: pos.to_sheet_pos(sheet_id),
                            validation_id: None,
                        });
                    transaction
                        .reverse_operations
                        .push(Operation::SetValidationWarning {
                            sheet_pos: pos.to_sheet_pos(sheet_id),
                            validation_id: Some(validation_id),
                        });
                    client_warnings.insert(
                        *pos,
                        JsValidationWarning {
                            x: pos.x,
                            y: pos.y,
                            style: None,
                            validation: None,
                        },
                    );
                    false
                } else {
                    true
                }
            });
        }
    }

    // Applies a Validation to the selection and adds necessary ops to the transaction.
    fn apply_validation_warnings(
        &mut self,
        transaction: &mut PendingTransaction,
        sheet_id: SheetId,
        validation: Validation,
        client_warnings: &mut HashMap<Pos, JsValidationWarning>,
    ) {
        if let Some(sheet) = self.try_sheet_mut(sheet_id) {
            let mut warnings = vec![];
            if let Some(values) = sheet.selection(&validation.selection, None, false) {
                let positions = values.iter().map(|(pos, _)| pos);
                positions.for_each(|pos| {
                    if let Some(validation) = sheet.validations.validate(sheet, *pos) {
                        warnings.push((*pos, validation.id));
                    }
                });
            }
            warnings.iter().for_each(|(pos, validation_id)| {
                let sheet_pos = pos.to_sheet_pos(sheet_id);
                let old = sheet
                    .validations
                    .set_warning(sheet_pos, Some(*validation_id));
                transaction
                    .forward_operations
                    .push(Operation::SetValidationWarning {
                        sheet_pos,
                        validation_id: Some(validation.id),
                    });
                transaction.reverse_operations.push(old);
                client_warnings.insert(
                    *pos,
                    JsValidationWarning {
                        x: pos.x,
                        y: pos.y,
                        style: Some(validation.error.style.clone()),
                        validation: Some(*validation_id),
                    },
                );
            });
        }
    }

    pub(crate) fn execute_set_validation(
        &mut self,
        transaction: &mut PendingTransaction,
        op: Operation,
    ) {
        if let Operation::SetValidation { validation } = op {
            let sheet_id = validation.selection.sheet_id;
            let mut client_warnings = HashMap::new();
            self.remove_validation_warnings(
                transaction,
                sheet_id,
                validation.id,
                &mut client_warnings,
            );
            if let Some(sheet) = self.grid.try_sheet_mut(sheet_id) {
                transaction
                    .forward_operations
                    .push(Operation::SetValidation {
                        validation: validation.clone(),
                    });
                transaction
                    .reverse_operations
                    .extend(sheet.validations.set(validation.clone()));

                transaction.send_validations.insert(sheet_id);

                if !transaction.is_server() {
                    self.send_updated_bounds(sheet_id);
                    self.send_render_cells_selection(&validation.selection, true);
                }
            }
            self.apply_validation_warnings(transaction, sheet_id, validation, &mut client_warnings);

            Self::send_client_warnings(transaction, sheet_id, client_warnings);
        }
    }

    /// Sends client warnings to the client.
    fn send_client_warnings(
        transaction: &PendingTransaction,
        sheet_id: SheetId,
        client_warnings: HashMap<Pos, JsValidationWarning>,
    ) {
        if !transaction.is_server() && !client_warnings.is_empty() {
            let warnings = client_warnings.values().collect::<Vec<_>>();
            if let Ok(warnings) = serde_json::to_string(&warnings) {
                crate::wasm_bindings::js::jsValidationWarning(sheet_id.to_string(), warnings);
            }
        }
    }

    pub(crate) fn execute_remove_validation(
        &mut self,
        transaction: &mut PendingTransaction,
        op: Operation,
    ) {
        if let Operation::RemoveValidation {
            sheet_id,
            validation_id,
        } = op
        {
            let mut client_warnings = HashMap::new();
            self.remove_validation_warnings(
                transaction,
                sheet_id,
                validation_id,
                &mut client_warnings,
            );
            if let Some(sheet) = self.grid.try_sheet_mut(sheet_id) {
                transaction
                    .forward_operations
                    .push(Operation::RemoveValidation {
                        sheet_id,
                        validation_id,
                    });

                let selection = sheet
                    .validations
                    .validation(validation_id)
                    .map(|v| v.selection.clone());

                transaction
                    .reverse_operations
                    .extend(sheet.validations.remove(validation_id));

                transaction.send_validations.insert(sheet.id);

                if !transaction.is_server() {
                    if let Some(selection) = selection {
                        self.send_updated_bounds(selection.sheet_id);
                        self.send_render_cells_selection(&selection, true);
                    }
                }
                Self::send_client_warnings(transaction, sheet_id, client_warnings);
            };
        }
    }

    pub(crate) fn execute_set_validation_warning(
        &mut self,
        transaction: &mut PendingTransaction,
        op: Operation,
    ) {
        if let Operation::SetValidationWarning {
            sheet_pos,
            validation_id,
        } = op
        {
            if let Some(sheet) = self.grid.try_sheet_mut(sheet_pos.sheet_id) {
                transaction
                    .forward_operations
                    .push(Operation::SetValidationWarning {
                        sheet_pos,
                        validation_id,
                    });

                let old = sheet.validations.set_warning(sheet_pos, validation_id);
                transaction.reverse_operations.push(old);

                if !transaction.is_server() {
                    self.send_updated_bounds(sheet_pos.sheet_id);
                    self.send_render_cells(&SheetRect::single_sheet_pos(sheet_pos));
                }
            }
        }
    }
}

#[cfg(test)]
mod tests {
    use super::*;
    use serial_test::serial;

<<<<<<< HEAD
    use super::*;
=======
>>>>>>> 20296143
    use crate::grid::sheet::validations::validation_rules::ValidationRule;
    use crate::selection::Selection;
    use crate::wasm_bindings::js::{clear_js_calls, expect_js_call, expect_js_call_count};
    use crate::CellValue;

    #[test]
    #[serial]
    fn execute_set_validation() {
        clear_js_calls();

        let mut gc = GridController::default();
        let mut transaction = PendingTransaction::default();
        let sheet_id = gc.sheet_ids()[0];
        let sheet = gc.sheet_mut(sheet_id);
        sheet.set_cell_value(Pos { x: 0, y: 0 }, CellValue::Text("test".to_string()));

        let validation = Validation {
            id: Uuid::new_v4(),
            selection: Selection::pos(0, 0, sheet_id),
            rule: ValidationRule::Logical(Default::default()),
            message: Default::default(),
            error: Default::default(),
        };
        let op = Operation::SetValidation {
            validation: validation.clone(),
        };
        gc.execute_set_validation(&mut transaction, op);

        assert_eq!(transaction.forward_operations.len(), 2);
        assert_eq!(transaction.reverse_operations.len(), 2);

        expect_js_call_count("jsRenderCellSheets", 1, false);
        let warnings = vec![JsValidationWarning {
            x: 0,
            y: 0,
            validation: Some(validation.id),
            style: Some(validation.error.style.clone()),
        }];
        expect_js_call(
            "jsValidationWarning",
            format!("{},{}", sheet_id, serde_json::to_string(&warnings).unwrap()),
            true,
        );
    }

    #[test]
    #[serial]
    fn execute_remove_validation() {
        clear_js_calls();

        let mut gc = GridController::default();
        let mut transaction = PendingTransaction::default();
        let sheet_id = gc.sheet_ids()[0];
        let sheet = gc.sheet_mut(sheet_id);
        sheet.set_cell_value(Pos { x: 0, y: 0 }, CellValue::Text("test".to_string()));

        let validation = Validation {
            id: Uuid::new_v4(),
            selection: Selection::pos(0, 0, sheet_id),
            rule: ValidationRule::Logical(Default::default()),
            message: Default::default(),
            error: Default::default(),
        };
        let op = Operation::SetValidation {
            validation: validation.clone(),
        };
        gc.execute_set_validation(&mut transaction, op);

        let op = Operation::RemoveValidation {
            sheet_id,
            validation_id: validation.id,
        };
        gc.execute_remove_validation(&mut transaction, op);

        assert_eq!(transaction.forward_operations.len(), 4);
        assert_eq!(transaction.reverse_operations.len(), 4);

        expect_js_call_count("jsRenderCellSheets", 2, false);
        let warnings = vec![JsValidationWarning {
            x: 0,
            y: 0,
            validation: None,
            style: None,
        }];
        expect_js_call(
            "jsValidationWarning",
            format!("{},{}", sheet_id, serde_json::to_string(&warnings).unwrap()),
            true,
        );
    }
}<|MERGE_RESOLUTION|>--- conflicted
+++ resolved
@@ -227,10 +227,6 @@
     use super::*;
     use serial_test::serial;
 
-<<<<<<< HEAD
-    use super::*;
-=======
->>>>>>> 20296143
     use crate::grid::sheet::validations::validation_rules::ValidationRule;
     use crate::selection::Selection;
     use crate::wasm_bindings::js::{clear_js_calls, expect_js_call, expect_js_call_count};
