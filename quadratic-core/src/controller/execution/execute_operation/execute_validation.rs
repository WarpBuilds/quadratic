use uuid::Uuid;

use crate::controller::active_transactions::pending_transaction::PendingTransaction;
use crate::controller::operations::operation::Operation;
use crate::controller::GridController;
use crate::grid::js_types::JsValidationWarning;
use crate::grid::sheet::validations::validation::Validation;
use crate::grid::SheetId;

impl GridController {
    // Remove old warnings from the validation. Adds to client_warnings as necessary.
    fn remove_validation_warnings(
        &mut self,
        transaction: &mut PendingTransaction,
        sheet_id: SheetId,
        validation_id: Uuid,
    ) {
        if let Some(sheet) = self.try_sheet_mut(sheet_id) {
            sheet.validations.warnings.retain(|pos, id| {
                if *id == validation_id {
                    transaction
                        .forward_operations
                        .push(Operation::SetValidationWarning {
                            sheet_pos: pos.to_sheet_pos(sheet_id),
                            validation_id: None,
                        });
                    transaction
                        .reverse_operations
                        .push(Operation::SetValidationWarning {
                            sheet_pos: pos.to_sheet_pos(sheet_id),
                            validation_id: Some(validation_id),
                        });
                    transaction.validation_warning_deleted(sheet_id, *pos);
                    false
                } else {
                    true
                }
            });
        }
    }

    // Applies a Validation to the selection and adds necessary ops to the transaction.
    fn apply_validation_warnings(
        &mut self,
        transaction: &mut PendingTransaction,
        sheet_id: SheetId,
        validation: Validation,
    ) {
        if let Some(sheet) = self.try_sheet_mut(sheet_id) {
            let mut warnings = vec![];
            let context = sheet.a1_context();
            if let Some(values) = sheet.selection_values(&validation.selection, None, false, true) {
                values.iter().for_each(|(pos, _)| {
                    if let Some(validation) = sheet.validations.validate(sheet, *pos, &context) {
                        warnings.push((*pos, validation.id));
                    }
                });
            }
            let validation_warnings = transaction
                .validations_warnings
                .entry(sheet_id)
                .or_default();

            warnings.iter().for_each(|(pos, validation_id)| {
                let sheet_pos = pos.to_sheet_pos(sheet_id);
                let old = sheet
                    .validations
                    .set_warning(sheet_pos, Some(*validation_id));
                transaction
                    .forward_operations
                    .push(Operation::SetValidationWarning {
                        sheet_pos,
                        validation_id: Some(*validation_id),
                    });
                transaction.reverse_operations.push(old);
                validation_warnings.insert(
                    *pos,
                    JsValidationWarning {
                        x: pos.x,
                        y: pos.y,
                        style: Some(validation.error.style.clone()),
                        validation: Some(*validation_id),
                    },
                );
            });
        }
    }

    pub(crate) fn execute_set_validation(
        &mut self,
        transaction: &mut PendingTransaction,
        op: Operation,
    ) {
        if let Operation::SetValidation { validation } = op {
            let sheet_id = validation.selection.sheet_id;
            self.remove_validation_warnings(transaction, sheet_id, validation.id);
            if let Some(sheet) = self.grid.try_sheet_mut(sheet_id) {
                transaction
                    .forward_operations
                    .push(Operation::SetValidation {
                        validation: validation.clone(),
                    });
                transaction
                    .reverse_operations
                    .extend(sheet.validations.set(validation.clone()));

                transaction.validations.insert(sheet_id);

                if !transaction.is_server() {
                    transaction.add_dirty_hashes_from_selections(
                        sheet,
                        vec![validation.selection.clone()],
                    );
                    self.send_updated_bounds(sheet_id);
                }
            }
            self.apply_validation_warnings(transaction, sheet_id, validation);
        }
    }

    pub(crate) fn execute_remove_validation(
        &mut self,
        transaction: &mut PendingTransaction,
        op: Operation,
    ) {
        if let Operation::RemoveValidation {
            sheet_id,
            validation_id,
        } = op
        {
            self.remove_validation_warnings(transaction, sheet_id, validation_id);
            if let Some(sheet) = self.grid.try_sheet_mut(sheet_id) {
                transaction
                    .forward_operations
                    .push(Operation::RemoveValidation {
                        sheet_id,
                        validation_id,
                    });

                let selection = sheet
                    .validations
                    .validation(validation_id)
                    .map(|v| v.selection.clone());

                transaction
                    .reverse_operations
                    .extend(sheet.validations.remove(validation_id));

                transaction.validations.insert(sheet.id);

                if !transaction.is_server() {
                    if let Some(selection) = selection {
                        transaction.add_dirty_hashes_from_selections(sheet, vec![selection]);
                        self.send_updated_bounds(sheet_id);
                    }
                }
            };
        }
    }

    pub(crate) fn execute_set_validation_warning(
        &mut self,
        transaction: &mut PendingTransaction,
        op: Operation,
    ) {
        if let Operation::SetValidationWarning {
            sheet_pos,
            validation_id,
        } = op
        {
            if let Some(sheet) = self.grid.try_sheet_mut(sheet_pos.sheet_id) {
                transaction
                    .forward_operations
                    .push(Operation::SetValidationWarning {
                        sheet_pos,
                        validation_id,
                    });

                let old = sheet.validations.set_warning(sheet_pos, validation_id);
                transaction.reverse_operations.push(old);

                if !transaction.is_server() {
                    if let Some(validation_id) = validation_id {
                        if let Some(validation) = sheet.validations.validation(validation_id) {
                            let warning = JsValidationWarning {
                                x: sheet_pos.x,
                                y: sheet_pos.y,
                                validation: Some(validation_id),
                                style: Some(validation.error.style.clone()),
                            };
                            transaction.validation_warning_added(sheet_pos.sheet_id, warning);
                        } else {
                            transaction
                                .validation_warning_deleted(sheet_pos.sheet_id, sheet_pos.into());
                        }
                    } else {
                        transaction
                            .validation_warning_deleted(sheet_pos.sheet_id, sheet_pos.into());
                    }
                    self.send_updated_bounds(sheet_pos.sheet_id);
                }
            }
        }
    }
}

#[cfg(test)]
mod tests {
    use super::*;
    use serial_test::serial;

    use crate::grid::sheet::validations::validation_rules::ValidationRule;
<<<<<<< HEAD
    use crate::wasm_bindings::js::{clear_js_calls, expect_js_call, expect_js_call_count};
    use crate::{a1::A1Selection, CellValue};
=======
    use crate::wasm_bindings::js::{clear_js_calls, expect_js_call};
    use crate::{A1Selection, CellValue};
>>>>>>> 83de5b9b

    #[test]
    #[serial]
    fn execute_set_validation() {
        clear_js_calls();

        let mut gc = GridController::default();
        let sheet_id = gc.sheet_ids()[0];
        let sheet = gc.sheet_mut(sheet_id);
        sheet.set_cell_value(pos![A1], CellValue::Text("test".to_string()));

        let validation = Validation {
            id: Uuid::new_v4(),
            selection: A1Selection::test_a1_sheet_id("A1", &sheet_id),
            rule: ValidationRule::Logical(Default::default()),
            message: Default::default(),
            error: Default::default(),
        };
        let op = Operation::SetValidation {
            validation: validation.clone(),
        };
        let mut transaction = PendingTransaction::default();
        transaction.operations.push_back(op);

        gc.start_transaction(&mut transaction);
        assert_eq!(transaction.forward_operations.len(), 2);
        assert_eq!(transaction.reverse_operations.len(), 2);
        gc.finalize_transaction(transaction);

        expect_js_call(
            "jsSheetValidations",
            format!(
                "{},{}",
                sheet_id,
                serde_json::to_string(&vec![validation.clone()]).unwrap()
            ),
            false,
        );
        let warnings = vec![JsValidationWarning {
            x: 1,
            y: 1,
            validation: Some(validation.id),
            style: Some(validation.error.style.clone()),
        }];
        expect_js_call(
            "jsValidationWarning",
            format!("{},{}", sheet_id, serde_json::to_string(&warnings).unwrap()),
            true,
        );

        gc.undo(None);
        expect_js_call(
            "jsSheetValidations",
            format!(
                "{},{}",
                sheet_id,
                serde_json::to_string(&Vec::<Validation>::new()).unwrap()
            ),
            false,
        );
        let warnings = vec![JsValidationWarning {
            x: 1,
            y: 1,
            validation: None,
            style: None,
        }];
        expect_js_call(
            "jsValidationWarning",
            format!("{},{}", sheet_id, serde_json::to_string(&warnings).unwrap()),
            true,
        );
    }

    #[test]
    #[serial]
    fn execute_remove_validation() {
        clear_js_calls();

        let mut gc = GridController::default();
        let sheet_id = gc.sheet_ids()[0];
        let sheet = gc.sheet_mut(sheet_id);
        sheet.set_cell_value(pos![A1], CellValue::Text("test".to_string()));

        // set validation
        let validation = Validation {
            id: Uuid::new_v4(),
            selection: A1Selection::test_a1_sheet_id("A1", &sheet_id),
            rule: ValidationRule::Logical(Default::default()),
            message: Default::default(),
            error: Default::default(),
        };
        let op = Operation::SetValidation {
            validation: validation.clone(),
        };
        let mut transaction = PendingTransaction::default();
        transaction.operations.push_back(op);

        gc.start_transaction(&mut transaction);
        assert_eq!(transaction.forward_operations.len(), 2);
        assert_eq!(transaction.reverse_operations.len(), 2);
        gc.finalize_transaction(transaction);

        expect_js_call(
            "jsSheetValidations",
            format!(
                "{},{}",
                sheet_id,
                serde_json::to_string(&vec![validation.clone()]).unwrap()
            ),
            false,
        );
        let warnings = vec![JsValidationWarning {
            x: 1,
            y: 1,
            validation: Some(validation.id),
            style: Some(validation.error.style.clone()),
        }];
        expect_js_call(
            "jsValidationWarning",
            format!("{},{}", sheet_id, serde_json::to_string(&warnings).unwrap()),
            true,
        );

        // remove validation
        let op = Operation::RemoveValidation {
            sheet_id,
            validation_id: validation.id,
        };
        let mut transaction = PendingTransaction::default();
        transaction.operations.push_back(op);

        gc.start_transaction(&mut transaction);
        assert_eq!(transaction.forward_operations.len(), 2);
        assert_eq!(transaction.reverse_operations.len(), 2);
        gc.finalize_transaction(transaction);

        expect_js_call(
            "jsSheetValidations",
            format!(
                "{},{}",
                sheet_id,
                serde_json::to_string(&Vec::<Validation>::new()).unwrap()
            ),
            false,
        );
        let warnings = vec![JsValidationWarning {
            x: 1,
            y: 1,
            validation: None,
            style: None,
        }];
        expect_js_call(
            "jsValidationWarning",
            format!("{},{}", sheet_id, serde_json::to_string(&warnings).unwrap()),
            true,
        );

        gc.undo(None);
        expect_js_call(
            "jsSheetValidations",
            format!(
                "{},{}",
                sheet_id,
                serde_json::to_string(&vec![validation.clone()]).unwrap()
            ),
            false,
        );
        let warnings = vec![JsValidationWarning {
            x: 1,
            y: 1,
            validation: Some(validation.id),
            style: Some(validation.error.style.clone()),
        }];
        expect_js_call(
            "jsValidationWarning",
            format!("{},{}", sheet_id, serde_json::to_string(&warnings).unwrap()),
            true,
        );

        gc.undo(None);
        expect_js_call(
            "jsSheetValidations",
            format!(
                "{},{}",
                sheet_id,
                serde_json::to_string(&Vec::<Validation>::new()).unwrap()
            ),
            false,
        );
        let warnings = vec![JsValidationWarning {
            x: 1,
            y: 1,
            validation: None,
            style: None,
        }];
        expect_js_call(
            "jsValidationWarning",
            format!("{},{}", sheet_id, serde_json::to_string(&warnings).unwrap()),
            true,
        );
    }
}<|MERGE_RESOLUTION|>--- conflicted
+++ resolved
@@ -210,13 +210,8 @@
     use serial_test::serial;
 
     use crate::grid::sheet::validations::validation_rules::ValidationRule;
-<<<<<<< HEAD
-    use crate::wasm_bindings::js::{clear_js_calls, expect_js_call, expect_js_call_count};
+    use crate::wasm_bindings::js::{clear_js_calls, expect_js_call};
     use crate::{a1::A1Selection, CellValue};
-=======
-    use crate::wasm_bindings::js::{clear_js_calls, expect_js_call};
-    use crate::{A1Selection, CellValue};
->>>>>>> 83de5b9b
 
     #[test]
     #[serial]
