--- conflicted
+++ resolved
@@ -302,10 +302,6 @@
             });
 
             let code_run = CodeRun {
-<<<<<<< HEAD
-                formatted_code_string: None,
-=======
->>>>>>> d11d56df
                 error,
                 return_type: Some(return_type.to_owned()),
                 line_number: Some(1),
