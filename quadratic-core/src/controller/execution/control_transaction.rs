--- conflicted
+++ resolved
@@ -201,16 +201,11 @@
 #[cfg(test)]
 mod tests {
     use super::*;
-<<<<<<< HEAD
     use crate::{
         cell_values::CellValues,
         grid::{CodeCellLanguage, ConnectionKind, GridBounds},
         CellValue, Pos, Rect, SheetPos,
     };
-=======
-    use crate::grid::{CodeCellLanguage, ConnectionKind};
-    use crate::{cell_values::CellValues, grid::GridBounds, CellValue, Pos, Rect, SheetPos};
->>>>>>> abf127c4
     use serial_test::parallel;
 
     fn add_cell_value(sheet_pos: SheetPos, value: CellValue) -> Operation {
@@ -366,6 +361,7 @@
     }
 
     #[test]
+    #[parallel]
     fn test_connection_complete() {
         let mut gc = GridController::test();
         let sheet_id = gc.sheet_ids()[0];
