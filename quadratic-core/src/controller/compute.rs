use super::{
    code_cell_value::update_code_cell_value,
    operations::Operation,
    transaction_summary::{OperationSummary, TransactionSummary},
    GridController,
};
use crate::{
    grid::{
        js_types::CellForArray, CodeCellLanguage, CodeCellRunOutput, CodeCellRunResult,
        CodeCellValue, SheetId,
    },
    wasm_bindings::{js::runPython, JsComputeResult},
    Pos, Value,
};

use serde::{Deserialize, Serialize};
use std::{fmt, ops::Range};

impl GridController {
    /// Given `cell` and `dependencies` adds a new node to the graph.
    /// Returns the old dependencies of the node.
    pub async fn compute(
        &mut self,
        cell_values_modified: Vec<SheetPos>,
        summary: &mut TransactionSummary,
    ) -> Vec<Operation> {
        let mut reverse_operations = vec![];
        let mut cells_to_compute = cell_values_modified.clone(); // start with all updated cells

        while let Some(pos) = cells_to_compute.pop() {
            // find which cells have formulas. Run the formulas and update the cells.
            // add the updated cells to the cells_to_compute

            let sheet = self.grid.sheet_mut_from_id(pos.sheet_id);

            let mut summary_set = vec![];

            if let Some(code_cell) = sheet.get_code_cell(pos.into()) {
                let code_string = code_cell.code_string.clone();
                let language = code_cell.language;

                let mut code_cell_result = None;
                let mut cells_accessed = vec![];
                let mut cells_accessed_code_cell = vec![];
                match language {
                    CodeCellLanguage::Python => {
                        let mut cells = None;
                        let mut complete = false;

                        // loop through runPython handling either get-cells or complete results
                        while !complete {
                            let result = runPython(code_string.clone(), cells.clone()).await;
                            let compute_result =
                                serde_wasm_bindgen::from_value::<JsComputeResult>(result);

                            match compute_result {
                                Ok(compute_result) => {
                                    if compute_result.complete {
                                        if let Some(result) = compute_result.result {
                                            code_cell_result = Some(result);
                                        }
                                        complete = true;
                                    } else {
                                        // set cells to the requested get-cells for the next while loop
                                        let sheet_name = compute_result.sheet_id;
                                        let sheet = if let Some(sheet_name) = sheet_name {
                                            if let Some(sheet_from_name) =
                                                self.grid.sheet_from_name(sheet_name)
                                            {
                                                sheet_from_name
                                            } else {
                                                // TODO: handle if sheet doesn't exist
                                                self.grid.sheet_mut_from_id(pos.sheet_id)
                                            }
                                        } else {
                                            self.grid.sheet_mut_from_id(pos.sheet_id)
                                        };
                                        if let Some(rect) = compute_result.rect {
                                            let array = sheet.cell_array(rect);
                                            cells_accessed.push(SheetRect {
                                                min: rect.min,
                                                max: rect.max,
                                                sheet_id: sheet.id,
                                            });
                                            for y in rect.y_range() {
                                                for x in rect.x_range() {
                                                    if let Some(cell_ref) =
                                                        sheet.try_get_cell_ref(Pos { x, y })
                                                    {
                                                        cells_accessed_code_cell.push(cell_ref);
                                                    }
                                                }
                                            }
                                            // place results of get-cells into cells for next runPython call
                                            let to_string =
                                                serde_json::to_string::<[CellForArray]>(&array);
                                            match to_string {
                                                Ok(cell_for_array) => {
                                                    cells = Some(cell_for_array);
                                                }
                                                Err(_) => cells = None,
                                            }
                                        } else {
                                            cells = None;
                                        }
                                    }
                                }
                                Err(e) => {
                                    // todo: better handling of error to ensure grid is not locked
                                    crate::util::dbgjs(&format!("compute_result error, {}", e));
                                    complete = true;
                                }
                            }
                        }
                    }
                    _ => {
                        crate::util::dbgjs(&format!(
                            "Compute language {} not supported in compute.rs",
                            language
                        ));
                    }
                }
                let sheet = self.grid.sheet_mut_from_id(pos.sheet_id);
                let code_cell = match code_cell_result {
                    Some(code_cell_result) => Some(CodeCellValue {
                        language,
                        code_string,
                        formatted_code_string: code_cell_result.formatted_code,
                        output: Some(CodeCellRunOutput {
                            std_out: code_cell_result.input_python_std_out,
                            std_err: code_cell_result.error_msg,
                            result: CodeCellRunResult::Ok {
                                output_value: if let Some(array_output) =
                                    code_cell_result.array_output
                                {
                                    Value::Array(array_output.into())
                                } else {
                                    code_cell_result.output_value.into()
                                },
                                cells_accessed: cells_accessed_code_cell,
                            },
                        }),

                        // todo: figure out how to handle modified dates in cells
                        last_modified: String::new(),
                    }),
                    None => None,
                };
                let old_code_cell_value = update_code_cell_value(
                    sheet,
                    pos,
                    code_cell,
                    &mut summary_set,
                    &mut cells_to_compute,
                );
                reverse_operations.push(Operation::SetCellCode {
                    cell_ref: sheet.get_or_create_cell_ref(pos.into()),
                    code_cell_value: old_code_cell_value,
                });
                if !summary_set.is_empty() {
                    summary.operations.push(OperationSummary::SetCellValues(
                        sheet.id.to_string(),
                        summary_set,
                    ));
                }
                summary.code_cells_modified.insert(sheet.id);
                self.grid.set_dependencies(pos, Some(cells_accessed));
            }

            // add all dependent cells to the cells_to_compute
            let dependent_cells = self.grid.get_dependent_cells(pos);

            // add to cells_to_compute
            cells_to_compute.extend(dependent_cells);
        }
        reverse_operations
    }
}

/// Used for referencing a range during computation.
#[derive(Serialize, Deserialize, Debug, Copy, Clone, PartialEq, Eq, Hash)]
pub struct SheetRect {
    /// Upper-left corner.
    pub min: Pos,
    /// Lower-right corner.
    pub max: Pos,
    /// The sheet that this region is on.
    pub sheet_id: SheetId,
}

impl SheetRect {
    /// Constructs a new rectangle containing only a single cell.
    pub fn single_pos(pos: SheetPos) -> SheetRect {
        SheetRect {
            sheet_id: pos.sheet_id,
            min: Pos { x: pos.x, y: pos.y },
            max: Pos { x: pos.x, y: pos.y },
        }
    }
    /// Returns whether a position is contained within the rectangle.
    pub fn contains(self, pos: SheetPos) -> bool {
        self.sheet_id == pos.sheet_id
            && self.x_range().contains(&pos.x)
            && self.y_range().contains(&pos.y)
    }
    /// Returns whether a rectangle intersects with the rectangle.
    pub fn intersects(self, other: SheetRect) -> bool {
        // https://en.wikipedia.org/wiki/Hyperplane_separation_theorem#:~:text=the%20following%20form%3A-,Separating%20axis%20theorem,-%E2%80%94%C2%A0Two%20closed
        self.sheet_id == other.sheet_id
            && !(other.max.x < self.min.x
                || other.min.x > self.max.x
                || other.max.y < self.min.y
                || other.min.y > self.max.y)
    }
    /// Returns the range of X values in the rectangle.
    pub fn x_range(self) -> Range<i64> {
        self.min.x..self.max.x + 1
    }
    /// Returns the range of Y values in the rectangle.
    pub fn y_range(self) -> Range<i64> {
        self.min.y..self.max.y + 1
    }
}
impl fmt::Display for SheetRect {
    fn fmt(&self, f: &mut fmt::Formatter<'_>) -> fmt::Result {
        write!(
            f,
            "Sheet: {}, Min: {}, Max: {}",
            self.sheet_id, self.min, self.max,
        )
    }
}

/// Used for referencing a pos during computation.
#[derive(Serialize, Deserialize, Debug, Copy, Clone, PartialEq, Eq, Hash)]
pub struct SheetPos {
    pub x: i64,
    pub y: i64,
    pub sheet_id: SheetId,
}
impl fmt::Display for SheetPos {
    fn fmt(&self, f: &mut fmt::Formatter<'_>) -> fmt::Result {
        write!(f, "{} ({}, {})", self.sheet_id, self.x, self.y)
    }
}

#[cfg(test)]
mod test {
<<<<<<< HEAD
    use crate::controller::{GridController};
=======
    use crate::controller::GridController;
>>>>>>> aa30dbfa

    use super::{SheetPos, SheetRect};

    #[tokio::test]
    async fn test_graph() {
        let mut gc = GridController::new();
        let sheet_id = gc.sheet_ids()[0];

        gc.grid.set_dependencies(
            SheetPos {
                sheet_id,
                x: 0,
                y: 1,
            },
            Some(vec![SheetRect::single_pos(SheetPos {
                sheet_id,
                x: 0,
                y: 0,
            })]),
        );
        gc.grid.set_dependencies(
            SheetPos {
                sheet_id,
                x: 1,
                y: 1,
            },
            Some(vec![SheetRect::single_pos(SheetPos {
                sheet_id,
                x: 0,
                y: 0,
            })]),
        );
        gc.grid.set_dependencies(
            SheetPos {
                sheet_id,
                x: 0,
                y: 2,
            },
            Some(vec![
                SheetRect::single_pos(SheetPos {
                    sheet_id,
                    x: 0,
                    y: 1,
                }),
                SheetRect::single_pos(SheetPos {
                    sheet_id,
                    x: 1,
                    y: 1,
                }),
            ]),
        );
        gc.grid.set_dependencies(
            SheetPos {
                sheet_id,
                x: 1,
                y: 2,
            },
            Some(vec![
                SheetRect::single_pos(SheetPos {
                    sheet_id,
                    x: 0,
                    y: 0,
                }),
                SheetRect::single_pos(SheetPos {
                    sheet_id,
                    x: 1,
                    y: 1,
                }),
            ]),
        );

        // todo...
        // gc.compute(
        //     vec![SheetPos {
        //         sheet_id,
        //         x: 0,
        //         y: 0,
        //     }],
        //     TransactionSummary::default(),
        // )
        // .await;
    }
}<|MERGE_RESOLUTION|>--- conflicted
+++ resolved
@@ -246,11 +246,7 @@
 
 #[cfg(test)]
 mod test {
-<<<<<<< HEAD
-    use crate::controller::{GridController};
-=======
     use crate::controller::GridController;
->>>>>>> aa30dbfa
 
     use super::{SheetPos, SheetRect};
 
