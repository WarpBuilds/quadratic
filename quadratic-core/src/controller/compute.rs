--- conflicted
+++ resolved
@@ -21,14 +21,11 @@
     /// Returns the old dependencies of the node.
     pub async fn compute(
         &mut self,
-        cells_to_compute: &mut Vec<SheetPos>,
+        cell_values_modified: Vec<SheetPos>,
         summary: &mut TransactionSummary,
     ) -> Vec<Operation> {
         let mut reverse_operations = vec![];
-<<<<<<< HEAD
-=======
         let mut cells_to_compute = cell_values_modified.clone();
->>>>>>> 692c8a6d
 
         // start with all updated cells
         while let Some(pos) = cells_to_compute.pop() {
@@ -56,7 +53,12 @@
 
                 match language {
                     CodeCellLanguage::Python => {
-                        let result = runPython(code_string.clone(), cells.clone()).await;
+                        let mut cells = None;
+                        let mut complete = false;
+
+                        // loop through runPython handling either get-cells or complete results
+                        while !complete {
+                            let result = runPython(code_string.clone(), cells.clone()).await;
                             let compute_result =
                                 serde_wasm_bindgen::from_value::<JsComputeResult>(result);
 
@@ -68,8 +70,7 @@
                                         }
                                         complete = true;
                                     } else {
-                                        // get-cells isfor the next while loop
-                                        let mut cells = None;
+                                        // set cells to the requested get-cells for the next while loop
                                         let sheet_name = compute_result.sheet_id;
 
                                         // if sheet_name is None, use the sheet_id from the pos
@@ -151,9 +152,7 @@
                                 cells_accessed: cells_accessed_code_cell.clone(),
                             }
                         } else {
-                            let span = code_cell_result
-                                .error_span
-                                .to_owned().map(Span::from);
+                            let span = code_cell_result.error_span.to_owned().map(Span::from);
                             let error_msg = code_cell_result
                                 .error_msg
                                 .to_owned()
