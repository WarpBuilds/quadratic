use super::operation::Operation;
use crate::{
    cell_values::CellValues,
    controller::GridController,
    formulas::replace_a1_notation,
    grid::{CodeCellLanguage, CodeCellValue, CodeRun, SheetId},
    CellValue, SheetPos,
};

impl GridController {
    /// Adds operations to compute a CellValue::Code at the sheet_pos.
    pub fn set_code_cell_operations(
        &self,
        sheet_pos: SheetPos,
        language: CodeCellLanguage,
        code: String,
    ) -> Vec<Operation> {
        let code = match language {
            CodeCellLanguage::Formula | CodeCellLanguage::AIResearcher => {
                replace_a1_notation(&code, sheet_pos.into())
            }
            _ => code,
        };

        let convert_formula_to_ai_researcher =
            language == CodeCellLanguage::Formula && code.starts_with("AI(");

        vec![
            Operation::SetCellValues {
                sheet_pos,
                values: CellValues::from(CellValue::Code(CodeCellValue {
                    language: if convert_formula_to_ai_researcher {
                        CodeCellLanguage::AIResearcher
                    } else {
                        language
                    },
                    code,
                })),
            },
            Operation::ComputeCode { sheet_pos },
        ]
    }

    // Returns whether a code_cell is dependent on another code_cell.
    fn is_dependent_on(&self, current: &CodeRun, other_pos: SheetPos) -> bool {
        current.cells_accessed.contains(other_pos)
    }

    /// Orders code cells to ensure earlier computes do not depend on later computes.
    fn order_code_cells(&self, code_cell_positions: &mut Vec<(SheetPos, &CodeRun)>) {
        // Change the ordering of code_cell_positions to ensure earlier operations do not depend on later operations.
        //
        // Algorithm: iterate through all code cells and check if they are dependent on later code cells. If they are,
        // move them to the position after the later code cell and restart the iteration. Note: this is different from
        // sorting as we need to compare all code cells against every other code cell to find the ordering.
        let mut protect_infinite = 0;
        let mut i = 0;

        if code_cell_positions.len() <= 1 {
            return;
        }

        loop {
            let current = code_cell_positions[i];
            let mut changed = false;
            for j in (i + 1)..code_cell_positions.len() {
                let other = code_cell_positions[j];
                if self.is_dependent_on(current.1, other.0) {
                    // move the current code cell to the position after the other code cell
                    code_cell_positions.remove(i);

                    // we want to place it after j, but since we removed i, we can use index = j instead of index = j + 1
                    code_cell_positions.insert(j, current);
                    changed = true;
                    break;
                }
            }
            if !changed {
                i += 1;

                // only iterate to the second to last element as the last element will always be in the correct position
                if i == code_cell_positions.len() - 1 {
                    break;
                }
            } else {
                protect_infinite += 1;
                if protect_infinite > 100000 {
                    println!("Infinite loop in order_code_cells");
                    break;
                }
            }
        }
    }

    /// Reruns all code cells in a Sheet.
    pub fn rerun_sheet_code_cells_operations(&self, sheet_id: SheetId) -> Vec<Operation> {
        let Some(sheet) = self.try_sheet(sheet_id) else {
            return vec![];
        };
        let mut code_cell_positions = sheet
            .code_runs
            .iter()
            .map(|(pos, code_run)| (pos.to_sheet_pos(sheet_id), code_run))
            .collect::<Vec<_>>();

        self.order_code_cells(&mut code_cell_positions);

        code_cell_positions
            .iter()
            .map(|(sheet_pos, _)| Operation::ComputeCode {
                sheet_pos: *sheet_pos,
            })
            .collect()
    }

    /// Reruns all code cells in all Sheets.
    pub fn rerun_all_code_cells_operations(&self) -> Vec<Operation> {
        let mut code_cell_positions = self
            .grid()
            .sheets()
            .iter()
            .flat_map(|sheet| {
                sheet
                    .code_runs
                    .iter()
                    .map(|(pos, code_run)| (pos.to_sheet_pos(sheet.id), code_run))
            })
            .collect::<Vec<_>>();

        self.order_code_cells(&mut code_cell_positions);

        code_cell_positions
            .iter()
            .map(|(sheet_pos, _)| Operation::ComputeCode {
                sheet_pos: *sheet_pos,
            })
            .collect()
    }

    /// Reruns a code cell
    pub fn rerun_code_cell_operations(&self, sheet_pos: SheetPos) -> Vec<Operation> {
        vec![Operation::ComputeCode { sheet_pos }]
    }
}

#[cfg(test)]
#[serial_test::parallel]
mod test {
    use bigdecimal::BigDecimal;

    use super::*;
    use crate::Pos;

    #[test]
    fn test_set_code_cell_operations() {
        let mut gc = GridController::default();
        let sheet_id = gc.sheet_ids()[0];
        let sheet = gc.grid_mut().try_sheet_mut(sheet_id).unwrap();
        let pos = Pos { x: 0, y: 0 };
        sheet.set_cell_value(pos, CellValue::Text("delete me".to_string()));

        let operations = gc.set_code_cell_operations(
            pos.to_sheet_pos(sheet_id),
            CodeCellLanguage::Python,
            "print('hello world')".to_string(),
        );
        assert_eq!(operations.len(), 2);
        assert_eq!(
            operations[0],
            Operation::SetCellValues {
                sheet_pos: pos.to_sheet_pos(sheet_id),
                values: CellValues::from(CellValue::Code(CodeCellValue {
                    language: CodeCellLanguage::Python,
                    code: "print('hello world')".to_string(),
                })),
            }
        );
        assert_eq!(
            operations[1],
            Operation::ComputeCode {
                sheet_pos: pos.to_sheet_pos(sheet_id),
            }
        );
    }

    #[test]
<<<<<<< HEAD
    #[parallel]
    fn test_set_ai_researcher_code_cell_operations() {
        let gc = GridController::default();
        let sheet_id = gc.sheet_ids()[0];
        let pos = pos![A1];

        let operations = gc.set_code_cell_operations(
            pos.to_sheet_pos(sheet_id),
            CodeCellLanguage::Formula,
            "AI('query', B1)".to_string(),
        );
        assert_eq!(operations.len(), 2);
        assert_eq!(
            operations[0],
            Operation::SetCellValues {
                sheet_pos: pos.to_sheet_pos(sheet_id),
                values: CellValues::from(CellValue::Code(CodeCellValue {
                    language: CodeCellLanguage::AIResearcher,
                    code: "AI('query', R[0]C[1])".to_string(),
                })),
            }
        );
        assert_eq!(
            operations[1],
            Operation::ComputeCode {
                sheet_pos: pos.to_sheet_pos(sheet_id),
            }
        );
    }

    #[test]
    #[parallel]
    fn rerun_all_code_cells_operations() {
=======
    fn test_rerun_all_code_cells_operations() {
>>>>>>> d2ab5e65
        let mut gc = GridController::default();
        gc.add_sheet(None);

        // (1, 1) = 1 + 1
        let first = |gc: &mut GridController| {
            let sheet_id = gc.sheet_ids()[0];
            gc.set_code_cell(
                SheetPos {
                    x: 1,
                    y: 1,
                    sheet_id,
                },
                CodeCellLanguage::Formula,
                "1 + 1".to_string(),
                None,
            );
        };

        // (2, 2) = A1
        let second = |gc: &mut GridController| {
            let sheet_id = gc.sheet_ids()[0];
            gc.set_code_cell(
                SheetPos {
                    x: 2,
                    y: 2,
                    sheet_id,
                },
                CodeCellLanguage::Formula,
                "A1".to_string(),
                None,
            );
        };

        // (1, 1, sheet 2) = sheet 1:A1
        let third = |gc: &mut GridController| {
            let sheet_id_2 = gc.sheet_ids()[1];
            gc.set_code_cell(
                SheetPos {
                    x: 1,
                    y: 1,
                    sheet_id: sheet_id_2,
                },
                CodeCellLanguage::Formula,
                "'Sheet 1'!A1".to_string(),
                None,
            );
        };

        let check_operations = |gc: &GridController| {
            let sheet_id = gc.sheet_ids()[0];
            let sheet_id_2 = gc.sheet_ids()[1];
            let operations = gc.rerun_all_code_cells_operations();
            assert_eq!(operations.len(), 3);
            assert_eq!(
                operations[0],
                Operation::ComputeCode {
                    sheet_pos: SheetPos {
                        x: 1,
                        y: 1,
                        sheet_id,
                    },
                }
            );
            assert_eq!(
                operations[1],
                Operation::ComputeCode {
                    sheet_pos: SheetPos {
                        x: 2,
                        y: 2,
                        sheet_id,
                    },
                }
            );
            assert_eq!(
                operations[2],
                Operation::ComputeCode {
                    sheet_pos: SheetPos {
                        x: 1,
                        y: 1,
                        sheet_id: sheet_id_2,
                    },
                }
            );
        };

        first(&mut gc);
        second(&mut gc);
        third(&mut gc);

        // sanity check that everything is set properly
        let sheet_id = gc.sheet_ids()[0];
        let sheet_id_2 = gc.sheet_ids()[1];
        let sheet = gc.sheet(sheet_id);
        let sheet_2 = gc.sheet(sheet_id_2);

        assert_eq!(
            sheet.display_value(Pos { x: 1, y: 1 }),
            Some(CellValue::Number(BigDecimal::from(2)))
        );
        assert_eq!(
            sheet.display_value(Pos { x: 2, y: 2 }),
            Some(CellValue::Number(BigDecimal::from(2)))
        );
        assert_eq!(
            sheet_2.display_value(Pos { x: 1, y: 1 }),
            Some(CellValue::Number(BigDecimal::from(2)))
        );

        check_operations(&gc);

        // test same operations in different orders
        let mut gc = GridController::default();
        gc.add_sheet(None);

        second(&mut gc);
        third(&mut gc);
        first(&mut gc);
        check_operations(&gc);

        // test same operations in different orders
        let mut gc = GridController::default();
        gc.add_sheet(None);
        first(&mut gc);
        third(&mut gc);
        second(&mut gc);
        check_operations(&gc);

        // test same operations in different orders
        let mut gc = GridController::default();
        gc.add_sheet(None);
        third(&mut gc);
        second(&mut gc);
        first(&mut gc);
        check_operations(&gc);

        // test same operations in different orders
        let mut gc = GridController::default();
        gc.add_sheet(None);
        third(&mut gc);
        first(&mut gc);
        second(&mut gc);
        check_operations(&gc);

        let check_sheet_operations = |gc: &GridController| {
            let sheet_id = gc.sheet_ids()[0];
            let operations = gc.rerun_all_code_cells_operations();
            assert_eq!(operations.len(), 2);
            assert_eq!(
                operations[0],
                Operation::ComputeCode {
                    sheet_pos: SheetPos {
                        x: 1,
                        y: 1,
                        sheet_id,
                    },
                }
            );
            assert_eq!(
                operations[1],
                Operation::ComputeCode {
                    sheet_pos: SheetPos {
                        x: 2,
                        y: 2,
                        sheet_id,
                    },
                }
            );
        };

        // test the operations without the second sheet
        let mut gc = GridController::default();
        first(&mut gc);
        second(&mut gc);
        check_sheet_operations(&gc);

        // test same operations in different orders
        let mut gc = GridController::default();
        second(&mut gc);
        first(&mut gc);
        check_sheet_operations(&gc);
    }

    #[test]
    fn rerun_all_code_cells_one() {
        let mut gc = GridController::default();
        let sheet_id = gc.sheet_ids()[0];
        let sheet_pos = SheetPos {
            x: 0,
            y: 0,
            sheet_id,
        };
        gc.set_code_cell(
            sheet_pos,
            CodeCellLanguage::Formula,
            "1 + 1".to_string(),
            None,
        );
        gc.rerun_all_code_cells(None);
        gc.rerun_code_cell(sheet_pos, None);
        gc.rerun_sheet_code_cells(sheet_id, None);
    }
}<|MERGE_RESOLUTION|>--- conflicted
+++ resolved
@@ -184,8 +184,6 @@
     }
 
     #[test]
-<<<<<<< HEAD
-    #[parallel]
     fn test_set_ai_researcher_code_cell_operations() {
         let gc = GridController::default();
         let sheet_id = gc.sheet_ids()[0];
@@ -216,11 +214,7 @@
     }
 
     #[test]
-    #[parallel]
-    fn rerun_all_code_cells_operations() {
-=======
     fn test_rerun_all_code_cells_operations() {
->>>>>>> d2ab5e65
         let mut gc = GridController::default();
         gc.add_sheet(None);
 
