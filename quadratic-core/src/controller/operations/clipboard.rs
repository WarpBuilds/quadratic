--- conflicted
+++ resolved
@@ -470,35 +470,6 @@
                     .map_err(|e| error(e.to_string(), "Serialization error"))?;
                 drop(decoded);
 
-<<<<<<< HEAD
-                let delta_x = insert_at.x - clipboard.origin.x;
-                let delta_y = insert_at.y - clipboard.origin.y;
-
-                // loop through the clipboard and replace cell references in formulas
-                for (x, col) in clipboard.cells.columns.iter_mut().enumerate() {
-                    for (&y, cell) in col.iter_mut() {
-                        match cell {
-                            CellValue::Code(code_cell) => {
-                                if matches!(
-                                    code_cell.language,
-                                    CodeCellLanguage::Formula | CodeCellLanguage::AIResearcher
-                                ) {
-                                    code_cell.code = replace_internal_cell_references(
-                                        &code_cell.code,
-                                        Pos {
-                                            x: insert_at.x + x as i64,
-                                            y: insert_at.y + y as i64,
-                                        },
-                                    );
-                                } else {
-                                    let sheet_map = self.grid.sheet_name_id_map();
-                                    code_cell.update_cell_references(
-                                        delta_x,
-                                        delta_y,
-                                        &selection.sheet_id,
-                                        &sheet_map,
-                                    );
-=======
                 if clipboard.operation == ClipboardOperation::Copy {
                     let delta_x = insert_at.x - clipboard.origin.x;
                     let delta_y = insert_at.y - clipboard.origin.y;
@@ -510,7 +481,10 @@
                         for (&y, cell) in col.iter_mut() {
                             match cell {
                                 CellValue::Code(code_cell) => {
-                                    if matches!(code_cell.language, CodeCellLanguage::Formula) {
+                                    if matches!(
+                                        code_cell.language,
+                                        CodeCellLanguage::Formula | CodeCellLanguage::AIResearcher
+                                    ) {
                                         code_cell.code = replace_internal_cell_references(
                                             &code_cell.code,
                                             Pos {
@@ -526,7 +500,6 @@
                                             &context,
                                         );
                                     }
->>>>>>> 8e4ef72f
                                 }
                                 _ => { /* noop */ }
                             };
@@ -766,9 +739,78 @@
 
     #[test]
     #[parallel]
-<<<<<<< HEAD
-    fn paste_code_cell_references_python() {
-=======
+    fn update_code_cell_references_python() {
+        let mut gc = GridController::test();
+        let sheet_id = gc.sheet_ids()[0];
+
+        gc.set_code_cell(
+            pos![C3].to_sheet_pos(sheet_id),
+            CodeCellLanguage::Python,
+            r#"q.cells("A1:B2", first_row_header=True)"#.to_string(),
+            None,
+        );
+
+        let selection = A1Selection::test_a1("A1:E5");
+        let JsClipboard { html, .. } = gc
+            .sheet(sheet_id)
+            .copy_to_clipboard(&selection, ClipboardOperation::Copy)
+            .unwrap();
+
+        gc.paste_from_clipboard(
+            &A1Selection::test_a1("E6"),
+            None,
+            Some(html),
+            PasteSpecial::None,
+            None,
+        );
+
+        let sheet = gc.sheet(sheet_id);
+        match sheet.cell_value(pos![G8]) {
+            Some(CellValue::Code(code_cell)) => {
+                assert_eq!(code_cell.code, r#"q.cells("E6:F7", first_row_header=True)"#);
+            }
+            _ => panic!("expected code cell"),
+        }
+    }
+
+    #[test]
+    #[parallel]
+    fn update_code_cell_references_javascript() {
+        let mut gc = GridController::test();
+        let sheet_id = gc.sheet_ids()[0];
+
+        gc.set_code_cell(
+            pos![C3].to_sheet_pos(sheet_id),
+            CodeCellLanguage::Javascript,
+            r#"return q.cells("A1:B2");"#.to_string(),
+            None,
+        );
+
+        let selection = A1Selection::test_a1("A1:E5");
+        let JsClipboard { html, .. } = gc
+            .sheet(sheet_id)
+            .copy_to_clipboard(&selection, ClipboardOperation::Copy)
+            .unwrap();
+
+        gc.paste_from_clipboard(
+            &A1Selection::test_a1("E6"),
+            None,
+            Some(html),
+            PasteSpecial::None,
+            None,
+        );
+
+        let sheet = gc.sheet(sheet_id);
+        match sheet.cell_value(pos![G8]) {
+            Some(CellValue::Code(code_cell)) => {
+                assert_eq!(code_cell.code, r#"return q.cells("E6:F7");"#);
+            }
+            _ => panic!("expected code cell"),
+        }
+    }
+
+    #[test]
+    #[parallel]
     fn paste_clipboard_with_data_table() {
         let (mut gc, sheet_id, _, _) = simple_csv();
         let paste = |gc: &mut GridController, x, y, html| {
@@ -799,46 +841,6 @@
 
     #[test]
     #[parallel]
-    fn update_code_cell_references_python() {
->>>>>>> 8e4ef72f
-        let mut gc = GridController::test();
-        let sheet_id = gc.sheet_ids()[0];
-
-        gc.set_code_cell(
-            pos![C3].to_sheet_pos(sheet_id),
-            CodeCellLanguage::Python,
-            r#"q.cells("A1:B2", first_row_header=True)"#.to_string(),
-            None,
-        );
-
-        let selection = A1Selection::test_a1("A1:E5");
-        let JsClipboard { html, .. } = gc
-            .sheet(sheet_id)
-            .copy_to_clipboard(&selection, ClipboardOperation::Copy)
-            .unwrap();
-
-        gc.paste_from_clipboard(
-            &A1Selection::test_a1("E6"),
-            None,
-            Some(html),
-            PasteSpecial::None,
-            None,
-        );
-
-        let sheet = gc.sheet(sheet_id);
-        match sheet.cell_value(pos![G8]) {
-            Some(CellValue::Code(code_cell)) => {
-                assert_eq!(code_cell.code, r#"q.cells("E6:F7", first_row_header=True)"#);
-            }
-            _ => panic!("expected code cell"),
-        }
-    }
-
-    #[test]
-    #[parallel]
-<<<<<<< HEAD
-    fn paste_code_cell_references_javascript() {
-=======
     fn paste_clipboard_on_top_of_data_table() {
         let (mut gc, sheet_id, _, _) = simple_csv_at(Pos { x: 2, y: 0 });
         let sheet = gc.sheet_mut(sheet_id);
@@ -901,73 +903,6 @@
     }
 
     #[test]
-    #[parallel]
-    fn update_code_cell_references_javascript() {
->>>>>>> 8e4ef72f
-        let mut gc = GridController::test();
-        let sheet_id = gc.sheet_ids()[0];
-
-        gc.set_code_cell(
-            pos![C3].to_sheet_pos(sheet_id),
-            CodeCellLanguage::Javascript,
-            r#"return q.cells("A1:B2");"#.to_string(),
-            None,
-        );
-
-        let selection = A1Selection::test_a1("A1:E5");
-        let JsClipboard { html, .. } = gc
-            .sheet(sheet_id)
-            .copy_to_clipboard(&selection, ClipboardOperation::Copy)
-            .unwrap();
-
-        gc.paste_from_clipboard(
-            &A1Selection::test_a1("E6"),
-            None,
-            Some(html),
-            PasteSpecial::None,
-            None,
-        );
-
-        let sheet = gc.sheet(sheet_id);
-        match sheet.cell_value(pos![G8]) {
-            Some(CellValue::Code(code_cell)) => {
-                assert_eq!(code_cell.code, r#"return q.cells("E6:F7");"#);
-            }
-            _ => panic!("expected code cell"),
-        }
-    }
-
-    #[test]
-<<<<<<< HEAD
-    #[parallel]
-    fn paste_clipboard_with_ai_researcher() {
-        let mut gc = GridController::test();
-        let sheet_id = gc.sheet_ids()[0];
-
-        gc.set_cell_values(
-            pos![A1].to_sheet_pos(sheet_id),
-            vec![vec!["1"], vec!["2"], vec!["3"]],
-            None,
-        );
-
-        gc.set_code_cell(
-            pos![B1].to_sheet_pos(sheet_id),
-            CodeCellLanguage::Formula,
-            "AI('query', A1:A3)".to_string(),
-            None,
-        );
-
-        assert_eq!(
-            gc.sheet(sheet_id).get_code_cell_value(pos![B1]),
-            Some(CellValue::Text("result".to_string()))
-        );
-
-        let selection = A1Selection::test_a1("A1:B5");
-        let JsClipboard { html, .. } = gc.sheet(sheet_id).copy_to_clipboard(&selection).unwrap();
-
-        gc.paste_from_clipboard(
-            &A1Selection::test_a1("E5"),
-=======
     #[serial]
     fn paste_code_cell_inside_data_table() {
         clear_js_calls();
@@ -989,19 +924,12 @@
 
         gc.paste_from_clipboard(
             &A1Selection::test_a1_sheet_id("B2", &sheet_id),
->>>>>>> 8e4ef72f
             None,
             Some(html),
             PasteSpecial::None,
             None,
         );
 
-<<<<<<< HEAD
-        assert_eq!(
-            gc.sheet(sheet_id).get_code_cell_value(pos![F5]),
-            Some(CellValue::Text("result".to_string()))
-        );
-=======
         expect_js_call(
             "jsClientMessage",
             format!(
@@ -1012,6 +940,49 @@
         );
 
         assert_data_table_cell_value(&gc, sheet_id, 2, 2, "MA");
->>>>>>> 8e4ef72f
+    }
+
+    #[test]
+    #[parallel]
+    fn paste_clipboard_with_ai_researcher() {
+        let mut gc = GridController::test();
+        let sheet_id = gc.sheet_ids()[0];
+
+        gc.set_cell_values(
+            pos![A1].to_sheet_pos(sheet_id),
+            vec![vec!["1"], vec!["2"], vec!["3"]],
+            None,
+        );
+
+        gc.set_code_cell(
+            pos![B1].to_sheet_pos(sheet_id),
+            CodeCellLanguage::Formula,
+            "AI('query', A1:A3)".to_string(),
+            None,
+        );
+
+        assert_eq!(
+            gc.sheet(sheet_id).get_code_cell_value(pos![B1]),
+            Some(CellValue::Text("result".to_string()))
+        );
+
+        let selection = A1Selection::test_a1("A1:B5");
+        let JsClipboard { html, .. } = gc
+            .sheet(sheet_id)
+            .copy_to_clipboard(&selection, ClipboardOperation::Copy)
+            .unwrap();
+
+        gc.paste_from_clipboard(
+            &A1Selection::test_a1("E5"),
+            None,
+            Some(html),
+            PasteSpecial::None,
+            None,
+        );
+
+        assert_eq!(
+            gc.sheet(sheet_id).get_code_cell_value(pos![F5]),
+            Some(CellValue::Text("result".to_string()))
+        );
     }
 }