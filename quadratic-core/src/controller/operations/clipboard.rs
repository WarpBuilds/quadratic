use std::collections::HashMap;

use anyhow::{Error, Result};
use indexmap::IndexMap;
use regex::Regex;
use serde::{Deserialize, Serialize};
use uuid::Uuid;

use super::operation::Operation;
use crate::cell_values::CellValues;
use crate::controller::GridController;
use crate::grid::DataTable;
use crate::grid::DataTableKind;
use crate::grid::SheetId;
use crate::grid::formats::Format;
use crate::grid::formats::FormatUpdate;
use crate::grid::formats::SheetFormatUpdates;
use crate::grid::js_types::JsClipboard;
use crate::grid::sheet::borders::BordersUpdates;
use crate::grid::sheet::validations::validation::Validation;
use crate::grid::unique_data_table_name;
use crate::{CellValue, Pos, Rect, RefAdjust, RefError, SheetPos, SheetRect, a1::A1Selection};

// todo: this probably belongs in sheet and not controller

#[derive(Debug, Serialize, Deserialize, Clone, Copy, ts_rs::TS)]
pub enum PasteSpecial {
    // paste normal
    None,
    // paste only values
    Values,
    // paste only formatting/borders
    Formats,
}

/// This is used to track the origin of copies from column, row, or all
/// selection. In order to paste a column, row, or all, we need to know the
/// origin of the copy.
///
/// For example, this is used to copy and paste a column
/// on top of another column, or a sheet on top of another sheet.
#[derive(Debug, Serialize, Deserialize, Clone, Copy)]
pub struct ClipboardOrigin {
    pub x: i64,
    pub y: i64,
    pub sheet_id: SheetId,
    pub column: Option<i64>,
    pub row: Option<i64>,
    pub all: Option<(i64, i64)>,
}
impl ClipboardOrigin {
    pub fn default(sheet_id: SheetId) -> Self {
        Self {
            x: 0,
            y: 0,
            sheet_id,
            column: None,
            row: None,
            all: None,
        }
    }
}

#[derive(Default, Debug, Serialize, Deserialize)]
pub struct ClipboardSheetFormats {
    pub columns: HashMap<i64, Format>,
    pub rows: HashMap<i64, Format>,
    pub all: Option<Format>,
}

#[derive(Default, Clone, Debug, Serialize, Deserialize)]
pub struct ClipboardValidations {
    pub validations: Vec<Validation>,
}

#[derive(Debug, Clone, Serialize, Deserialize, PartialEq)]
pub enum ClipboardOperation {
    Cut,
    Copy,
}

#[derive(Debug, Clone, Serialize, Deserialize)]
pub struct Clipboard {
    pub origin: ClipboardOrigin,

    pub selection: A1Selection,

    pub w: u32,
    pub h: u32,

    pub cells: CellValues,

    // plain values for use with PasteSpecial::Values
    pub values: CellValues,

    #[serde(skip_serializing_if = "Option::is_none", default)]
    pub formats: Option<SheetFormatUpdates>,

    #[serde(skip_serializing_if = "Option::is_none", default)]
    pub borders: Option<BordersUpdates>,

    #[serde(skip_serializing_if = "Option::is_none", default)]
    pub validations: Option<ClipboardValidations>,

    #[serde(with = "crate::util::indexmap_serde")]
    pub data_tables: IndexMap<Pos, DataTable>,

    pub operation: ClipboardOperation,
}

impl GridController {
    pub fn cut_to_clipboard_operations(
        &mut self,
        selection: &A1Selection,
        include_plain_text: bool,
    ) -> Result<(Vec<Operation>, JsClipboard), String> {
        let sheet = self
            .try_sheet(selection.sheet_id)
            .ok_or("Unable to find Sheet")?;

        let js_clipboard = sheet.copy_to_clipboard(
            selection,
            self.a1_context(),
            ClipboardOperation::Cut,
            include_plain_text,
        )?;

        let operations = self.delete_values_and_formatting_operations(selection, true);

        Ok((operations, js_clipboard))
    }

    /// Converts the clipboard to an (Array, Vec<(relative x, relative y) for a CellValue::Code>) tuple.
    fn cell_values_from_clipboard_cells(
        w: u32,
        h: u32,
        cells: &CellValues,
        values: &CellValues,
        special: PasteSpecial,
    ) -> (Option<CellValues>, Vec<(u32, u32)>) {
        if w == 0 && h == 0 {
            return (None, vec![]);
        }

        match special {
            PasteSpecial::Values => (Some(values.to_owned()), vec![]),
            PasteSpecial::None => {
                let code = cells
                    .columns
                    .iter()
                    .enumerate()
                    .flat_map(|(x, col)| {
                        col.iter()
                            .filter_map(|(y, cell)| match cell {
                                CellValue::Code(_) | CellValue::Import(_) => {
                                    Some((x as u32, *y as u32))
                                }
                                _ => None,
                            })
                            .collect::<Vec<_>>()
                    })
                    .collect::<Vec<_>>();
                (Some(cells.to_owned()), code)
            }
            _ => (None, vec![]),
        }
    }

    fn clipboard_cell_values_operations(
        &self,
        cell_values: &mut CellValues,
        cell_value_pos: Pos,
        start_pos: SheetPos,
        mut values: CellValues,
        clipboard_selection: Option<&A1Selection>,
        clipboard_operation: Option<&ClipboardOperation>,
    ) -> Result<Vec<Operation>> {
        let mut ops = vec![];

        if let Some(sheet) = self.try_sheet(start_pos.sheet_id) {
            let rect =
                Rect::from_numbers(start_pos.x, start_pos.y, values.w as i64, values.h as i64);

            // Determine if the paste is happening within a data table.
            // If so, replace values in the data table with the
            // intersection of the data table and the paste
            for (output_rect, intersection_rect, data_table) in
                sheet.iter_code_output_intersects_rect(rect)
            {
                let contains_source_cell = intersection_rect.contains(output_rect.min);

                let is_table_being_deleted = match (clipboard_operation, clipboard_selection) {
                    (Some(ClipboardOperation::Cut), Some(clipboard_selection)) => {
                        start_pos.sheet_id == clipboard_selection.sheet_id
                            && clipboard_selection.contains_pos(output_rect.min, self.a1_context())
                    }
                    _ => false,
                };

                // there is no pasting on top of code cell output
                if !data_table.readonly && !contains_source_cell && !is_table_being_deleted {
                    let adjusted_rect = Rect::from_numbers(
                        intersection_rect.min.x - start_pos.x,
                        intersection_rect.min.y - start_pos.y,
                        intersection_rect.width() as i64,
                        intersection_rect.height() as i64,
                    );

                    // pull the values from `values`, replacing
                    // the values in `values` with CellValue::Blank
                    let data_table_cell_values = values.get_rect(adjusted_rect);

                    let paste_table_in_import =
                        data_table_cell_values.iter().flatten().find(|cell_value| {
                            cell_value.is_code()
                                || cell_value.is_import()
                                || cell_value.is_image()
                                || cell_value.is_html()
                        });

                    if let Some(paste_table_in_import) = paste_table_in_import {
                        let cell_type = match paste_table_in_import {
                            CellValue::Code(_) => "code",
                            CellValue::Import(_) => "table",
                            CellValue::Image(_) => "chart",
                            CellValue::Html(_) => "chart",
                            _ => "unknown",
                        };
                        let message = format!("Cannot place {} within a table", cell_type);

                        #[cfg(any(target_family = "wasm", test))]
                        {
                            let error = crate::grid::js_types::JsSnackbarSeverity::Error;
                            crate::wasm_bindings::js::jsClientMessage(
                                message.to_owned(),
                                error.to_string(),
                            );
                        }

                        return Err(Error::msg(message));
                    }

                    let contains_header = data_table.show_columns
                        && intersection_rect.y_range().contains(&output_rect.min.y);
                    let headers = data_table.column_headers.to_owned();

                    if let (Some(mut headers), true) = (headers, contains_header) {
                        let y = output_rect.min.y - start_pos.y;

                        for x in intersection_rect.x_range() {
                            let new_x = x - output_rect.min.x;

                            if let Some(header) = headers.get_mut(new_x as usize) {
                                let safe_x = u32::try_from(x - start_pos.x).unwrap_or(0);
                                let safe_y = u32::try_from(y).unwrap_or(0);

                                let cell_value =
                                    values.remove(safe_x, safe_y).unwrap_or(CellValue::Blank);

                                header.name = cell_value;
                            }
                        }

                        let sheet_pos = output_rect.min.to_sheet_pos(start_pos.sheet_id);
                        ops.push(Operation::DataTableMeta {
                            sheet_pos,
                            name: None,
                            alternating_colors: None,
                            columns: Some(headers.to_vec()),
                            show_ui: None,
                            show_name: None,
                            show_columns: None,
                            readonly: None,
                        });
                    }

                    let sheet_pos = intersection_rect.min.to_sheet_pos(start_pos.sheet_id);
                    ops.push(Operation::SetDataTableAt {
                        sheet_pos,
                        values: CellValues::from(data_table_cell_values),
                    });
                }
            }
        }

        for (x, y, value) in values.into_owned_iter() {
            cell_values.set(
                cell_value_pos.x as u32 + x,
                cell_value_pos.y as u32 + y,
                value,
            );
        }

        Ok(ops)
    }

    #[allow(clippy::too_many_arguments)]
    fn clipboard_code_operations(
        &self,
        start_pos: SheetPos,
        tables: Vec<(u32, u32)>,
        clipboard_origin: &ClipboardOrigin,
        clipboard_selection: &A1Selection,
        clipboard_operation: &ClipboardOperation,
        clipboard_data_tables: &IndexMap<Pos, DataTable>,
        cursor: &mut A1Selection,
    ) -> Result<Vec<Operation>> {
        let mut ops = vec![];

        if let Some(sheet) = self.try_sheet(start_pos.sheet_id) {
            for (x, y) in tables.iter() {
                let source_pos = Pos {
                    x: clipboard_origin.x + *x as i64,
                    y: clipboard_origin.y + *y as i64,
                };

                let target_pos = SheetPos {
                    x: start_pos.x + *x as i64,
                    y: start_pos.y + *y as i64,
                    sheet_id: start_pos.sheet_id,
                };

                let paste_in_import = sheet
                    .iter_code_output_in_rect(Rect::single_pos(Pos::from(target_pos)))
                    .any(|(output_rect, data_table)| {
                        // this table is being moved in the same transaction
                        if matches!(clipboard_operation, ClipboardOperation::Cut)
                            && start_pos.sheet_id == clipboard_selection.sheet_id
                            && clipboard_selection.contains_pos(output_rect.min, self.a1_context())
                        {
                            return false;
                        }

                        matches!(data_table.kind, DataTableKind::Import(_))
                    });

                if paste_in_import {
                    let message = "Cannot place table within a table";

                    #[cfg(any(target_family = "wasm", test))]
                    {
                        let error = crate::grid::js_types::JsSnackbarSeverity::Error;
                        crate::wasm_bindings::js::jsClientMessage(
                            message.to_owned(),
                            error.to_string(),
                        );
                    }

                    return Err(Error::msg(message));
                }

                if let Some(data_table) = clipboard_data_tables.get(&source_pos) {
                    let mut data_table = data_table.to_owned();

                    if matches!(clipboard_operation, ClipboardOperation::Copy) {
                        let old_name = data_table.name().to_string();
                        let new_name =
                            unique_data_table_name(&old_name, false, None, self.a1_context());

                        // update table name in paste cursor selection
                        cursor.replace_table_name(&old_name, &new_name);

                        data_table.name = new_name.into();
                    }

                    ops.push(Operation::SetDataTable {
                        sheet_pos: target_pos,
                        data_table: Some(data_table),
                        index: 0,
                    });
                }

                if matches!(clipboard_operation, ClipboardOperation::Copy) {
                    ops.push(Operation::ComputeCode {
                        sheet_pos: target_pos,
                    });
                }
            }
        }

        Ok(ops)
    }

    fn clipboard_formats_operations(
        &self,
        sheet_id: SheetId,
        sheet_format_updates: &mut SheetFormatUpdates,
        formats_rect: Rect,
    ) -> Vec<Operation> {
        let mut ops = vec![];

        if let Some(sheet) = self.try_sheet(sheet_id) {
            for (output_rect, intersection_rect, data_table) in
                sheet.iter_code_output_intersects_rect(formats_rect)
            {
                let mut table_format_updates = SheetFormatUpdates::default();
                let data_table_pos = output_rect.min;

                for x in intersection_rect.x_range() {
                    for y in intersection_rect.y_range() {
                        let mut pos = Pos { x, y };
                        let update = sheet_format_updates.format_update(pos);
                        sheet_format_updates.set_format_cell(pos, FormatUpdate::cleared());

                        // handle show_variable, 0-based
                        pos.translate_in_place(
                            -data_table_pos.x,
                            -data_table_pos.y - data_table.y_adjustment(true),
                            -1,
                            -1,
                        );

                        if pos.x < 0 || pos.y < 0 {
                            continue;
                        }
                        // handle hide columns
                        pos.x = data_table.get_column_index_from_display_index(pos.x as u32, true)
                            as i64;

                        // handle sort
                        pos.y = data_table.get_row_index_from_display_index(pos.y as u64) as i64;

                        // 1-based
                        pos.translate_in_place(1, 1, 1, 1);

                        table_format_updates.set_format_cell(pos, update);
                    }
                }

                ops.push(Operation::DataTableFormats {
                    sheet_pos: data_table_pos.to_sheet_pos(sheet_id),
                    formats: table_format_updates,
                });
            }
        }

        ops
    }

    /// Gets operations to add validations from clipboard to sheet.
    fn clipboard_validations_operations(
        &self,
        validations: &Option<ClipboardValidations>,
        start_pos: SheetPos,
    ) -> Vec<Operation> {
        if let Some(validations) = validations {
            validations
                .to_owned()
                .validations
                .into_iter()
                .filter_map(|mut validation| {
                    validation.id = Uuid::new_v4();
                    validation.selection.sheet_id = start_pos.sheet_id;
                    validation.selection = validation
                        .selection
                        .saturating_translate(start_pos.x - 1, start_pos.y - 1)?;
                    Some(Operation::SetValidation { validation })
                })
                .collect()
        } else {
            vec![]
        }
    }

    /// Collect the operations to paste the clipboard cells
    /// For cell values, formats and borders, we just add to the data structurs to avoid extra operations
    #[allow(clippy::too_many_arguments)]
    fn set_clipboard_cells(
        &self,
        mut start_pos: Pos,
        cell_value_pos: Pos,
        cell_values: &mut CellValues,
        formats: &mut SheetFormatUpdates,
        borders: &mut BordersUpdates,
        selection: &A1Selection,
        clipboard: &Clipboard,
        special: PasteSpecial,
    ) -> Result<Vec<Operation>> {
        let mut ops = vec![];
        let mut cursor_translate_x = start_pos.x - clipboard.origin.x;
        let mut cursor_translate_y = start_pos.y - clipboard.origin.y;

        // we paste the entire sheet over the existing sheet
        if let Some((x, y)) = clipboard.origin.all {
            // set the start_pos to the origin of the clipboard for the
            // copied sheet
            start_pos.x = x;
            start_pos.y = y;
        } else {
            if let Some(column_origin) = clipboard.origin.column {
                start_pos.x += column_origin;
                cursor_translate_x += clipboard.origin.x;
            }
            if let Some(row_origin) = clipboard.origin.row {
                start_pos.y += row_origin;
                cursor_translate_y += clipboard.origin.y;
            }
        }

        let mut cursor = clipboard
            .selection
            .clone()
            .saturating_translate(cursor_translate_x, cursor_translate_y)
            .ok_or(RefError)?;

        cursor.sheet_id = selection.sheet_id;

        match special {
            PasteSpecial::None => {
                let (values, tables) = GridController::cell_values_from_clipboard_cells(
                    clipboard.w,
                    clipboard.h,
                    &clipboard.cells,
                    &clipboard.values,
                    special,
                );

                if let Some(values) = values {
                    let cell_value_ops = self.clipboard_cell_values_operations(
                        cell_values,
                        cell_value_pos,
                        start_pos.to_sheet_pos(selection.sheet_id),
                        values,
                        Some(&clipboard.selection),
                        Some(&clipboard.operation),
                    )?;
                    ops.extend(cell_value_ops);
                }

                let code_ops = self.clipboard_code_operations(
                    start_pos.to_sheet_pos(selection.sheet_id),
                    tables,
                    &clipboard.origin,
                    &clipboard.selection,
                    &clipboard.operation,
                    &clipboard.data_tables,
                    &mut cursor,
                )?;
                ops.extend(code_ops);

                let validations_ops = self.clipboard_validations_operations(
                    &clipboard.validations,
                    start_pos.to_sheet_pos(selection.sheet_id),
                );
                ops.extend(validations_ops);
            }
            PasteSpecial::Values => {
                let (values, _) = GridController::cell_values_from_clipboard_cells(
                    clipboard.w,
                    clipboard.h,
                    &clipboard.cells,
                    &clipboard.values,
                    special,
                );

                if let Some(values) = values {
                    let cell_value_ops = self.clipboard_cell_values_operations(
                        cell_values,
                        cell_value_pos,
                        start_pos.to_sheet_pos(selection.sheet_id),
                        values,
                        Some(&clipboard.selection),
                        Some(&clipboard.operation),
                    )?;
                    ops.extend(cell_value_ops);
                }
            }
            _ => (),
        }

        if matches!(special, PasteSpecial::None | PasteSpecial::Formats) {
            // for formats and borders, we need to translate the clipboard to the start_pos
            let contiguous_2d_translate_x = start_pos.x - clipboard.origin.x;
            let contiguous_2d_translate_y = start_pos.y - clipboard.origin.y;

            if !formats.is_default() {
                formats.translate_in_place(contiguous_2d_translate_x, contiguous_2d_translate_y);
                let formats_ops = self.clipboard_formats_operations(
                    selection.sheet_id,
                    formats,
                    Rect::from_numbers(
                        start_pos.x,
                        start_pos.y,
                        clipboard.w as i64,
                        clipboard.h as i64,
                    ),
                );
                ops.extend(formats_ops);
            }

            if !borders.is_empty() {
                borders.translate_in_place(contiguous_2d_translate_x, contiguous_2d_translate_y);
            }
        }

        Ok(ops)
    }

    /// Collect the operations to paste the clipboard cells from plain text
    pub fn paste_plain_text_operations(
        &mut self,
        start_pos: SheetPos,
        end_pos: Pos,
        selection: &A1Selection,
        plain_text: String,
        special: PasteSpecial,
    ) -> Result<Vec<Operation>> {
        // nothing to paste from plain text for formats
        if matches!(special, PasteSpecial::Formats) {
            return Ok(vec![]);
        }

        let lines: Vec<&str> = plain_text.split('\n').collect();
        let mut ops = vec![];
        let mut compute_code_ops = vec![];

        // calculate the width by checking the first line (with the assumption that all lines should have the same width)
        let w = lines
            .first()
            .map(|line| line.split('\t').count())
            .unwrap_or(0);
        let h = lines.len();

        // If the clipboard is larger than the selection, we need to paste multiple times.
        // We don't want the paste to exceed the bounds of the selection (e.g. end_pos).
        let (max_x, max_y, cell_value_width, cell_value_height) =
            Self::get_max_paste_area(start_pos.into(), end_pos, w as u32, h as u32);

        // collect all cell values, values and sheet format updates for a a single operation
        let mut cell_values = CellValues::new(cell_value_width as u32, cell_value_height as u32);
        let mut values = CellValues::new(cell_value_width as u32, cell_value_height as u32);
        let mut sheet_format_updates = SheetFormatUpdates::default();

        // collect the plain text clipboard cells
        lines.iter().enumerate().for_each(|(y, line)| {
            line.split('\t').enumerate().for_each(|(x, value)| {
                let (cell_value, format_update) = self.string_to_cell_value(value, true);
                let is_code = matches!(cell_value, CellValue::Code(_));

                if cell_value != CellValue::Blank {
                    values.set(x as u32, y as u32, cell_value);
                }

                let pos = Pos {
                    x: start_pos.x + x as i64,
                    y: start_pos.y + y as i64,
                };

                if !format_update.is_default() {
                    sheet_format_updates.set_format_cell(pos, format_update);
                }

                if is_code {
                    compute_code_ops.push(Operation::ComputeCode {
                        sheet_pos: pos.to_sheet_pos(start_pos.sheet_id),
                    });
                }
            });
        });

        // loop through the paste area and collect the operations
        for (start_x, x) in (start_pos.x..=max_x).enumerate().step_by(w) {
            for (start_y, y) in (start_pos.y..=max_y).enumerate().step_by(h) {
                let cell_value_pos = Pos::from((start_x, start_y));
                let sheet_pos = SheetPos::new(start_pos.sheet_id, x, y);

                ops.extend(self.clipboard_cell_values_operations(
                    &mut cell_values,
                    cell_value_pos,
                    sheet_pos,
                    values.to_owned(), // we need to copy the values for each paste block
                    None,
                    None,
                )?);
            }
        }

        ops.push(Operation::SetCellValues {
            sheet_pos: start_pos,
            values: cell_values,
        });

        if !sheet_format_updates.is_default() {
            let formats_rect =
                Rect::from_numbers(start_pos.x, start_pos.y, w as i64, lines.len() as i64);

            ops.extend(self.clipboard_formats_operations(
                start_pos.sheet_id,
                &mut sheet_format_updates,
                formats_rect,
            ));

            ops.push(Operation::SetCellFormatsA1 {
                sheet_id: start_pos.sheet_id,
                formats: sheet_format_updates,
            });
        }

        ops.push(Operation::SetCursorA1 {
            selection: selection.to_owned(),
        });

        ops.extend(compute_code_ops);

        Ok(ops)
    }

    // todo: parse table structure to provide better pasting experience from other spreadsheets
    pub fn paste_html_operations(
        &mut self,
        insert_at: Pos,
        end_pos: Pos,
        selection: &A1Selection,
        html: String,
        special: PasteSpecial,
    ) -> Result<Vec<Operation>> {
        let error = |e, msg| Error::msg(format!("Clipboard Paste {:?}: {:?}", msg, e));

        // use regex to find data-quadratic
        match Regex::new(r#"data-quadratic="(.*?)".*><tbody"#) {
            Err(e) => Err(error(e.to_string(), "Regex creation error")),
            Ok(re) => {
                let data = re
                    .captures(&html)
                    .ok_or_else(|| error("".into(), "Regex capture error"))?;

                let result = data.get(1).map_or("", |m| m.as_str());
                drop(data);

                // decode html in attribute
                let decoded = htmlescape::decode_html(result)
                    .map_err(|_| error("".into(), "Html decode error"))?;
                drop(html);

                // parse into Clipboard
                let mut clipboard = serde_json::from_str::<Clipboard>(&decoded)
                    .map_err(|e| error(e.to_string(), "Serialization error"))?;
                drop(decoded);

<<<<<<< HEAD
                let mut ops = vec![];
                let mut compute_code_ops = vec![];

                // If the clipboard is larger than the selection, we need to paste multiple times.
                // We don't want the paste to exceed the bounds of the selection (e.g. end_pos).
                let (max_x, max_y, cell_value_width, cell_value_height) =
                    Self::get_max_paste_area(insert_at, end_pos, clipboard.w, clipboard.h);

                // collect all cell values, values and sheet format updates for a a single operation
                let mut cell_values =
                    CellValues::new(cell_value_width as u32, cell_value_height as u32);
                let mut formats = clipboard.formats.to_owned().unwrap_or_default();
                let mut borders = clipboard.borders.to_owned().unwrap_or_default();
                let source_columns = clipboard.cells.columns;

                // loop through the clipboard and replace cell references in formulas and other languages
                for (start_x, x) in (insert_at.x..=max_x)
                    .enumerate()
                    .step_by(clipboard.w as usize)
                {
                    for (start_y, y) in (insert_at.y..=max_y)
                        .enumerate()
                        .step_by(clipboard.h as usize)
                    {
                        let pos: Pos = Pos { x, y };
                        let dx = insert_at.x - clipboard.origin.x + start_x as i64;
                        let dy = insert_at.y - clipboard.origin.y + start_y as i64;

                        let adjust = match clipboard.operation {
                            ClipboardOperation::Cut => RefAdjust::NO_OP,
                            ClipboardOperation::Copy => RefAdjust {
                                sheet_id: None,
                                relative_only: true,
                                dx,
                                dy,
                                x_start: 0,
                                y_start: 0,
                            },
                        };
                        let new_default_sheet_id = match clipboard.operation {
                            ClipboardOperation::Cut => selection.sheet_id,
                            ClipboardOperation::Copy => clipboard.origin.sheet_id,
                        };

                        // restore the original columns for each pass to avoid replacing the replaced code cells
                        clipboard.cells.columns = source_columns.to_owned();

                        if !(adjust.is_no_op() && new_default_sheet_id == clipboard.origin.sheet_id)
                        {
                            for (cols_x, col) in clipboard.cells.columns.iter_mut().enumerate() {
                                for (cols_y, cell) in col {
                                    if let CellValue::Code(code_cell) = cell {
                                        let original_pos = SheetPos {
                                            x: clipboard.origin.x + cols_x as i64,
                                            y: clipboard.origin.y + *cols_y as i64,
                                            sheet_id: clipboard.origin.sheet_id,
                                        };

                                        code_cell.adjust_references(
                                            new_default_sheet_id,
                                            self.a1_context(),
                                            original_pos,
                                            adjust,
                                        );
                                    }
                                }
=======
                let context = self.a1_context();

                // loop through the clipboard and replace cell references in
                // formulas and other languages
                let adjust = match clipboard.operation {
                    ClipboardOperation::Cut => RefAdjust::NO_OP,
                    ClipboardOperation::Copy => RefAdjust {
                        sheet_id: None,
                        relative_only: true,
                        dx: insert_at.x - clipboard.origin.x,
                        dy: insert_at.y - clipboard.origin.y,
                        x_start: 0,
                        y_start: 0,
                    },
                };
                let new_default_sheet_id = match clipboard.operation {
                    ClipboardOperation::Cut => selection.sheet_id,
                    ClipboardOperation::Copy => clipboard.origin.sheet_id,
                };

                if !(adjust.is_no_op() && new_default_sheet_id == clipboard.origin.sheet_id) {
                    for (x, col) in clipboard.cells.columns.iter_mut().enumerate() {
                        for (&y, cell) in col {
                            if let CellValue::Code(code_cell) = cell {
                                let original_pos = SheetPos {
                                    x: clipboard.origin.x + x as i64,
                                    y: clipboard.origin.y + y as i64,
                                    sheet_id: clipboard.origin.sheet_id,
                                };
                                code_cell.adjust_references(
                                    new_default_sheet_id,
                                    context,
                                    original_pos,
                                    adjust,
                                );
>>>>>>> d3aaf438
                            }
                        }

                        compute_code_ops.extend(self.set_clipboard_cells(
                            pos,
                            Pos::new(start_x as i64, start_y as i64),
                            &mut cell_values,
                            &mut formats,
                            &mut borders,
                            selection,
                            &clipboard,
                            special,
                        )?);
                    }
                }

                // cell values need to be set before the compute_code_ops
                ops.push(Operation::SetCellValues {
                    sheet_pos: insert_at.to_sheet_pos(selection.sheet_id),
                    values: cell_values,
                });

                if !formats.is_default() {
                    ops.push(Operation::SetCellFormatsA1 {
                        sheet_id: selection.sheet_id,
                        formats,
                    });
                }

                if !borders.is_empty() {
                    ops.push(Operation::SetBordersA1 {
                        sheet_id: selection.sheet_id,
                        borders,
                    });
                }

                ops.push(Operation::SetCursorA1 {
                    selection: selection.to_owned(),
                });

                ops.extend(compute_code_ops);

                Ok(ops)
            }
        }
    }

    /// If the clipboard is larger than the selection, we need to paste multiple times.
    /// We don't want the paste to exceed the bounds of the selection (e.g. end_pos).
    fn get_max_paste_area(
        insert_at: Pos,
        end_pos: Pos,
        clipboard_width: u32,
        clipboard_height: u32,
    ) -> (i64, i64, i64, i64) {
        let max_x = {
            let width = (end_pos.x - insert_at.x + 1) as f64;
            let multiples = ((width / clipboard_width as f64).floor() as i64).max(0);
            let max_x = insert_at.x + (multiples * clipboard_width as i64) - 1;

            max_x.max(insert_at.x)
        };
        let max_y = {
            let height = (end_pos.y - insert_at.y + 1) as f64;
            let multiples = ((height / clipboard_height as f64).floor() - 1.0).max(0.0) as i64;
            let max_y = insert_at.y + (multiples * clipboard_height as i64);

            max_y.max(insert_at.y)
        };

        let cell_value_width = max_x - insert_at.x + 1;
        let cell_value_height = max_y - insert_at.y + 1;

        (max_x, max_y, cell_value_width, cell_value_height)
    }

    pub fn move_cells_operations(
        &mut self,
        source: SheetRect,
        dest: SheetPos,
        columns: bool,
        rows: bool,
    ) -> Vec<Operation> {
        vec![Operation::MoveCells {
            source,
            dest,
            columns,
            rows,
        }]
    }
}

#[cfg(test)]
mod test {
    use bigdecimal::BigDecimal;

    use super::{PasteSpecial, *};
    use crate::Rect;
    use crate::a1::{A1Context, A1Selection, CellRefRange, ColRange, TableRef};
    use crate::controller::active_transactions::transaction_name::TransactionName;
    use crate::controller::user_actions::import::tests::{simple_csv, simple_csv_at};
    use crate::grid::js_types::{JsClipboard, JsSnackbarSeverity};
    use crate::grid::sheet::validations::validation_rules::ValidationRule;
    use crate::grid::{CellWrap, CodeCellLanguage, SheetId};
    use crate::test_util::gc::{
        assert_cell_value_row, assert_data_table_cell_value, print_data_table, print_sheet,
        print_table,
    };
    use crate::wasm_bindings::js::{clear_js_calls, expect_js_call};

    fn paste(gc: &mut GridController, sheet_id: SheetId, x: i64, y: i64, html: String) {
        gc.paste_from_clipboard(
            &A1Selection::from_xy(x, y, sheet_id),
            None,
            Some(html),
            PasteSpecial::None,
            None,
        );
    }

    fn simple_csv_selection(
        sheet_id: SheetId,
        table_ref: TableRef,
        rect: Rect,
    ) -> (A1Selection, A1Context) {
        let cell_ref_range = CellRefRange::Table { range: table_ref };
        let context = A1Context::test(
            &[("Sheet1", sheet_id)],
            &[(
                "simple.csv",
                &["city", "region", "country", "population"],
                rect,
            )],
        );
        let selection = A1Selection::from_range(cell_ref_range, sheet_id, &context);

        (selection, context)
    }

    #[test]
    fn move_cell_operations() {
        let mut gc = GridController::test();
        let sheet_id = gc.sheet_ids()[0];
        let source = (0, 0, 2, 2, sheet_id).into();
        let dest = (2, 2, sheet_id).into();
        let operations = gc.move_cells_operations(source, dest, false, false);
        assert_eq!(operations.len(), 1);
        assert_eq!(
            operations[0],
            Operation::MoveCells {
                source,
                dest,
                columns: false,
                rows: false
            }
        );
    }

    #[test]
    fn paste_clipboard_cells_columns() {
        let mut gc = GridController::test();
        let sheet_id = gc.sheet_ids()[0];
        let sheet = gc.sheet_mut(sheet_id);
        sheet.test_set_values(1, 5, 1, 5, vec!["1", "2", "3", "4", "5"]);
        let selection = A1Selection::test_a1("A");
        let sheet = gc.sheet(sheet_id);
        let JsClipboard { html, .. } = sheet
            .copy_to_clipboard(&selection, gc.a1_context(), ClipboardOperation::Copy, false)
            .unwrap();
        let selection = A1Selection::test_a1("E");
        let insert_at = selection.cursor;
        let operations = gc
            .paste_html_operations(insert_at, insert_at, &selection, html, PasteSpecial::None)
            .unwrap();
        gc.start_user_transaction(operations, None, TransactionName::PasteClipboard);

        let sheet = gc.sheet(sheet_id);
        assert_eq!(
            sheet.cell_value_ref((5, 5).into()),
            Some(&CellValue::Number(1.into()))
        );
    }

    #[test]
    fn paste_clipboard_cells_rows() {
        let mut gc = GridController::test();
        let sheet_id = gc.sheet_ids()[0];
        let sheet = gc.sheet_mut(sheet_id);
        sheet.test_set_values(5, 2, 5, 1, vec!["1", "2", "3", "4", "5"]);
        let selection: A1Selection = A1Selection::test_a1("2");
        let sheet = gc.sheet(sheet_id);
        let JsClipboard { html, .. } = sheet
            .copy_to_clipboard(&selection, gc.a1_context(), ClipboardOperation::Copy, false)
            .unwrap();
        let selection = A1Selection::test_a1("5");
        let insert_at = selection.cursor;
        let operations = gc
            .paste_html_operations(insert_at, insert_at, &selection, html, PasteSpecial::None)
            .unwrap();
        gc.start_user_transaction(operations, None, TransactionName::PasteClipboard);

        let sheet = gc.sheet(sheet_id);
        assert_eq!(
            sheet.cell_value_ref((9, 5).into()),
            Some(&CellValue::Number(5.into()))
        );
    }

    #[test]
    fn paste_clipboard_cells_all() {
        let mut gc = GridController::test();
        let sheet_id = gc.sheet_ids()[0];
        let sheet = gc.sheet_mut(sheet_id);
        sheet.test_set_values(3, 3, 2, 2, vec!["1", "2", "3", "4"]);

        let a1_context = gc.a1_context().to_owned();
        gc.sheet_mut(sheet_id).recalculate_bounds(&a1_context);
        let selection = A1Selection::all(sheet_id);
        let sheet = gc.sheet(sheet_id);
        let JsClipboard { html, .. } = sheet
            .copy_to_clipboard(&selection, gc.a1_context(), ClipboardOperation::Copy, false)
            .unwrap();
        gc.add_sheet(None);

        let sheet_id = gc.sheet_ids()[1];
        let insert_at = selection.cursor;
        let operations = gc
            .paste_html_operations(
                insert_at,
                insert_at,
                &A1Selection::all(sheet_id),
                html,
                PasteSpecial::None,
            )
            .unwrap();
        gc.start_user_transaction(operations, None, TransactionName::PasteClipboard);

        let sheet = gc.sheet(sheet_id);
        assert_eq!(
            sheet.cell_value_ref((3, 3).into()),
            Some(&CellValue::Number(1.into()))
        );
    }

    #[test]
    fn sheet_formats_operations_column_rows() {
        let mut gc = GridController::test();
        let sheet_id = gc.sheet_ids()[0];
        let sheet = gc.sheet_mut(sheet_id);
        sheet.formats.bold.set_rect(1, 1, Some(2), None, Some(true));
        sheet
            .formats
            .italic
            .set_rect(1, 3, None, Some(4), Some(true));

        let sheet = gc.sheet(sheet_id);
        let selection = A1Selection::test_a1("A:B,3:4,A3");
        let JsClipboard { html, .. } = sheet
            .copy_to_clipboard(&selection, gc.a1_context(), ClipboardOperation::Copy, false)
            .unwrap();

        gc.paste_from_clipboard(
            &A1Selection::from_xy(3, 3, sheet_id),
            None,
            Some(html),
            PasteSpecial::None,
            None,
        );

        let sheet = gc.sheet(sheet_id);
        assert_eq!(sheet.formats.italic.get(pos![C3]), None);
        assert_eq!(sheet.formats.italic.get(pos![C4]), None);
        assert_eq!(sheet.formats.italic.get(pos![C5]), Some(true));
        assert_eq!(sheet.formats.italic.get(pos![C6]), Some(true));

        assert_eq!(sheet.formats.italic.get(pos![A3]), Some(true));
        assert_eq!(sheet.formats.bold.get(pos![A3]), Some(true));
        assert_eq!(sheet.formats.italic.get(pos![B3]), Some(true));
        assert_eq!(sheet.formats.bold.get(pos![B3]), Some(true));
    }

    #[test]
    fn set_clipboard_validations() {
        let gc = GridController::test();
        let validations = ClipboardValidations {
            validations: vec![Validation {
                id: Uuid::new_v4(),
                selection: A1Selection::test_a1("A1:B2"),
                rule: ValidationRule::Logical(Default::default()),
                message: Default::default(),
                error: Default::default(),
            }],
        };
        let operations = gc.clipboard_validations_operations(
            &Some(validations),
            SheetPos {
                x: 2,
                y: 2,
                sheet_id: SheetId::TEST,
            },
        );
        assert_eq!(operations.len(), 1);
        if let Operation::SetValidation { validation } = &operations[0] {
            assert_eq!(validation.selection, A1Selection::test_a1("B2:C3"));
        } else {
            panic!("Expected SetValidation operation");
        }
    }

    #[test]
    fn paste_clipboard_with_formula() {
        let mut gc = GridController::test();
        let sheet_id = gc.sheet_ids()[0];

        gc.set_cell_values(
            SheetPos {
                x: 2,
                y: 1,
                sheet_id,
            },
            vec![vec!["1".into()], vec!["2".into()], vec!["3".into()]],
            None,
        );

        gc.set_code_cell(
            SheetPos {
                x: 1,
                y: 4,
                sheet_id,
            },
            CodeCellLanguage::Formula,
            "SUM(B1:B3)".to_string(),
            None,
        );

        assert_eq!(
            gc.sheet(sheet_id).get_code_cell_value((1, 4).into()),
            Some(CellValue::Number(BigDecimal::from(6)))
        );

        let selection = A1Selection::test_a1("A1:B5");
        let JsClipboard { html, .. } = gc
            .sheet(sheet_id)
            .copy_to_clipboard(&selection, gc.a1_context(), ClipboardOperation::Copy, false)
            .unwrap();

        gc.paste_from_clipboard(
            &A1Selection::test_a1("E6"),
            None,
            Some(html),
            PasteSpecial::None,
            None,
        );

        assert_eq!(
            gc.sheet(sheet_id).get_code_cell_value((5, 9).into()),
            Some(CellValue::Number(BigDecimal::from(6)))
        );
    }

    #[test]
    fn paste_clipboard_with_formula_across_sheets() {
        let mut gc = GridController::new();
        gc.add_sheet(None);
        let sheet1 = gc.sheet_ids()[0];
        let sheet2 = gc.sheet_ids()[1];

        gc.set_cell_value(pos![sheet1!B1], "1".into(), None);
        gc.set_cell_value(pos![sheet1!B2], "2".into(), None);
        gc.set_cell_value(pos![sheet1!B3], "3".into(), None);
        gc.set_cell_value(pos![sheet1!B4], "4".into(), None);
        gc.set_cell_value(pos![sheet1!B5], "5".into(), None);
        gc.set_cell_value(pos![sheet1!B6], "6".into(), None);
        gc.set_cell_value(pos![sheet1!C4], "100".into(), None);

        gc.set_cell_value(pos![sheet2!B2], "50".into(), None);
        gc.set_cell_value(pos![sheet2!C4], "1000".into(), None);

        let s1 = gc.sheet(sheet1).name.clone();
        let s2 = gc.sheet(sheet2).name.clone();
        assert_ne!(s1, s2);

        gc.set_code_cell(
            pos![sheet1!A4],
            CodeCellLanguage::Formula,
            format!("SUM(B1:B3, B4:B6, '{s1}'!C4, '{s2}'!C4)"),
            None,
        );

        print_sheet(gc.sheet(sheet1));

        let get_code_cell_value_str = |gc: &GridController, sheet_pos: SheetPos| {
            gc.sheet(sheet_pos.sheet_id)
                .get_code_cell_value(sheet_pos.into())
                .unwrap()
                .to_string()
        };
        let get_code_cell_source_str = |gc: &GridController, sheet_pos: SheetPos| {
            gc.sheet(sheet_pos.sheet_id)
                .cell_value(sheet_pos.into())
                .unwrap()
                .code_cell_value()
                .unwrap()
                .code
        };

        assert_eq!("1121", get_code_cell_value_str(&gc, pos![sheet1!A4]));

        let a4_sel = A1Selection::from_single_cell(pos![sheet1!A4]);
        let a3_sel = A1Selection::from_single_cell(pos![sheet1!A3]);

        // copy within sheet
        let JsClipboard { html, .. } = gc
            .sheet(sheet1)
            .copy_to_clipboard(&a4_sel, gc.a1_context(), ClipboardOperation::Copy, false)
            .unwrap();
        gc.paste_from_clipboard(&a3_sel, None, Some(html), PasteSpecial::None, None);
        // all references should have updated
        assert_eq!(
            format!("SUM(#REF!, B3:B5, '{s1}'!C3, '{s2}'!C3)"),
            get_code_cell_source_str(&gc, pos![sheet1!A3]),
        );
        // code cell should have been re-evaluated
        assert_eq!(
            "Bad cell reference",
            get_code_cell_value_str(&gc, pos![sheet1!A3])
        );

        // cut within sheet
        let JsClipboard { html, .. } = gc
            .sheet(sheet1)
            .copy_to_clipboard(&a4_sel, gc.a1_context(), ClipboardOperation::Cut, false)
            .unwrap();
        gc.paste_from_clipboard(&a3_sel, None, Some(html), PasteSpecial::None, None);
        // all references should have stayed the same
        assert_eq!(
            format!("SUM(B1:B3, B4:B6, '{s1}'!C4, '{s2}'!C4)"),
            get_code_cell_source_str(&gc, pos![sheet1!A3]),
        );
        // code cell should have the same value
        assert_eq!("1121", get_code_cell_value_str(&gc, pos![sheet1!A3]));

        // copy to other sheet
        let JsClipboard { html, .. } = gc
            .sheet(sheet1)
            .copy_to_clipboard(&a3_sel, gc.a1_context(), ClipboardOperation::Copy, false)
            .unwrap();
        gc.paste_from_clipboard(
            &A1Selection::from_single_cell(pos![sheet2!A4]),
            None,
            Some(html),
            PasteSpecial::None,
            None,
        );
        // all references should have updated
        assert_eq!(
            format!("SUM(B2:B4, B5:B7, '{s1}'!C5, '{s2}'!C5)"),
            get_code_cell_source_str(&gc, pos![sheet2!A4]),
        );
        // code cell should have been re-evaluated
        assert_eq!("50", get_code_cell_value_str(&gc, pos![sheet2!A4]));

        // cut to other sheet
        let JsClipboard { html, .. } = gc
            .sheet(sheet1)
            .copy_to_clipboard(&a3_sel, gc.a1_context(), ClipboardOperation::Cut, false)
            .unwrap();
        gc.paste_from_clipboard(
            &A1Selection::from_single_cell(pos![sheet2!A4]),
            None,
            Some(html),
            PasteSpecial::None,
            None,
        );
        // all references should have updated to have a sheet name
        assert_eq!(
            format!("SUM('{s1}'!B1:B3, '{s1}'!B4:B6, '{s1}'!C4, '{s2}'!C4)"),
            get_code_cell_source_str(&gc, pos![sheet2!A4]),
        );
        // code cell should have the same value
        assert_eq!("1121", get_code_cell_value_str(&gc, pos![sheet2!A4]));
    }

    #[test]
    fn copy_paste_clipboard_with_data_table() {
        clear_js_calls();

        let (mut gc, sheet_id, _, _) = simple_csv();
<<<<<<< HEAD
        let paste = |gc: &mut GridController, x, y, html| {
            let selection = A1Selection::from_xy(x, y, sheet_id);
            gc.paste_from_clipboard(&selection, None, Some(html), PasteSpecial::None, None);
        };
=======
>>>>>>> d3aaf438

        let table_ref = TableRef::new("simple.csv");
        let (selection, context) =
            simple_csv_selection(sheet_id, table_ref, Rect::test_a1("A1:D11"));

        let JsClipboard { html, .. } = gc
            .sheet(sheet_id)
            .copy_to_clipboard(&selection, &context, ClipboardOperation::Copy, false)
            .unwrap();

        let expected_row1 = vec!["city", "region", "country", "population"];

        // paste side by side
        paste(&mut gc, sheet_id, 10, 1, html.clone());
        print_table(&gc, sheet_id, Rect::from_numbers(10, 1, 4, 11));
        assert_cell_value_row(&gc, sheet_id, 10, 13, 2, expected_row1);

        let cursor = A1Selection::from_rect(SheetRect::from_numbers(10, 1, 1, 1, sheet_id));
        expect_js_call("jsSetCursor", serde_json::to_string(&cursor).unwrap(), true);
    }

    #[test]
    fn cut_paste_clipboard_with_data_table() {
        let (mut gc, sheet_id, _, _) = simple_csv();
        let table_ref = TableRef::new("simple.csv");
        let (selection, _) = simple_csv_selection(sheet_id, table_ref, Rect::test_a1("A1:BV11"));

        let (ops, js_clipboard) = gc.cut_to_clipboard_operations(&selection, false).unwrap();
        gc.start_user_transaction(ops, None, TransactionName::CutClipboard);

        let expected_row1 = vec!["city", "region", "country", "population"];

        // paste side by side
        paste(&mut gc, sheet_id, 10, 1, js_clipboard.html.clone());
        print_table(&gc, sheet_id, Rect::from_numbers(10, 1, 4, 11));
        assert_cell_value_row(&gc, sheet_id, 10, 13, 2, expected_row1);
    }

    #[test]
    fn copy_paste_clipboard_first_column_of_data_table() {
        clear_js_calls();

        let (mut gc, sheet_id, _, _) = simple_csv();

        let table_ref = TableRef {
            table_name: "simple.csv".to_string(),
            data: true,
            headers: false,
            totals: false,
            col_range: ColRange::Col("city".to_string()),
        };
        let (selection, context) =
            simple_csv_selection(sheet_id, table_ref, Rect::test_a1("A1:D11"));

        let JsClipboard { html, .. } = gc
            .sheet(sheet_id)
            .copy_to_clipboard(&selection, &context, ClipboardOperation::Copy, false)
            .unwrap();

        let expected_header_row = vec!["city", "", "", ""];
        let expected_first_data = vec!["Southborough", "", "", ""];

        // paste side by side
        paste(&mut gc, sheet_id, 10, 1, html.clone());
        print_table(&gc, sheet_id, Rect::from_numbers(10, 1, 4, 11));
        assert_cell_value_row(&gc, sheet_id, 10, 13, 1, expected_header_row);
        assert_cell_value_row(&gc, sheet_id, 10, 13, 2, expected_first_data);

        // let cursor = A1Selection::table(pos![J2].to_sheet_pos(sheet_id), "simple.csv1");
        // expect_js_call("jsSetCursor", serde_json::to_string(&cursor).unwrap(), true);
    }

    #[test]
    fn copy_paste_clipboard_first_2_columns_of_data_table() {
        clear_js_calls();

        let (mut gc, sheet_id, _, _) = simple_csv();

        let table_ref = TableRef {
            table_name: "simple.csv".to_string(),
            data: true,
            headers: false,
            totals: false,
            col_range: ColRange::ColRange("city".to_string(), "region".to_string()),
        };
        let (selection, context) =
            simple_csv_selection(sheet_id, table_ref, Rect::test_a1("A1:D11"));

        let JsClipboard { html, .. } = gc
            .sheet(sheet_id)
            .copy_to_clipboard(&selection, &context, ClipboardOperation::Copy, false)
            .unwrap();

        let expected_header_row = vec!["city", "region", "", ""];
        let expected_first_data = vec!["Southborough", "MA", "", ""];

        // paste side by side
        paste(&mut gc, sheet_id, 10, 1, html.clone());
        print_table(&gc, sheet_id, Rect::from_numbers(10, 1, 4, 11));
        assert_cell_value_row(&gc, sheet_id, 10, 13, 1, expected_header_row);
        assert_cell_value_row(&gc, sheet_id, 10, 13, 2, expected_first_data);

        // let cursor = A1Selection::table(pos![J2].to_sheet_pos(sheet_id), "simple.csv1");
        // expect_js_call("jsSetCursor", serde_json::to_string(&cursor).unwrap(), true);
    }

    #[test]
    fn copy_paste_clipboard_last_2_columns_of_data_table() {
        clear_js_calls();

        let (mut gc, sheet_id, _, _) = simple_csv();

        let table_ref = TableRef {
            table_name: "simple.csv".to_string(),
            data: true,
            headers: false,
            totals: false,
            col_range: ColRange::ColRange("country".to_string(), "population".to_string()),
        };
        let (selection, context) =
            simple_csv_selection(sheet_id, table_ref, Rect::test_a1("A1:D11"));

        let JsClipboard { html, .. } = gc
            .sheet(sheet_id)
            .copy_to_clipboard(&selection, &context, ClipboardOperation::Copy, false)
            .unwrap();

        let expected_header_row = vec!["country", "population", "", ""];
        let expected_first_data = vec!["United States", "9686", "", ""];

        // paste side by side
        paste(&mut gc, sheet_id, 10, 1, html.clone());
        print_table(&gc, sheet_id, Rect::from_numbers(10, 1, 4, 11));
        assert_cell_value_row(&gc, sheet_id, 10, 13, 1, expected_header_row);
        assert_cell_value_row(&gc, sheet_id, 10, 13, 2, expected_first_data);

        // let cursor = A1Selection::table(pos![J2].to_sheet_pos(sheet_id), "simple.csv1");
        // expect_js_call("jsSetCursor", serde_json::to_string(&cursor).unwrap(), true);
    }

    // TODO(ddimaria): implement once we decide to take on the work
    // we currently copy a single rectangle, so copying two non-touching columns captures the gap
    // #[test]
    // fn copy_paste_clipboard_2_non_touching_columns_of_data_table() {
    //     clear_js_calls();

    //     let (mut gc, sheet_id, _, _) = simple_csv();

    //     let context = A1Context::test(
    //         &[("Sheet1", sheet_id)],
    //         &[(
    //             "simple.csv",
    //             &["city", "region", "country", "population"],
    //             Rect::test_a1("A1:D11"),
    //         )],
    //     );

    //     let mut range = TableRef {
    //         table_name: "simple.csv".to_string(),
    //         data: true,
    //         headers: false,
    //         totals: false,
    //         col_range: ColRange::Col("city".to_string()),
    //     };
    //     let cell_ref_range_1 = CellRefRange::Table {
    //         range: range.clone(),
    //     };
    //     range.col_range = ColRange::Col("country".to_string());
    //     let cell_ref_range_2 = CellRefRange::Table { range };

    //     let selection =
    //         A1Selection::from_ranges(vec![cell_ref_range_1, cell_ref_range_2], sheet_id, &context)
    //             .unwrap();
    //     let JsClipboard { html, .. } = gc
    //         .sheet(sheet_id)
    //         .copy_to_clipboard(&selection, &context, ClipboardOperation::Copy, false)
    //         .unwrap();

    //     let expected_header_row = vec!["city", "country"];
    //     let expected_first_data = vec!["Southborough", "United States"];

    //     // paste side by side
    //     paste(&mut gc, sheet_id, 10, 1, html.clone());
    //     print_table(&gc, sheet_id, Rect::from_numbers(10, 1, 4, 11));
    //     assert_cell_value_row(&gc, sheet_id, 10, 13, 1, expected_header_row);
    //     assert_cell_value_row(&gc, sheet_id, 10, 13, 2, expected_first_data);

    //     // let cursor = A1Selection::table(pos![J2].to_sheet_pos(sheet_id), "simple.csv1");
    //     // expect_js_call("jsSetCursor", serde_json::to_string(&cursor).unwrap(), true);
    // }

    #[test]
    fn update_code_cell_references_python() {
        let mut gc = GridController::test();
        let sheet_id = gc.sheet_ids()[0];

        gc.set_code_cell(
            pos![C3].to_sheet_pos(sheet_id),
            CodeCellLanguage::Python,
            r#"q.cells("A1:B2", first_row_header=True)"#.to_string(),
            None,
        );

        let selection = A1Selection::test_a1("A1:E5");
        let JsClipboard { html, .. } = gc
            .sheet(sheet_id)
            .copy_to_clipboard(&selection, gc.a1_context(), ClipboardOperation::Copy, false)
            .unwrap();

        gc.paste_from_clipboard(
            &A1Selection::test_a1("E6"),
            None,
            Some(html),
            PasteSpecial::None,
            None,
        );

        let sheet = gc.sheet(sheet_id);
        match sheet.cell_value(pos![G8]) {
            Some(CellValue::Code(code_cell)) => {
                assert_eq!(code_cell.code, r#"q.cells("E6:F7", first_row_header=True)"#);
            }
            _ => panic!("expected code cell"),
        }
    }

    #[test]
    fn paste_clipboard_on_top_of_data_table() {
        let (mut gc, sheet_id, _, _) = simple_csv_at(Pos { x: 2, y: 0 });
        let sheet = gc.sheet_mut(sheet_id);
        let rect = SheetRect::from_numbers(10, 0, 2, 2, sheet.id);

        sheet.test_set_values(10, 0, 2, 2, vec!["1", "2", "3", "4"]);
        let sheet = gc.sheet(sheet_id);
        let JsClipboard { html, .. } = sheet
            .copy_to_clipboard(
                &A1Selection::from_rect(rect),
                gc.a1_context(),
                ClipboardOperation::Copy,
                false,
            )
            .unwrap();

        let paste = |gc: &mut GridController, x, y, html| {
            gc.paste_from_clipboard(
                &A1Selection::from_xy(x, y, sheet_id),
                None,
                Some(html),
                PasteSpecial::None,
                None,
            );
        };

        let expected_row1 = vec!["1", "2"];
        let expected_row2 = vec!["3", "4"];

        // paste overlap inner
        paste(&mut gc, 4, 2, html.clone());
        print_table(&gc, sheet_id, Rect::from_numbers(0, 0, 8, 11));
        assert_cell_value_row(&gc, sheet_id, 4, 5, 2, expected_row1.clone());
        assert_cell_value_row(&gc, sheet_id, 4, 5, 3, expected_row2.clone());
        gc.undo(None);

        // paste overlap with right grid
        paste(&mut gc, 5, 2, html.clone());
        print_table(&gc, sheet_id, Rect::from_numbers(0, 0, 8, 11));
        assert_cell_value_row(&gc, sheet_id, 5, 6, 2, expected_row1.clone());
        assert_cell_value_row(&gc, sheet_id, 5, 6, 3, expected_row2.clone());
        gc.undo(None);

        // paste overlap with bottom grid
        paste(&mut gc, 4, 10, html.clone());
        print_table(&gc, sheet_id, Rect::from_numbers(0, 0, 8, 12));
        assert_cell_value_row(&gc, sheet_id, 4, 5, 10, expected_row1.clone());
        assert_cell_value_row(&gc, sheet_id, 4, 5, 11, expected_row2.clone());
        gc.undo(None);

        // paste overlap with bottom left grid
        paste(&mut gc, 1, 10, html.clone());
        print_table(&gc, sheet_id, Rect::from_numbers(0, 0, 8, 12));
        // print_table(&gc, sheet_id, Rect::from_numbers(1, 10, 2, 2));
        assert_cell_value_row(&gc, sheet_id, 1, 2, 10, expected_row1.clone());
        assert_cell_value_row(&gc, sheet_id, 1, 2, 11, expected_row2.clone());
        gc.undo(None);

        // paste overlap with top left grid
        paste(&mut gc, 3, 0, html.clone());
        print_data_table(&gc, sheet_id, Rect::from_numbers(2, 0, 4, 4));
        // print_table(&gc, sheet_id, Rect::from_numbers(2, 0, 4, 4));
        // assert_cell_value_row(&gc, sheet_id, 1, 2, 10, expected_row1.clone());
        // assert_cell_value_row(&gc, sheet_id, 1, 2, 11, expected_row2.clone());
        gc.undo(None);
    }

    #[test]
    fn update_code_cell_references_javascript() {
        let mut gc = GridController::test();
        let sheet_id = gc.sheet_ids()[0];

        gc.set_code_cell(
            pos![C3].to_sheet_pos(sheet_id),
            CodeCellLanguage::Javascript,
            r#"return q.cells("A1:B2");"#.to_string(),
            None,
        );

        let selection = A1Selection::test_a1("A1:E5");
        let JsClipboard { html, .. } = gc
            .sheet(sheet_id)
            .copy_to_clipboard(&selection, gc.a1_context(), ClipboardOperation::Copy, false)
            .unwrap();

        gc.paste_from_clipboard(
            &A1Selection::test_a1("E6"),
            None,
            Some(html),
            PasteSpecial::None,
            None,
        );

        let sheet = gc.sheet(sheet_id);
        match sheet.cell_value(pos![G8]) {
            Some(CellValue::Code(code_cell)) => {
                assert_eq!(code_cell.code, r#"return q.cells("E6:F7");"#);
            }
            _ => panic!("expected code cell"),
        }
    }

    #[test]
    fn paste_code_cell_inside_data_table() {
        clear_js_calls();

        let (mut gc, sheet_id, _, _) = simple_csv_at(pos![A1]);

        gc.set_code_cell(
            pos![J1].to_sheet_pos(sheet_id),
            CodeCellLanguage::Javascript,
            r#"return "test";"#.to_string(),
            None,
        );

        let sheet = gc.sheet(sheet_id);
        let rect = SheetRect::single_pos(pos![J1], sheet_id);
        let JsClipboard { html, .. } = sheet
            .copy_to_clipboard(
                &A1Selection::from_rect(rect),
                gc.a1_context(),
                ClipboardOperation::Copy,
                false,
            )
            .unwrap();
        let selection = A1Selection::test_a1_sheet_id("B2", sheet_id);
        let insert_at = selection.cursor;

        assert!(
            gc.paste_html_operations(insert_at, insert_at, &selection, html, PasteSpecial::None)
                .is_err()
        );

        expect_js_call(
            "jsClientMessage",
            format!(
                "Cannot place code within a table,{}",
                JsSnackbarSeverity::Error
            ),
            true,
        );

        assert_data_table_cell_value(&gc, sheet_id, 2, 3, "MA");
    }

    #[test]
    fn paste_plain_html_inside_data_table() {
        let (mut gc, sheet_id, pos, _) = simple_csv_at(pos![E2]);

        gc.set_cell_value(pos![B2].to_sheet_pos(sheet_id), "1".to_string(), None);
        gc.set_cell_value(pos![C2].to_sheet_pos(sheet_id), "123,456".to_string(), None);
        gc.set_cell_value(pos![B3].to_sheet_pos(sheet_id), "654,321".to_string(), None);
        gc.set_cell_value(pos![C3].to_sheet_pos(sheet_id), "4".to_string(), None);

        // hide the second column
        let data_table = gc.sheet(sheet_id).data_table(pos).unwrap();
        let mut column_headers = data_table.column_headers.to_owned().unwrap();
        column_headers[1].display = false;
        gc.test_data_table_update_meta(
            pos.to_sheet_pos(sheet_id),
            Some(column_headers),
            None,
            None,
            None,
        );

        let sheet = gc.sheet(sheet_id);
        assert_eq!(
            sheet.display_value(pos![E13]).unwrap(),
            CellValue::Text("Concord".to_string())
        );
        assert_eq!(
            sheet.display_value(pos![F13]).unwrap(),
            CellValue::Text("United States".to_string())
        );
        assert!(sheet.cell_format(pos![E13]).is_table_default());
        assert!(sheet.cell_format(pos![F13]).is_table_default());
        assert!(sheet.cell_format(pos![E14]).is_default());
        assert!(sheet.cell_format(pos![F14]).is_default());

        let JsClipboard { html, .. } = gc
            .sheet(sheet_id)
            .copy_to_clipboard(
                &A1Selection::test_a1_sheet_id("B2:C3", sheet_id),
                gc.a1_context(),
                ClipboardOperation::Copy,
                false,
            )
            .unwrap();

        gc.paste_from_clipboard(
            &A1Selection::test_a1_sheet_id("E13", sheet_id),
            None,
            Some(html),
            PasteSpecial::None,
            None,
        );

        let sheet = gc.sheet(sheet_id);
        assert_eq!(
            sheet.display_value(pos![E13]).unwrap(),
            CellValue::Number(1.into())
        );
        assert_eq!(
            sheet.display_value(pos![F13]).unwrap(),
            CellValue::Number(123456.into())
        );
        assert_eq!(
            sheet.display_value(pos![E14]).unwrap(),
            CellValue::Number(654321.into())
        );
        assert_eq!(
            sheet.display_value(pos![F14]).unwrap(),
            CellValue::Number(4.into())
        );
        assert!(sheet.cell_format(pos![E13]).is_table_default());
        assert_eq!(
            sheet.cell_format(pos![F13]),
            Format {
                wrap: Some(CellWrap::Clip),
                numeric_commas: Some(true),
                ..Default::default()
            }
        );
        assert_eq!(
            sheet.cell_format(pos![E14]),
            Format {
                numeric_commas: Some(true),
                ..Default::default()
            }
        );
        assert!(sheet.cell_format(pos![F14]).is_default());

        // show the second column
        let data_table = gc.sheet(sheet_id).data_table(pos).unwrap();
        let mut column_headers = data_table.column_headers.to_owned().unwrap();
        column_headers[1].display = true;
        gc.test_data_table_update_meta(
            pos.to_sheet_pos(sheet_id),
            Some(column_headers),
            None,
            None,
            None,
        );

        let sheet = gc.sheet(sheet_id);
        assert_eq!(
            sheet.display_value(pos![E13]).unwrap(),
            CellValue::Number(1.into())
        );
        assert_eq!(
            sheet.display_value(pos![F13]).unwrap(),
            CellValue::Text("NH".to_string())
        );
        assert_eq!(
            sheet.display_value(pos![G13]).unwrap(),
            CellValue::Number(123456.into())
        );
        assert_eq!(
            sheet.display_value(pos![E14]).unwrap(),
            CellValue::Number(654321.into())
        );
        assert_eq!(
            sheet.display_value(pos![F14]).unwrap(),
            CellValue::Number(4.into())
        );
        assert!(sheet.cell_format(pos![E13]).is_table_default());
        assert!(sheet.cell_format(pos![F13]).is_table_default());
        assert_eq!(
            sheet.cell_format(pos![G13]),
            Format {
                wrap: Some(CellWrap::Clip),
                numeric_commas: Some(true),
                ..Default::default()
            }
        );
        assert_eq!(
            sheet.cell_format(pos![E14]),
            Format {
                numeric_commas: Some(true),
                ..Default::default()
            }
        );
        assert!(sheet.cell_format(pos![F14]).is_default());
    }

    #[test]
    fn paste_plain_text_inside_data_table() {
        let (mut gc, sheet_id, pos, _) = simple_csv_at(pos![E2]);

        gc.set_cell_value(pos![B2].to_sheet_pos(sheet_id), "1".to_string(), None);
        gc.set_cell_value(pos![C2].to_sheet_pos(sheet_id), "123,456".to_string(), None);
        gc.set_cell_value(pos![B3].to_sheet_pos(sheet_id), "654,321".to_string(), None);
        gc.set_cell_value(pos![C3].to_sheet_pos(sheet_id), "4".to_string(), None);

        // hide the second column
        let data_table = gc.sheet(sheet_id).data_table(pos).unwrap();
        let mut column_headers = data_table.column_headers.to_owned().unwrap();
        column_headers[1].display = false;
        gc.test_data_table_update_meta(
            pos.to_sheet_pos(sheet_id),
            Some(column_headers),
            None,
            None,
            None,
        );

        let sheet = gc.sheet(sheet_id);
        assert_eq!(
            sheet.display_value(pos![E13]).unwrap(),
            CellValue::Text("Concord".to_string())
        );
        assert_eq!(
            sheet.display_value(pos![F13]).unwrap(),
            CellValue::Text("United States".to_string())
        );
        assert!(sheet.cell_format(pos![E13]).is_table_default());
        assert!(sheet.cell_format(pos![F13]).is_table_default());
        assert!(sheet.cell_format(pos![E14]).is_default());
        assert!(sheet.cell_format(pos![F14]).is_default());

        let JsClipboard { plain_text, .. } = gc
            .sheet(sheet_id)
            .copy_to_clipboard(
                &A1Selection::test_a1_sheet_id("B2:C3", sheet_id),
                gc.a1_context(),
                ClipboardOperation::Copy,
                true,
            )
            .unwrap();

        gc.paste_from_clipboard(
            &A1Selection::test_a1_sheet_id("E13", sheet_id),
            Some(plain_text),
            None,
            PasteSpecial::None,
            None,
        );

        let sheet = gc.sheet(sheet_id);
        assert_eq!(
            sheet.display_value(pos![E13]).unwrap(),
            CellValue::Number(1.into())
        );
        assert_eq!(
            sheet.display_value(pos![F13]).unwrap(),
            CellValue::Number(123456.into())
        );
        assert_eq!(
            sheet.display_value(pos![E14]).unwrap(),
            CellValue::Number(654321.into())
        );
        assert_eq!(
            sheet.display_value(pos![F14]).unwrap(),
            CellValue::Number(4.into())
        );
        assert!(sheet.cell_format(pos![E13]).is_table_default());
        assert!(sheet.cell_format(pos![F13]).is_table_default());
        assert!(sheet.cell_format(pos![E14]).is_default());
        assert!(sheet.cell_format(pos![F14]).is_default());

        // show the second column
        let data_table = gc.sheet(sheet_id).data_table(pos).unwrap();
        let mut column_headers = data_table.column_headers.to_owned().unwrap();
        column_headers[1].display = true;
        gc.test_data_table_update_meta(
            pos.to_sheet_pos(sheet_id),
            Some(column_headers),
            None,
            None,
            None,
        );

        let sheet = gc.sheet(sheet_id);
        assert_eq!(
            sheet.display_value(pos![E13]).unwrap(),
            CellValue::Number(1.into())
        );
        assert_eq!(
            sheet.display_value(pos![F13]).unwrap(),
            CellValue::Text("NH".to_string())
        );
        assert_eq!(
            sheet.display_value(pos![G13]).unwrap(),
            CellValue::Number(123456.into())
        );
        assert_eq!(
            sheet.display_value(pos![E14]).unwrap(),
            CellValue::Number(654321.into())
        );
        assert_eq!(
            sheet.display_value(pos![F14]).unwrap(),
            CellValue::Number(4.into())
        );
        assert!(sheet.cell_format(pos![E13]).is_table_default());
        assert!(sheet.cell_format(pos![F13]).is_table_default());
        assert!(sheet.cell_format(pos![G13]).is_table_default());
        assert!(sheet.cell_format(pos![E14]).is_default());
        assert!(sheet.cell_format(pos![F14]).is_default());
    }
}<|MERGE_RESOLUTION|>--- conflicted
+++ resolved
@@ -737,7 +737,6 @@
                     .map_err(|e| error(e.to_string(), "Serialization error"))?;
                 drop(decoded);
 
-<<<<<<< HEAD
                 let mut ops = vec![];
                 let mut compute_code_ops = vec![];
 
@@ -804,43 +803,6 @@
                                         );
                                     }
                                 }
-=======
-                let context = self.a1_context();
-
-                // loop through the clipboard and replace cell references in
-                // formulas and other languages
-                let adjust = match clipboard.operation {
-                    ClipboardOperation::Cut => RefAdjust::NO_OP,
-                    ClipboardOperation::Copy => RefAdjust {
-                        sheet_id: None,
-                        relative_only: true,
-                        dx: insert_at.x - clipboard.origin.x,
-                        dy: insert_at.y - clipboard.origin.y,
-                        x_start: 0,
-                        y_start: 0,
-                    },
-                };
-                let new_default_sheet_id = match clipboard.operation {
-                    ClipboardOperation::Cut => selection.sheet_id,
-                    ClipboardOperation::Copy => clipboard.origin.sheet_id,
-                };
-
-                if !(adjust.is_no_op() && new_default_sheet_id == clipboard.origin.sheet_id) {
-                    for (x, col) in clipboard.cells.columns.iter_mut().enumerate() {
-                        for (&y, cell) in col {
-                            if let CellValue::Code(code_cell) = cell {
-                                let original_pos = SheetPos {
-                                    x: clipboard.origin.x + x as i64,
-                                    y: clipboard.origin.y + y as i64,
-                                    sheet_id: clipboard.origin.sheet_id,
-                                };
-                                code_cell.adjust_references(
-                                    new_default_sheet_id,
-                                    context,
-                                    original_pos,
-                                    adjust,
-                                );
->>>>>>> d3aaf438
                             }
                         }
 
@@ -1329,13 +1291,10 @@
         clear_js_calls();
 
         let (mut gc, sheet_id, _, _) = simple_csv();
-<<<<<<< HEAD
         let paste = |gc: &mut GridController, x, y, html| {
             let selection = A1Selection::from_xy(x, y, sheet_id);
             gc.paste_from_clipboard(&selection, None, Some(html), PasteSpecial::None, None);
         };
-=======
->>>>>>> d3aaf438
 
         let table_ref = TableRef::new("simple.csv");
         let (selection, context) =
