--- conflicted
+++ resolved
@@ -745,14 +745,7 @@
     use crate::grid::js_types::JsClipboard;
     use crate::grid::sheet::validations::validation_rules::ValidationRule;
     use crate::grid::{CellWrap, CodeCellLanguage, SheetId};
-<<<<<<< HEAD
-    use crate::test_util::{assert_cell_value_row, assert_display_cell_value, print_table_in_rect};
-=======
-    use crate::test_util::gc::{
-        assert_cell_value_row, assert_data_table_cell_value, print_data_table, print_sheet,
-        print_table,
-    };
->>>>>>> 6af503c7
+    use crate::test_util::{assert_cell_value_row, assert_display_cell_value, print_sheet, print_table_in_rect};
     use crate::wasm_bindings::js::{clear_js_calls, expect_js_call};
 
     #[test]
