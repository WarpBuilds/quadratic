use std::str::FromStr;

use bigdecimal::BigDecimal;

use super::operation::Operation;
use crate::cell_values::CellValues;
use crate::controller::GridController;
use crate::grid::formats::{FormatUpdate, SheetFormatUpdates};
use crate::grid::{CodeCellLanguage, CodeCellValue, NumericFormat, NumericFormatKind};
use crate::{a1::A1Selection, CellValue, SheetPos};

// when a number's decimal is larger than this value, then it will treat it as text (this avoids an attempt to allocate a huge vector)
// there is an unmerged alternative that might be interesting: https://github.com/declanvk/bigdecimal-rs/commit/b0a2ea3a403ddeeeaeef1ddfc41ff2ae4a4252d6
// see original issue here: https://github.com/akubera/bigdecimal-rs/issues/108
const MAX_BIG_DECIMAL_SIZE: usize = 10000000;

impl GridController {
    /// Convert string to a cell_value and generate necessary operations
    pub(super) fn string_to_cell_value(
        &self,
        sheet_pos: SheetPos,
        value: &str,
    ) -> (Vec<Operation>, CellValue) {
        let mut ops = vec![];
        let cell_value = if value.is_empty() {
            CellValue::Blank
        } else if let Some((currency, number)) = CellValue::unpack_currency(value) {
            let mut format_update = FormatUpdate {
                numeric_format: Some(Some(NumericFormat {
                    kind: NumericFormatKind::Currency,
                    symbol: Some(currency),
                })),
                ..Default::default()
            };

            if value.contains(',') {
                format_update.numeric_commas = Some(Some(true));
            }

            ops.push(Operation::SetCellFormatsA1 {
                sheet_id: sheet_pos.sheet_id,
                formats: SheetFormatUpdates::from_selection(
                    &A1Selection::from_single_cell(sheet_pos),
                    format_update,
                ),
            });

            // We no longer automatically set numeric decimals for
            // currency; instead, we handle changes in currency decimal
            // length by using 2 if currency is set by default.

            CellValue::Number(number)
        } else if let Some(bool) = CellValue::unpack_boolean(value) {
            bool
        } else if let Ok(bd) = BigDecimal::from_str(&CellValue::strip_commas(value)) {
            if (bd.fractional_digit_count().unsigned_abs() as usize) > MAX_BIG_DECIMAL_SIZE {
                CellValue::Text(value.into())
            } else {
                if value.contains(',') {
                    let format_update = FormatUpdate {
                        numeric_commas: Some(Some(true)),
                        ..Default::default()
                    };
                    ops.push(Operation::SetCellFormatsA1 {
                        sheet_id: sheet_pos.sheet_id,
                        formats: SheetFormatUpdates::from_selection(
                            &A1Selection::from_single_cell(sheet_pos),
                            format_update,
                        ),
                    });
                }
                CellValue::Number(bd)
            }
        } else if let Some(percent) = CellValue::unpack_percentage(value) {
            let format_update = FormatUpdate {
                numeric_format: Some(Some(NumericFormat {
                    kind: NumericFormatKind::Percentage,
                    symbol: None,
                })),
                ..Default::default()
            };
            ops.push(Operation::SetCellFormatsA1 {
                sheet_id: sheet_pos.sheet_id,
                formats: SheetFormatUpdates::from_selection(
                    &A1Selection::from_single_cell(sheet_pos),
                    format_update,
                ),
            });
            CellValue::Number(percent)
        } else if let Some(time) = CellValue::unpack_time(value) {
            time
        } else if let Some(date) = CellValue::unpack_date(value) {
            date
        } else if let Some(date_time) = CellValue::unpack_date_time(value) {
            date_time
        } else if let Some(duration) = CellValue::unpack_duration(value) {
            duration
        } else if let Some(code) = value.strip_prefix("=") {
            ops.push(Operation::ComputeCode { sheet_pos });
            CellValue::Code(CodeCellValue {
                language: CodeCellLanguage::Formula,
                code: code.to_string(),
            })
        } else {
            CellValue::Text(value.into())
        };
        (ops, cell_value)
    }

    /// Generate operations for a user-initiated change to a cell value
    pub fn set_cell_value_operations(
        &mut self,
        sheet_pos: SheetPos,
        value: String,
    ) -> Vec<Operation> {
        let mut ops = vec![];

        // strip whitespace
        let value = value.trim();

        // convert the string to a cell value and generate necessary operations
        let (operations, cell_value) = self.string_to_cell_value(sheet_pos, value);
        ops.push(Operation::SetCellValues {
            sheet_pos,
            values: CellValues::from(cell_value),
        });
        ops.extend(operations);
        ops
    }

    /// Generates and returns the set of operations to delete the values and code in a Selection
    /// Does not commit the operations or create a transaction.
    pub fn delete_cells_operations(
        &self,
        selection: &A1Selection,
        force_table_bounds: bool,
    ) -> Vec<Operation> {
        let mut ops = vec![];
<<<<<<< HEAD
        if let Some(sheet) = self.try_sheet(selection.sheet_id) {
            let rects = sheet.selection_to_rects(selection, false, force_table_bounds);
            for rect in rects {
                let cell_values = CellValues::new(rect.width(), rect.height());
                let sheet_pos = SheetPos::from((rect.min.x, rect.min.y, selection.sheet_id));

                // deletable if this is not a data table source cell, or if the data table is readonly (code cell),
                // or if the data table is a full table selection
                let can_delete = sheet
                    .data_tables
                    .get(&Pos::from(sheet_pos))
                    .map(|dt| {
                        let mut dt_height = dt.height(true);
                        if dt.show_ui {
                            if dt.show_name {
                                dt_height += 1;
                            }
                            if dt.show_columns {
                                dt_height += 1;
                            }
                        }

                        let full_table_selected =
                            rect.width() == dt.width() as u32 && rect.height() == dt_height as u32;

                        full_table_selected || dt.readonly
                    })
                    .unwrap_or(true);

                if can_delete {
                    ops.push(Operation::DeleteDataTable { sheet_pos });
                    ops.push(Operation::SetCellValues {
                        sheet_pos,
                        values: cell_values,
                    });
=======
        let (sheet_ranges, table_ranges) = selection.separate_table_ranges();

        if let Some(sheet) = self.try_sheet(selection.sheet_id) {
            for table_range in table_ranges {
                let rect = sheet.table_ref_to_rect(&table_range, false, force_table_bounds);
                if let Some(rect) = rect {
                    let sheet_pos = SheetPos::from((rect.min.x, rect.min.y, selection.sheet_id));

                    let can_delete = sheet
                        .first_data_table_within(sheet_pos.into())
                        .ok()
                        .and_then(|data_table_pos| sheet.data_table(data_table_pos))
                        .map(|data_table| {
                            let dt_height = data_table.height(force_table_bounds);
                            let is_full_table_selected = rect.width() == data_table.width() as u32
                                && rect.height() == dt_height as u32;

                            is_full_table_selected || data_table.readonly
                        })
                        .unwrap_or(false);

                    if can_delete {
                        ops.push(Operation::DeleteDataTable { sheet_pos });
                    } else {
                        ops.push(Operation::SetDataTableAt {
                            sheet_pos,
                            values: CellValues::new(rect.width(), rect.height()),
                        });
                    }
>>>>>>> b6f9cf76
                }
            }

            for sheet_range in sheet_ranges {
                let rect = sheet.ref_range_bounds_to_rect(&sheet_range);
                let sheet_pos = SheetPos::from((rect.min.x, rect.min.y, selection.sheet_id));
                ops.push(Operation::SetCellValues {
                    sheet_pos,
                    values: CellValues::new(rect.width(), rect.height()),
                });
            }
        }

        ops
    }

    /// Generates and returns the set of operations to clear the formatting in a sheet_rect
    pub fn delete_values_and_formatting_operations(
        &mut self,
        selection: &A1Selection,
        force_table_bounds: bool,
    ) -> Vec<Operation> {
        let mut ops = self.clear_format_borders_operations(selection);
        ops.extend(self.delete_cells_operations(selection, force_table_bounds));
        ops
    }
}

#[cfg(test)]
mod test {
    use std::str::FromStr;

    use bigdecimal::BigDecimal;
    use serial_test::parallel;

    use crate::cell_values::CellValues;
    use crate::controller::operations::operation::Operation;
    use crate::controller::GridController;
    use crate::grid::{CodeCellLanguage, CodeCellValue, SheetId};
    use crate::{a1::A1Selection, CellValue, SheetPos, SheetRect};

    #[test]
    #[parallel]
    fn test() {
        let mut client = GridController::test();
        let sheet_id = SheetId::test();
        client.sheet_mut(client.sheet_ids()[0]).id = sheet_id;
        client.set_cell_value(
            SheetPos {
                x: 1,
                y: 2,
                sheet_id,
            },
            "hello".to_string(),
            None,
        );
        let operations = client.last_transaction().unwrap().operations.clone();

        let values = CellValues::from(CellValue::Text("hello".to_string()));
        assert_eq!(
            operations,
            vec![Operation::SetCellValues {
                sheet_pos: SheetPos {
                    x: 1,
                    y: 2,
                    sheet_id: SheetId::test()
                },
                values
            }]
        );
    }

    #[test]
    #[parallel]
    fn boolean_to_cell_value() {
        let gc = GridController::test();
        let sheet_pos = SheetPos {
            x: 1,
            y: 2,
            sheet_id: SheetId::test(),
        };
        let (ops, value) = gc.string_to_cell_value(sheet_pos, "true");
        assert_eq!(ops.len(), 0);
        assert_eq!(value, true.into());

        let (ops, value) = gc.string_to_cell_value(sheet_pos, "false");
        assert_eq!(ops.len(), 0);
        assert_eq!(value, false.into());

        let (ops, value) = gc.string_to_cell_value(sheet_pos, "TRUE");
        assert_eq!(ops.len(), 0);
        assert_eq!(value, true.into());

        let (ops, value) = gc.string_to_cell_value(sheet_pos, "FALSE");
        assert_eq!(ops.len(), 0);
        assert_eq!(value, false.into());

        let (ops, value) = gc.string_to_cell_value(sheet_pos, "tRue");
        assert_eq!(ops.len(), 0);
        assert_eq!(value, true.into());

        let (ops, value) = gc.string_to_cell_value(sheet_pos, "FaLse");
        assert_eq!(ops.len(), 0);
        assert_eq!(value, false.into());
    }

    #[test]
    #[parallel]
    fn number_to_cell_value() {
        let gc = GridController::test();
        let sheet_pos = SheetPos {
            x: 1,
            y: 2,
            sheet_id: SheetId::test(),
        };
        let (ops, value) = gc.string_to_cell_value(sheet_pos, "123");
        assert_eq!(ops.len(), 0);
        assert_eq!(value, 123.into());

        let (ops, value) = gc.string_to_cell_value(sheet_pos, "123.45");
        assert_eq!(ops.len(), 0);
        assert_eq!(
            value,
            CellValue::Number(BigDecimal::from_str("123.45").unwrap())
        );

        let (ops, value) = gc.string_to_cell_value(sheet_pos, "123,456.78");
        assert_eq!(ops.len(), 1);
        assert_eq!(
            value,
            CellValue::Number(BigDecimal::from_str("123456.78").unwrap())
        );

        let (ops, value) = gc.string_to_cell_value(sheet_pos, "123,456,789.01");
        assert_eq!(ops.len(), 1);
        assert_eq!(
            value,
            CellValue::Number(BigDecimal::from_str("123456789.01").unwrap())
        );
    }

    #[test]
    #[parallel]
    fn formula_to_cell_value() {
        let gc = GridController::test();
        let sheet_pos = SheetPos {
            x: 1,
            y: 2,
            sheet_id: SheetId::test(),
        };

        let (ops, value) = gc.string_to_cell_value(sheet_pos, "=1+1");
        assert_eq!(ops.len(), 1);
        assert_eq!(
            value,
            CellValue::Code(CodeCellValue {
                language: CodeCellLanguage::Formula,
                code: "1+1".to_string(),
            })
        );

        let (ops, value) = gc.string_to_cell_value(sheet_pos, "=1/0");
        assert_eq!(ops.len(), 1);
        assert_eq!(
            value,
            CellValue::Code(CodeCellValue {
                language: CodeCellLanguage::Formula,
                code: "1/0".to_string(),
            })
        );

        let (ops, value) = gc.string_to_cell_value(sheet_pos, "=A1+A2");
        assert_eq!(ops.len(), 1);
        assert_eq!(
            value,
            CellValue::Code(CodeCellValue {
                language: CodeCellLanguage::Formula,
                code: "A1+A2".to_string(),
            })
        );
    }

    #[test]
    #[parallel]
    fn problematic_number() {
        let gc = GridController::test();
        let value = "980E92207901934";
        let (_, cell_value) = gc.string_to_cell_value(
            SheetPos {
                sheet_id: gc.sheet_ids()[0],
                x: 0,
                y: 0,
            },
            value,
        );
        assert_eq!(cell_value.to_string(), value.to_string());
    }

    #[test]
    #[parallel]
    fn delete_cells_operations() {
        let mut gc = GridController::test();
        let sheet_id = gc.sheet_ids()[0];
        let sheet_pos = SheetPos {
            x: 1,
            y: 2,
            sheet_id,
        };
        gc.set_cell_value(sheet_pos, "hello".to_string(), None);

        let sheet_pos_2 = SheetPos {
            x: 2,
            y: 2,
            sheet_id,
        };
        gc.set_code_cell(
            sheet_pos_2,
            CodeCellLanguage::Formula,
            "5 + 5".to_string(),
            None,
        );
        let selection = A1Selection::from_rect(SheetRect::from_numbers(1, 2, 2, 1, sheet_id));
        let operations = gc.delete_cells_operations(&selection, false);
        let sheet_pos = SheetPos {
            x: 1,
            y: 2,
            sheet_id,
        };
        let values = CellValues::new(2, 1);

        assert_eq!(operations.len(), 2);
        assert_eq!(
            operations,
            vec![
                Operation::SetDataTableAt {
                    sheet_pos,
                    values: values.clone()
                },
                Operation::SetCellValues { sheet_pos, values },
            ]
        );
    }

    #[test]
    #[parallel]
    fn delete_columns() {
        let mut gc = GridController::test();
        let sheet_id = gc.sheet_ids()[0];
        let sheet_pos = SheetPos {
            x: 1,
            y: 2,
            sheet_id,
        };
        gc.set_cell_value(sheet_pos, "hello".to_string(), None);

        let sheet_pos_2 = SheetPos {
            x: 2,
            y: 2,
            sheet_id,
        };
        gc.set_code_cell(
            sheet_pos_2,
            CodeCellLanguage::Formula,
            "5 + 5".to_string(),
            None,
        );
        let selection = A1Selection::test_a1("A2:,B");
        let operations = gc.delete_cells_operations(&selection, false);

        assert_eq!(operations.len(), 4);
        assert_eq!(
            operations,
            vec![
                Operation::SetDataTableAt {
                    sheet_pos: SheetPos::new(sheet_id, 1, 2),
                    values: CellValues::new(2, 1)
                },
                Operation::SetCellValues {
                    sheet_pos: SheetPos::new(sheet_id, 1, 2),
                    values: CellValues::new(2, 1)
                },
                Operation::SetDataTableAt {
                    sheet_pos: SheetPos::new(sheet_id, 2, 1),
                    values: CellValues::new(1, 2)
                },
                Operation::SetCellValues {
                    sheet_pos: SheetPos::new(sheet_id, 2, 1),
                    values: CellValues::new(1, 2)
                },
            ]
        );
    }
}<|MERGE_RESOLUTION|>--- conflicted
+++ resolved
@@ -136,43 +136,6 @@
         force_table_bounds: bool,
     ) -> Vec<Operation> {
         let mut ops = vec![];
-<<<<<<< HEAD
-        if let Some(sheet) = self.try_sheet(selection.sheet_id) {
-            let rects = sheet.selection_to_rects(selection, false, force_table_bounds);
-            for rect in rects {
-                let cell_values = CellValues::new(rect.width(), rect.height());
-                let sheet_pos = SheetPos::from((rect.min.x, rect.min.y, selection.sheet_id));
-
-                // deletable if this is not a data table source cell, or if the data table is readonly (code cell),
-                // or if the data table is a full table selection
-                let can_delete = sheet
-                    .data_tables
-                    .get(&Pos::from(sheet_pos))
-                    .map(|dt| {
-                        let mut dt_height = dt.height(true);
-                        if dt.show_ui {
-                            if dt.show_name {
-                                dt_height += 1;
-                            }
-                            if dt.show_columns {
-                                dt_height += 1;
-                            }
-                        }
-
-                        let full_table_selected =
-                            rect.width() == dt.width() as u32 && rect.height() == dt_height as u32;
-
-                        full_table_selected || dt.readonly
-                    })
-                    .unwrap_or(true);
-
-                if can_delete {
-                    ops.push(Operation::DeleteDataTable { sheet_pos });
-                    ops.push(Operation::SetCellValues {
-                        sheet_pos,
-                        values: cell_values,
-                    });
-=======
         let (sheet_ranges, table_ranges) = selection.separate_table_ranges();
 
         if let Some(sheet) = self.try_sheet(selection.sheet_id) {
@@ -202,7 +165,6 @@
                             values: CellValues::new(rect.width(), rect.height()),
                         });
                     }
->>>>>>> b6f9cf76
                 }
             }
 
