use std::io::Cursor;

use anyhow::{anyhow, bail, Result};

use crate::{
    cell_values::CellValues, controller::GridController, grid::SheetId, CellValue, Pos, SheetPos,
};
use bytes::Bytes;
use calamine::{Data as ExcelData, Reader as ExcelReader, Xlsx, XlsxError};
use parquet::arrow::arrow_reader::ParquetRecordBatchReaderBuilder;

use super::operation::Operation;

const IMPORT_LINES_PER_OPERATION: u32 = 10000;

impl GridController {
    /// Imports a CSV file into the grid.
    pub fn import_csv_operations(
        &mut self,
        sheet_id: SheetId,
        file: &[u8],
        file_name: &str,
        insert_at: Pos,
    ) -> Result<Vec<Operation>> {
        let error = |message: String| anyhow!("Error parsing CSV file {}: {}", file_name, message);
<<<<<<< HEAD
        let file = match String::from_utf8_lossy(file) {
            std::borrow::Cow::Borrowed(_) => file,
            std::borrow::Cow::Owned(_) => {
                if let Some(utf) = read_utf16(file) {
                    return self.import_csv_operations(
                        sheet_id,
                        utf.as_bytes(),
                        file_name,
                        insert_at,
                    );
                }
                file
            }
        };
=======
        let width = csv::ReaderBuilder::new().from_reader(file).headers()?.len() as u32;

        if width == 0 {
            bail!("Empty CSV files cannot be processed");
        }
>>>>>>> b66d5232

        // first get the total number of lines so we can provide progress
        let mut reader = csv::ReaderBuilder::new()
            .has_headers(false)
            .flexible(true)
            .from_reader(file);
        let height = reader.records().count() as u32;

<<<<<<< HEAD
        let width = reader.headers()?.len() as u32;
        if width == 0 {
            bail!("empty files cannot be processed");
        }

        let mut ops = vec![] as Vec<Operation>;
=======
        let mut reader = csv::ReaderBuilder::new()
            .has_headers(false)
            .from_reader(file);
>>>>>>> b66d5232

        // then create operations using MAXIMUM_IMPORT_LINES to break up the SetCellValues operations
        let mut ops = vec![] as Vec<Operation>;
        let mut cell_values = CellValues::new(width, height);
        let mut current_y = 0;
        let mut y: u32 = 0;
        for entry in reader.records() {
            match entry {
                Err(e) => return Err(error(format!("line {}: {}", current_y + y + 1, e))),
                Ok(record) => {
                    for (x, value) in record.iter().enumerate() {
                        let (operations, cell_value) = self.string_to_cell_value(
                            SheetPos {
                                x: insert_at.x + x as i64,
                                y: insert_at.y + current_y as i64 + y as i64,
                                sheet_id,
                            },
                            value,
                        );
                        ops.extend(operations);
                        cell_values.set(x as u32, y, cell_value);
                    }
                }
            }
            y += 1;
            if y >= IMPORT_LINES_PER_OPERATION {
                ops.push(Operation::SetCellValues {
                    sheet_pos: SheetPos {
                        x: insert_at.x,
                        y: insert_at.y + current_y as i64,
                        sheet_id,
                    },
                    values: cell_values,
                });
                current_y += y;
                y = 0;
                let h = (height - current_y).min(IMPORT_LINES_PER_OPERATION);
                cell_values = CellValues::new(width, h);

                // update the progress bar every time there's a new operation
                if cfg!(target_family = "wasm") {
                    crate::wasm_bindings::js::jsImportProgress(
                        file_name,
                        current_y,
                        height,
                        insert_at.x,
                        insert_at.y,
                        width,
                        height,
                    );
                }
            }
        }

        // finally add the final operation
        ops.push(Operation::SetCellValues {
            sheet_pos: SheetPos {
                x: insert_at.x,
                y: insert_at.y + current_y as i64,
                sheet_id,
            },
            values: cell_values,
        });
        Ok(ops)
    }

    /// Imports an Excel file into the grid.
    pub fn import_excel_operations(
        &mut self,
        file: Vec<u8>,
        file_name: &str,
    ) -> Result<Vec<Operation>> {
        let mut ops = vec![] as Vec<Operation>;
        let insert_at = Pos::default();
        let mut cell_values = vec![];
        let error =
            |message: String| anyhow!("Error parsing Excel file {}: {}", file_name, message);

        let cursor = Cursor::new(file);
        let mut workbook: Xlsx<_> =
            ExcelReader::new(cursor).map_err(|e: XlsxError| error(e.to_string()))?;
        let sheets = workbook.sheet_names().to_owned();

        for sheet_name in sheets {
            // add the sheet
            let add_sheet_operations = self.add_sheet_operations(Some(sheet_name.to_owned()));

            if let Operation::AddSheet { sheet } = &add_sheet_operations[0] {
                let sheet_id = sheet.id;
                ops.extend(add_sheet_operations);

                let range = workbook
                    .worksheet_range(&sheet_name)
                    .map_err(|e: XlsxError| error(e.to_string()))?;
                let size = range.get_size();

                for row in range.rows() {
                    for col in row.iter() {
                        let cell_value = match col {
                            ExcelData::Empty => CellValue::Blank,
                            ExcelData::String(value) => CellValue::Text(value.to_string()),
                            ExcelData::DateTimeIso(ref value) => CellValue::Text(value.to_string()),
                            ExcelData::DurationIso(ref value) => CellValue::Text(value.to_string()),
                            ExcelData::Float(ref value) => {
                                CellValue::unpack_str_float(&value.to_string(), CellValue::Blank)
                            }
                            // TODO(ddimaria): implement when implementing Instant
                            // ExcelData::DateTime(ref value) => match value.is_datetime() {
                            //     true => value.as_datetime().map_or_else(
                            //         || CellValue::Blank,
                            //         |v| CellValue::Instant(v.into()),
                            //     ),
                            //     false => CellValue::Text(value.to_string()),
                            // },
                            // TODO(ddimaria): remove when implementing Instant
                            ExcelData::DateTime(ref value) => match value.is_datetime() {
                                true => value.as_datetime().map_or_else(
                                    || CellValue::Blank,
                                    |v| CellValue::Text(v.to_string()),
                                ),
                                false => CellValue::Text(value.to_string()),
                            },
                            ExcelData::Int(ref value) => {
                                CellValue::unpack_str_float(&value.to_string(), CellValue::Blank)
                            }
                            ExcelData::Error(_) => CellValue::Blank,
                            ExcelData::Bool(value) => CellValue::Logical(*value),
                        };

                        cell_values.push(cell_value);
                    }
                }

                let values = CellValues::from_flat_array(size.1 as u32, size.0 as u32, cell_values);
                let operations = Operation::SetCellValues {
                    sheet_pos: (insert_at.x, insert_at.y, sheet_id).into(),
                    values,
                };
                ops.push(operations);

                // empty cell values for each sheet
                cell_values = vec![];
            }
        }

        Ok(ops)
    }

    /// Imports a Parquet file into the grid.
    pub fn import_parquet_operations(
        &mut self,
        sheet_id: SheetId,
        file: Vec<u8>,
        file_name: &str,
        insert_at: Pos,
    ) -> Result<Vec<Operation>> {
        let mut ops = vec![] as Vec<Operation>;

        // this is not expensive
        let bytes = Bytes::from(file);
        let builder = ParquetRecordBatchReaderBuilder::try_new(bytes)?;

        // headers
        let metadata = builder.metadata();
        let total_size = metadata.file_metadata().num_rows() as u32;
        let fields = metadata.file_metadata().schema().get_fields();
        let headers: Vec<CellValue> = fields.iter().map(|f| f.name().into()).collect();
        let mut width = headers.len() as u32;

        ops.push(Operation::SetCellValues {
            sheet_pos: (insert_at.x, insert_at.y, sheet_id).into(),
            values: CellValues::from_flat_array(headers.len() as u32, 1, headers),
        });

        let reader = builder.build()?;

        let mut height = 0;
        let mut current_size = 0;
        for (row_index, batch) in reader.enumerate() {
            let batch = batch?;
            let num_rows = batch.num_rows();
            let num_cols = batch.num_columns();

            current_size += num_rows;
            width = width.max(num_cols as u32);
            height = height.max(num_rows as u32);

            for col_index in 0..num_cols {
                let col = batch.column(col_index);
                let values: CellValues = col.into();

                let operations = Operation::SetCellValues {
                    sheet_pos: (
                        insert_at.x + col_index as i64,
                        insert_at.y + (row_index * num_rows) as i64 + 1,
                        sheet_id,
                    )
                        .into(),
                    values,
                };
                ops.push(operations);

                // update the progress bar every time there's a new operation
                if cfg!(target_family = "wasm") {
                    crate::wasm_bindings::js::jsImportProgress(
                        file_name,
                        current_size as u32,
                        total_size,
                        insert_at.x,
                        insert_at.y,
                        width,
                        height,
                    );
                }
            }
        }

        Ok(ops)
    }
}

<<<<<<< HEAD
fn read_utf16(bytes: &[u8]) -> Option<String> {
    if bytes.len() == 0 && bytes.len() % 2 == 0 {
        return None;
    }

    // convert u8 to u16
    let mut utf16vec: Vec<u16> = Vec::with_capacity(bytes.len() / 2);
    for chunk in bytes.to_owned().chunks_exact(2) {
        let Ok(vec2) = <[u8; 2]>::try_from(chunk) else {
            return None;
        };
        utf16vec.push(u16::from_ne_bytes(vec2))
    }

    // convert to string
    let Ok(str) = String::from_utf16(utf16vec.as_slice()) else {
        return None;
    };

    // strip invalid characters
    let result: String = str.chars().filter(|&c| c.len_utf8() <= 2).collect();
    return Some(result);
}

#[cfg(test)]
mod test {
    use super::read_utf16;
    const INVALID_ENCODING_FILE: &[u8] =
        include_bytes!("../../../../quadratic-rust-shared/data/csv/encoding_issue.csv");

    #[test]
    fn transmute_u8_to_u16() {
        let result = read_utf16(INVALID_ENCODING_FILE).unwrap();
        assert_eq!("issue, test, value\r\n0, 1, Invalid\r\n0, 2, Valid", result);
=======
#[cfg(test)]
mod test {
    use crate::CellValue;

    use super::*;

    #[test]
    fn imports_a_simple_csv() {
        let mut gc = GridController::test();
        let sheet_id = gc.grid.sheets()[0].id;
        let pos = Pos { x: 0, y: 0 };

        const SIMPLE_CSV: &str =
            "city,region,country,population\nSouthborough,MA,United States,a lot of people";

        let ops = gc.import_csv_operations(sheet_id, SIMPLE_CSV.as_bytes(), "smallpop.csv", pos);
        assert_eq!(ops.as_ref().unwrap().len(), 1);
        assert_eq!(
            ops.unwrap()[0],
            Operation::SetCellValues {
                sheet_pos: SheetPos {
                    x: 0,
                    y: 0,
                    sheet_id
                },
                values: CellValues::from(vec![
                    vec!["city", "Southborough"],
                    vec!["region", "MA"],
                    vec!["country", "United States"],
                    vec!["population", "a lot of people"]
                ]),
            }
        );
    }

    #[test]
    fn imports_a_long_csv() {
        let mut gc = GridController::test();
        let sheet_id = gc.grid.sheets()[0].id;
        let pos = Pos { x: 1, y: 2 };

        let mut csv = String::new();
        for i in 0..IMPORT_LINES_PER_OPERATION * 2 + 150 {
            csv.push_str(&format!("city{},MA,United States,{}\n", i, i * 1000));
        }

        let ops = gc.import_csv_operations(sheet_id, csv.as_bytes(), "long.csv", pos);
        assert_eq!(ops.as_ref().unwrap().len(), 3);
        let first_pos = match ops.as_ref().unwrap()[0] {
            Operation::SetCellValues { sheet_pos, .. } => sheet_pos,
            _ => panic!("Expected SetCellValues operation"),
        };
        let second_pos = match ops.as_ref().unwrap()[1] {
            Operation::SetCellValues { sheet_pos, .. } => sheet_pos,
            _ => panic!("Expected SetCellValues operation"),
        };
        let third_pos = match ops.as_ref().unwrap()[2] {
            Operation::SetCellValues { sheet_pos, .. } => sheet_pos,
            _ => panic!("Expected SetCellValues operation"),
        };
        assert_eq!(first_pos.x, 1);
        assert_eq!(second_pos.x, 1);
        assert_eq!(third_pos.x, 1);
        assert_eq!(first_pos.y, 2);
        assert_eq!(second_pos.y, 2 + IMPORT_LINES_PER_OPERATION as i64);
        assert_eq!(third_pos.y, 2 + IMPORT_LINES_PER_OPERATION as i64 * 2);

        let first_values = match ops.as_ref().unwrap()[0] {
            Operation::SetCellValues { ref values, .. } => values,
            _ => panic!("Expected SetCellValues operation"),
        };
        assert_eq!(
            first_values.get(0, 0),
            Some(&CellValue::Text("city0".into()))
        );
>>>>>>> b66d5232
    }
}<|MERGE_RESOLUTION|>--- conflicted
+++ resolved
@@ -23,7 +23,6 @@
         insert_at: Pos,
     ) -> Result<Vec<Operation>> {
         let error = |message: String| anyhow!("Error parsing CSV file {}: {}", file_name, message);
-<<<<<<< HEAD
         let file = match String::from_utf8_lossy(file) {
             std::borrow::Cow::Borrowed(_) => file,
             std::borrow::Cow::Owned(_) => {
@@ -38,33 +37,22 @@
                 file
             }
         };
-=======
-        let width = csv::ReaderBuilder::new().from_reader(file).headers()?.len() as u32;
-
-        if width == 0 {
-            bail!("Empty CSV files cannot be processed");
-        }
->>>>>>> b66d5232
 
         // first get the total number of lines so we can provide progress
+        let mut reader = csv::ReaderBuilder::new()
+            .has_headers(false)
+            .from_reader(file);
+        let height = reader.records().count() as u32;
+
         let mut reader = csv::ReaderBuilder::new()
             .has_headers(false)
             .flexible(true)
             .from_reader(file);
-        let height = reader.records().count() as u32;
-
-<<<<<<< HEAD
+
         let width = reader.headers()?.len() as u32;
         if width == 0 {
             bail!("empty files cannot be processed");
         }
-
-        let mut ops = vec![] as Vec<Operation>;
-=======
-        let mut reader = csv::ReaderBuilder::new()
-            .has_headers(false)
-            .from_reader(file);
->>>>>>> b66d5232
 
         // then create operations using MAXIMUM_IMPORT_LINES to break up the SetCellValues operations
         let mut ops = vec![] as Vec<Operation>;
@@ -286,7 +274,6 @@
     }
 }
 
-<<<<<<< HEAD
 fn read_utf16(bytes: &[u8]) -> Option<String> {
     if bytes.len() == 0 && bytes.len() % 2 == 0 {
         return None;
@@ -314,6 +301,9 @@
 #[cfg(test)]
 mod test {
     use super::read_utf16;
+    use crate::CellValue;
+    use super::*;
+
     const INVALID_ENCODING_FILE: &[u8] =
         include_bytes!("../../../../quadratic-rust-shared/data/csv/encoding_issue.csv");
 
@@ -321,12 +311,7 @@
     fn transmute_u8_to_u16() {
         let result = read_utf16(INVALID_ENCODING_FILE).unwrap();
         assert_eq!("issue, test, value\r\n0, 1, Invalid\r\n0, 2, Valid", result);
-=======
-#[cfg(test)]
-mod test {
-    use crate::CellValue;
-
-    use super::*;
+    }
 
     #[test]
     fn imports_a_simple_csv() {
@@ -397,6 +382,5 @@
             first_values.get(0, 0),
             Some(&CellValue::Text("city0".into()))
         );
->>>>>>> b66d5232
     }
 }