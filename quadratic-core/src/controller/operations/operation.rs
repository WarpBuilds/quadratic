--- conflicted
+++ resolved
@@ -13,8 +13,6 @@
     SheetPos, SheetRect,
 };
 
-<<<<<<< HEAD
-=======
 /// Determine whether to copy the formats during an Insert operation from the
 /// column/row before or after (or none).
 #[derive(Serialize, Deserialize, Debug, Clone, Copy, PartialEq)]
@@ -24,7 +22,6 @@
     None,
 }
 
->>>>>>> 5d640c50
 /// It might be better to Box the SheetSchema to avoid the large enum variant.
 /// But that requires versioning, which isn't worth the change in serialization.
 /// The difference in bytes per operation is around 500 bytes, so not the end of
@@ -165,18 +162,12 @@
     InsertColumn {
         sheet_id: SheetId,
         column: i64,
-<<<<<<< HEAD
-=======
         copy_formats: CopyFormats,
->>>>>>> 5d640c50
     },
     InsertRow {
         sheet_id: SheetId,
         row: i64,
-<<<<<<< HEAD
-=======
         copy_formats: CopyFormats,
->>>>>>> 5d640c50
     },
 }
 
@@ -316,17 +307,6 @@
             Operation::DeleteRow { sheet_id, row } => {
                 write!(fmt, "DeleteRow {{ sheet_id: {}, row: {} }}", sheet_id, row)
             }
-<<<<<<< HEAD
-            Operation::InsertColumn { sheet_id, column } => {
-                write!(
-                    fmt,
-                    "InsertColumn {{ sheet_id: {}, column: {} }}",
-                    sheet_id, column
-                )
-            }
-            Operation::InsertRow { sheet_id, row } => {
-                write!(fmt, "InsertRow {{ sheet_id: {}, row: {} }}", sheet_id, row)
-=======
             Operation::InsertColumn {
                 sheet_id,
                 column,
@@ -346,7 +326,6 @@
                     fmt,
                     "InsertRow {{ sheet_id: {sheet_id}, row: {row}, copy_formats: {copy_formats:?} }}"
                 )
->>>>>>> 5d640c50
             }
         }
     }
