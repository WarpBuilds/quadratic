use crate::{
    controller::transaction_summary::{CELL_SHEET_HEIGHT, CELL_SHEET_WIDTH},
    grid::SheetId,
    ArraySize,
};
use serde::{Deserialize, Serialize};
use std::{collections::HashSet, ops::Range};
use std::{fmt, str::FromStr};

/// Cell position {x, y}.
#[cfg_attr(test, derive(proptest_derive::Arbitrary))]
#[derive(
    Serialize,
    Deserialize,
    Debug,
    Default,
    Copy,
    Clone,
    PartialEq,
    Eq,
    Hash,
    Ord,
    PartialOrd,
    ts_rs::TS,
)]
pub struct Pos {
    /// Column
    #[cfg_attr(test, proptest(strategy = "-4..=4_i64"))]
    pub x: i64,

    /// Row
    #[cfg_attr(test, proptest(strategy = "-4..=4_i64"))]
    pub y: i64,
    //
    // We use a small range for proptest because most tests want to see what
    // happens when values are nearby.
}
impl Pos {
    pub const ORIGIN: Self = Self { x: 0, y: 0 };

    pub fn to_sheet_pos(&self, sheet_id: SheetId) -> SheetPos {
        SheetPos {
            x: self.x,
            y: self.y,
            sheet_id,
        }
    }

    /// Returns which quadrant the cell position is in.
    pub fn quadrant(self) -> (i64, i64) {
        (
            self.x.div_euclid(CELL_SHEET_WIDTH as _),
            self.y.div_euclid(CELL_SHEET_HEIGHT as _),
        )
    }

    /// Returns an A1-style reference to the cell position.
    pub fn a1_string(self) -> String {
        let col = crate::util::column_name(self.x);
        if self.y < 0 {
            format!("{col}n{}", -self.y)
        } else {
            format!("{col}{}", self.y)
        }
    }
}
impl From<(i64, i64)> for Pos {
    fn from(pos: (i64, i64)) -> Self {
        Pos { x: pos.0, y: pos.1 }
    }
}
impl From<SheetPos> for Pos {
    fn from(sheet_pos: SheetPos) -> Self {
        Pos {
            x: sheet_pos.x,
            y: sheet_pos.y,
        }
    }
}
impl fmt::Display for Pos {
    fn fmt(&self, f: &mut fmt::Formatter<'_>) -> fmt::Result {
        write!(f, "({}, {})", self.x, self.y)
    }
}

/// Rectangular region of cells.
#[derive(
    Serialize,
    Deserialize,
    Debug,
    Default,
    Copy,
    Clone,
    PartialEq,
    Eq,
    Hash,
    Ord,
    PartialOrd,
    ts_rs::TS,
)]
pub struct Rect {
    /// Upper-left corner.
    pub min: Pos,
    /// Lower-right corner.
    pub max: Pos,
}
impl Rect {
    /// Creates a rect from two x, y positions
    pub fn new(x0: i64, y0: i64, x1: i64, y1: i64) -> Rect {
        Rect {
            min: Pos { x: x0, y: y0 },
            max: Pos { x: x1, y: y1 },
        }
    }

    /// Constructs a rectangle spanning two positions
    pub fn new_span(pos1: Pos, pos2: Pos) -> Rect {
        use std::cmp::{max, min};

        Rect {
            min: Pos {
                x: min(pos1.x, pos2.x),
                y: min(pos1.y, pos2.y),
            },
            max: Pos {
                x: max(pos1.x, pos2.x),
                y: max(pos1.y, pos2.y),
            },
        }
    }

    pub fn to_sheet_rect(&self, sheet_id: SheetId) -> SheetRect {
        SheetRect {
            min: self.min,
            max: self.max,
            sheet_id,
        }
    }

    /// Creates a rectangle from one x, y position and a width and height
    pub fn from_numbers(x: i64, y: i64, w: i64, h: i64) -> Rect {
        Rect {
            min: Pos { x, y },
            max: Pos {
                x: x + w - 1,
                y: y + h - 1,
            },
        }
    }

    /// Constructs a new rectangle containing only a single cell.
    pub fn single_pos(pos: Pos) -> Rect {
        Rect { min: pos, max: pos }
    }
    /// Extends the rectangle enough to include a cell.
    pub fn extend_to(&mut self, pos: Pos) {
        self.min.x = std::cmp::min(self.min.x, pos.x);
        self.min.y = std::cmp::min(self.min.y, pos.y);
        self.max.x = std::cmp::max(self.max.x, pos.x);
        self.max.y = std::cmp::max(self.max.y, pos.y);
    }
    /// Constructs a rectangle from an X range and a Y range.
    pub fn from_ranges(xs: Range<i64>, ys: Range<i64>) -> Rect {
        Rect {
            min: Pos {
                x: xs.start,
                y: ys.start,
            },
            max: Pos {
                x: xs.end - 1,
                y: ys.end - 1,
            },
        }
    }

    pub fn size(self) -> ArraySize {
        ArraySize::new(self.width(), self.height()).expect("empty rectangle has no size")
    }

    /// Constructs a rectangle from a top-left position and a size.
    pub fn from_pos_and_size(top_left: Pos, size: ArraySize) -> Self {
        Rect {
            min: top_left,
            max: Pos {
                x: top_left.x + size.w.get() as i64 - 1,
                y: top_left.y + size.h.get() as i64 - 1,
            },
        }
    }

    /// Returns whether a position is contained within the rectangle.
    pub fn contains(&self, pos: Pos) -> bool {
        self.x_range().contains(&pos.x) && self.y_range().contains(&pos.y)
    }

    /// Returns whether a rectangle intersects with the rectangle.
    pub fn intersects(self, other: Rect) -> bool {
        !(other.max.x < self.min.x
            || other.min.x > self.max.x
            || other.max.y < self.min.y
            || other.min.y > self.max.y)
    }

    /// Returns the range of X values in the rectangle.
    pub fn x_range(self) -> Range<i64> {
        self.min.x..self.max.x + 1
    }
    /// Returns the range of Y values in the rectangle.
    pub fn y_range(self) -> Range<i64> {
        self.min.y..self.max.y + 1
    }

    /// Returns the width of the region.
    pub fn width(&self) -> u32 {
        (self.max.x - self.min.x + 1) as u32
    }
    /// Returns the height of the region.
    pub fn height(&self) -> u32 {
        (self.max.y - self.min.y + 1) as u32
    }

    pub fn len(&self) -> u32 {
        self.width() * self.height()
    }

    pub fn is_empty(&self) -> bool {
        self.width() == 0 || self.height() == 0
    }

    pub fn translate(&mut self, x: i64, y: i64) {
        self.min.x += x;
        self.min.y += y;
        self.max.x += x;
        self.max.y += y;
    }

    pub fn iter(self) -> impl Iterator<Item = Pos> {
        let Rect { min, max } = self;
        (min.y..=max.y).flat_map(move |y| (min.x..=max.x).map(move |x| Pos { x, y }))
    }

    pub fn union(&self, other: &Self) -> Self {
        let min_x = std::cmp::min(self.min.x, other.min.x);
        let min_y = std::cmp::min(self.min.y, other.min.y);
        let max_x = std::cmp::max(self.max.x, other.max.x);
        let max_y = std::cmp::max(self.max.y, other.max.y);
        Rect {
            min: Pos { x: min_x, y: min_y },
            max: Pos { x: max_x, y: max_y },
        }
    }

    pub fn count(&self) -> usize {
        self.width() as usize * self.height() as usize
    }

    /// Creates a bounding rect from a list of positions
    pub fn from_positions(positions: Vec<Pos>) -> Option<Rect> {
        if positions.is_empty() {
            return None;
        }

        let mut min_x = i64::MAX;
        let mut min_y = i64::MAX;
        let mut max_x = i64::MIN;
        let mut max_y = i64::MIN;

        for pos in positions {
            min_x = min_x.min(pos.x);
            min_y = min_y.min(pos.y);
            max_x = max_x.max(pos.x);
            max_y = max_y.max(pos.y);
        }

        Some(Rect {
            min: Pos { x: min_x, y: min_y },
            max: Pos { x: max_x, y: max_y },
        })
    }

    pub fn extend_x(&mut self, x: i64) {
        self.min.x = self.min.x.min(x);
        self.max.x = self.max.x.max(x);
    }

    pub fn extend_y(&mut self, y: i64) {
        self.min.y = self.min.y.min(y);
        self.max.y = self.max.y.max(y);
    }
}

impl From<Pos> for Rect {
    fn from(pos: Pos) -> Self {
        Rect { min: pos, max: pos }
    }
}

impl From<SheetRect> for Rect {
    fn from(sheet_rect: SheetRect) -> Self {
        Rect {
            min: sheet_rect.min,
            max: sheet_rect.max,
        }
    }
}

#[derive(Serialize, Deserialize, Debug, Default, Copy, Clone, ts_rs::TS)]
pub struct ScreenRect {
    pub x: f64,
    pub y: f64,
    pub w: f64,
    pub h: f64,
}

/// Used for referencing a pos during computation.
#[derive(Serialize, Deserialize, Debug, Copy, Clone, PartialEq, Eq, Hash)]
#[cfg_attr(feature = "js", derive(ts_rs::TS))]
pub struct SheetPos {
    pub x: i64,
    pub y: i64,
    pub sheet_id: SheetId,
}

impl fmt::Display for SheetPos {
    fn fmt(&self, f: &mut fmt::Formatter<'_>) -> fmt::Result {
        write!(f, "{} ({}, {})", self.sheet_id, self.x, self.y)
    }
}

impl From<(i64, i64, SheetId)> for SheetPos {
    fn from((x, y, sheet_id): (i64, i64, SheetId)) -> Self {
        Self { x, y, sheet_id }
    }
}

impl FromStr for SheetPos {
    type Err = String;

    fn from_str(s: &str) -> Result<Self, Self::Err> {
        serde_json::from_str::<SheetPos>(s).map_err(|e| e.to_string())
    }
}

/// Used for referencing a range during computation.
#[derive(Serialize, Deserialize, Debug, Copy, Clone, PartialEq, Eq, Hash)]
#[cfg_attr(feature = "js", derive(ts_rs::TS))]
pub struct SheetRect {
    /// Upper-left corner.
    pub min: Pos,
    /// Lower-right corner.
    pub max: Pos,
    /// The sheet that this region is on.
    pub sheet_id: SheetId,
}

impl SheetRect {
    pub fn single_sheet_pos(sheet_pos: SheetPos) -> SheetRect {
        SheetRect {
            min: sheet_pos.into(),
            max: sheet_pos.into(),
            sheet_id: sheet_pos.sheet_id,
        }
    }

    pub fn single_pos(pos: Pos, sheet_id: SheetId) -> SheetRect {
        SheetRect {
            min: pos,
            max: pos,
            sheet_id,
        }
    }

    /// Constructs a new SheetRect from two positions and a sheet id.
    pub fn new_pos_span(pos1: Pos, pos2: Pos, sheet_id: SheetId) -> SheetRect {
        use std::cmp::{max, min};
        SheetRect {
            min: Pos {
                x: min(pos1.x, pos2.x),
                y: min(pos1.y, pos2.y),
            },
            max: Pos {
                x: max(pos1.x, pos2.x),
                y: max(pos1.y, pos2.y),
            },
            sheet_id,
        }
    }

    pub fn from_numbers(x: i64, y: i64, w: i64, h: i64, sheet_id: SheetId) -> SheetRect {
        SheetRect {
            min: Pos { x, y },
            max: Pos {
                x: x + w - 1,
                y: y + h - 1,
            },
            sheet_id,
        }
    }

    pub fn new_span(pos1: SheetPos, pos2: SheetPos) -> SheetRect {
        SheetRect::new_pos_span(pos1.into(), pos2.into(), pos1.sheet_id)
    }
    /// Returns whether a position is contained within the rectangle.
    pub fn contains(self, sheet_pos: SheetPos) -> bool {
        self.sheet_id == sheet_pos.sheet_id
            && self.x_range().contains(&sheet_pos.x)
            && self.y_range().contains(&sheet_pos.y)
    }
    /// Returns whether a rectangle intersects with the rectangle.
    pub fn intersects(self, other: SheetRect) -> bool {
        // https://en.wikipedia.org/wiki/Hyperplane_separation_theorem#:~:text=the%20following%20form%3A-,Separating%20axis%20theorem,-%E2%80%94%C2%A0Two%20closed
        self.sheet_id == other.sheet_id
            && !(other.max.x < self.min.x
                || other.min.x > self.max.x
                || other.max.y < self.min.y
                || other.min.y > self.max.y)
    }
    /// Returns the range of X values in the rectangle.
    pub fn x_range(self) -> Range<i64> {
        self.min.x..self.max.x + 1
    }
    /// Returns the range of Y values in the rectangle.
    pub fn y_range(self) -> Range<i64> {
        self.min.y..self.max.y + 1
    }
    pub fn width(&self) -> usize {
        (self.max.x - self.min.x + 1) as usize
    }
    pub fn height(&self) -> usize {
        (self.max.y - self.min.y + 1) as usize
    }
    pub fn len(&self) -> usize {
        self.width() * self.height()
    }
    pub fn is_empty(&self) -> bool {
        self.width() == 0 || self.height() == 0
    }
    pub fn size(&self) -> ArraySize {
        ArraySize::new(self.width() as u32, self.height() as u32)
            .expect("empty rectangle has no size")
    }
    pub fn iter(self) -> impl Iterator<Item = SheetPos> {
        let SheetRect { min, max, .. } = self;
        (min.y..=max.y).flat_map(move |y| {
            (min.x..=max.x).map(move |x| SheetPos {
                x,
                y,
                sheet_id: self.sheet_id,
            })
        })
    }
    pub fn from_sheet_pos_and_size(top_left: SheetPos, size: ArraySize) -> Self {
        SheetRect {
            min: top_left.into(),
            max: Pos {
                x: top_left.x + size.w.get() as i64 - 1,
                y: top_left.y + size.h.get() as i64 - 1,
            },
            sheet_id: top_left.sheet_id,
        }
    }
    pub fn union(&self, other: &Self) -> Self {
        assert!(
            self.sheet_id == other.sheet_id,
            "Cannot union different sheets"
        );
        let min_x = std::cmp::min(self.min.x, other.min.x);
        let min_y = std::cmp::min(self.min.y, other.min.y);
        let max_x = std::cmp::max(self.max.x, other.max.x);
        let max_y = std::cmp::max(self.max.y, other.max.y);
        SheetRect {
            min: Pos { x: min_x, y: min_y },
            max: Pos { x: max_x, y: max_y },
            sheet_id: self.sheet_id,
        }
    }

    pub fn top_left(&self) -> SheetPos {
        SheetPos {
            x: self.min.x,
            y: self.min.y,
            sheet_id: self.sheet_id,
        }
    }

<<<<<<< HEAD
    pub fn to_hashes(&self) -> HashSet<Pos> {
        let mut hashes = HashSet::new();
        let min_hash = self.min.quadrant();
        let max_hash = self.max.quadrant();
        for x in min_hash.0..=max_hash.0 {
            for y in min_hash.1..=max_hash.1 {
                hashes.insert(Pos { x, y });
            }
        }
        hashes
=======
    /// Returns the position of the cell at the given offset (0-indexed) within
    /// the rectangle, or `None` if the coordinates are outside the rectangle.
    pub fn index_cell(&self, x: u32, y: u32) -> Option<SheetPos> {
        if (x as usize) < self.width() && (y as usize) < self.height() {
            Some(SheetPos {
                x: self.min.x + x as i64,
                y: self.min.y + y as i64,
                sheet_id: self.sheet_id,
            })
        } else {
            None
        }
>>>>>>> 211a7412
    }
}
impl fmt::Display for SheetRect {
    fn fmt(&self, f: &mut fmt::Formatter<'_>) -> fmt::Result {
        write!(
            f,
            "Sheet: {}, Min: {}, Max: {}",
            self.sheet_id, self.min, self.max,
        )
    }
}

impl From<SheetPos> for SheetRect {
    fn from(sheet_pos: SheetPos) -> Self {
        SheetRect {
            min: sheet_pos.into(),
            max: sheet_pos.into(),
            sheet_id: sheet_pos.sheet_id,
        }
    }
}

impl From<SheetRect> for Pos {
    fn from(sheet_rect: SheetRect) -> Self {
        sheet_rect.min
    }
}

impl From<SheetRect> for SheetPos {
    fn from(sheet_rect: SheetRect) -> Self {
        SheetPos {
            x: sheet_rect.min.x,
            y: sheet_rect.min.y,
            sheet_id: sheet_rect.sheet_id,
        }
    }
}

impl From<(i64, i64, i64, i64, SheetId)> for SheetRect {
    fn from((x, y, w, h, sheet_id): (i64, i64, i64, i64, SheetId)) -> Self {
        SheetRect {
            min: Pos { x, y },
            max: Pos {
                x: x + w - 1,
                y: y + h - 1,
            },
            sheet_id,
        }
    }
}

impl FromStr for SheetRect {
    type Err = String;

    fn from_str(s: &str) -> Result<Self, Self::Err> {
        serde_json::from_str::<SheetRect>(s).map_err(|e| e.to_string())
    }
}

impl SheetPos {
    pub fn new(sheet_id: SheetId, x: i64, y: i64) -> Self {
        Self { sheet_id, x, y }
    }
}

#[cfg(test)]
mod test {
    use crate::{
        controller::transaction_summary::{CELL_SHEET_HEIGHT, CELL_SHEET_WIDTH},
        grid::SheetId,
        Pos, Rect, SheetPos, SheetRect,
    };
    use serial_test::parallel;

    #[test]
    #[parallel]
    fn test_to_sheet_pos() {
        let pos = Pos { x: 1, y: 2 };
        let sheet_id = SheetId::new();
        assert_eq!(
            pos.to_sheet_pos(sheet_id),
            SheetPos {
                x: 1,
                y: 2,
                sheet_id
            }
        );
    }

    #[test]
    #[parallel]
    fn test_quadrant_size() {
        assert_eq!(Pos { x: 1, y: 2 }.quadrant(), (0, 0));
        assert_eq!(Pos { x: -1, y: -2 }.quadrant(), (-1, -1));
        assert_eq!(
            Pos {
                x: CELL_SHEET_WIDTH as _,
                y: CELL_SHEET_HEIGHT as _
            }
            .quadrant(),
            (1, 1)
        );
        assert_eq!(
            Pos {
                x: -2 * CELL_SHEET_WIDTH as i64,
                y: -2 * CELL_SHEET_HEIGHT as i64
            }
            .quadrant(),
            (-2, -2)
        );
    }

    #[test]
    #[parallel]
    fn test_a1_string() {
        let pos = Pos { x: 1, y: 2 };
        assert_eq!(pos.a1_string(), "B2");
        let pos = Pos { x: 0, y: 0 };
        assert_eq!(pos.a1_string(), "A0");
        let pos = Pos { x: 26, y: 0 };
        assert_eq!(pos.a1_string(), "AA0");
        let pos = Pos { x: 26, y: 1 };
        assert_eq!(pos.a1_string(), "AA1");
        let pos = Pos { x: 26, y: -1 };
        assert_eq!(pos.a1_string(), "AAn1");
    }

    #[test]
    #[parallel]
    fn test_pos_into() {
        let pos: Pos = (1, 2).into();
        assert_eq!(pos, Pos { x: 1, y: 2 });

        let sheet_id = SheetId::new();
        let sheet_pos = SheetPos {
            x: 1,
            y: 2,
            sheet_id,
        };
        let check_pos: Pos = sheet_pos.into();
        assert_eq!(check_pos, Pos { x: 1, y: 2 });

        let pos: Pos = (1, 2).into();
        assert_eq!(pos, Pos { x: 1, y: 2 });

        let sheet_pos = SheetPos {
            x: 1,
            y: 2,
            sheet_id,
        };
        let pos: Pos = sheet_pos.into();
        assert_eq!(pos, Pos { x: 1, y: 2 });
    }

    #[test]
    #[parallel]
    fn test_rect_new_span() {
        let pos1 = Pos { x: 1, y: 2 };
        let pos2 = Pos { x: 3, y: 4 };
        let rect = Rect::new_span(pos1, pos2);
        assert_eq!(rect.min, Pos { x: 1, y: 2 });
        assert_eq!(rect.max, Pos { x: 3, y: 4 });
    }

    #[test]
    #[parallel]
    fn test_to_sheet_rect() {
        let pos1 = Pos { x: 1, y: 2 };
        let pos2 = Pos { x: 3, y: 4 };
        let sheet_id = SheetId::new();
        let rect = Rect::new_span(pos1, pos2).to_sheet_rect(sheet_id);
        assert_eq!(rect.min, Pos { x: 1, y: 2 });
        assert_eq!(rect.max, Pos { x: 3, y: 4 });
        assert_eq!(rect.sheet_id, sheet_id);
    }

    #[test]
    #[parallel]
    fn test_from_numbers() {
        let rect = Rect::from_numbers(1, 2, 3, 4);
        assert_eq!(rect.min, Pos { x: 1, y: 2 });
        assert_eq!(rect.max, Pos { x: 3, y: 5 });
    }

    #[test]
    #[parallel]
    fn test_single_pos() {
        let rect = Rect::single_pos(Pos { x: 1, y: 2 });
        assert_eq!(rect.min, Pos { x: 1, y: 2 });
        assert_eq!(rect.max, Pos { x: 1, y: 2 });
    }

    #[test]
    #[parallel]
    fn test_extend_to() {
        let mut rect = Rect::single_pos(Pos { x: 1, y: 2 });
        rect.extend_to(Pos { x: 3, y: 4 });
        assert_eq!(rect.min, Pos { x: 1, y: 2 });
        assert_eq!(rect.max, Pos { x: 3, y: 4 });
    }

    #[test]
    #[parallel]
    fn test_from_ranges() {
        let rect = Rect::from_ranges(1..4, 2..5);
        assert_eq!(rect.min, Pos { x: 1, y: 2 });
        assert_eq!(rect.max, Pos { x: 3, y: 4 });
    }

    #[test]
    #[parallel]
    fn test_size() {
        let rect = Rect::from_ranges(1..4, 2..5);
        assert_eq!(rect.size(), crate::ArraySize::new(3, 3).unwrap());
    }

    #[test]
    #[parallel]
    fn test_from_pos_and_size() {
        let rect =
            Rect::from_pos_and_size(Pos { x: 1, y: 2 }, crate::ArraySize::new(3, 4).unwrap());
        assert_eq!(rect.min, Pos { x: 1, y: 2 });
        assert_eq!(rect.max, Pos { x: 3, y: 5 });
    }

    #[test]
    #[parallel]
    fn test_contains() {
        let rect = Rect::from_ranges(1..4, 2..5);
        assert!(rect.contains(Pos { x: 1, y: 2 }));
        assert!(rect.contains(Pos { x: 3, y: 4 }));
        assert!(!rect.contains(Pos { x: 0, y: 2 }));
        assert!(!rect.contains(Pos { x: 1, y: 1 }));
        assert!(!rect.contains(Pos { x: 4, y: 2 }));
        assert!(!rect.contains(Pos { x: 1, y: 5 }));
    }

    #[test]
    #[parallel]
    fn test_intersects() {
        let rect = Rect::from_ranges(1..5, 2..6);
        assert!(rect.intersects(Rect::from_ranges(1..4, 2..5)));
        assert!(rect.intersects(Rect::from_ranges(2..5, 3..6)));
        assert!(rect.intersects(Rect::from_ranges(0..2, 2..5)));
        assert!(rect.intersects(Rect::from_ranges(1..4, 0..3)));
        assert!(rect.intersects(Rect::from_ranges(4..6, 2..5)));
        assert!(rect.intersects(Rect::from_ranges(1..4, 5..7)));
        assert!(!rect.intersects(Rect::from_ranges(0..1, 2..5)));
        assert!(!rect.intersects(Rect::from_ranges(1..4, 0..1)));
        assert!(!rect.intersects(Rect::from_ranges(5..6, 2..5)));
        assert!(!rect.intersects(Rect::from_ranges(1..4, 6..7)));
    }

    #[test]
    #[parallel]
    fn test_x_range() {
        let rect = Rect::from_ranges(1..4, 2..5);
        assert_eq!(rect.x_range(), 1..4);
    }

    #[test]
    #[parallel]
    fn test_y_range() {
        let rect = Rect::from_ranges(1..4, 2..5);
        assert_eq!(rect.y_range(), 2..5);
    }

    #[test]
    #[parallel]
    fn test_width() {
        let rect = Rect::from_ranges(1..4, 2..5);
        assert_eq!(rect.width(), 3);
    }

    #[test]
    #[parallel]
    fn test_height() {
        let rect = Rect::from_ranges(1..4, 2..5);
        assert_eq!(rect.height(), 3);
    }

    #[test]
    #[parallel]
    fn test_len() {
        let rect = Rect::from_ranges(1..4, 2..5);
        assert_eq!(rect.len(), 9);
    }

    #[test]
    #[parallel]
    fn test_is_empty() {
        let rect = Rect::from_ranges(1..4, 2..5);
        assert!(!rect.is_empty());
        let rect = Rect::from_numbers(0, 1, 1, 0);
        assert!(rect.is_empty());
        let rect = Rect::from_numbers(0, 1, 0, 1);
        assert!(rect.is_empty());
    }

    #[test]
    #[parallel]
    fn test_translate() {
        let mut rect = Rect::from_ranges(1..4, 2..5);
        rect.translate(1, 2);
        assert_eq!(rect.min, Pos { x: 2, y: 4 });
        assert_eq!(rect.max, Pos { x: 4, y: 6 });
    }

    #[test]
    #[parallel]
    fn test_iter() {
        let rect = Rect::from_ranges(1..4, 2..5);
        let mut iter = rect.iter();
        assert_eq!(iter.next(), Some(Pos { x: 1, y: 2 }));
        assert_eq!(iter.next(), Some(Pos { x: 2, y: 2 }));
        assert_eq!(iter.next(), Some(Pos { x: 3, y: 2 }));
        assert_eq!(iter.next(), Some(Pos { x: 1, y: 3 }));
        assert_eq!(iter.next(), Some(Pos { x: 2, y: 3 }));
        assert_eq!(iter.next(), Some(Pos { x: 3, y: 3 }));
        assert_eq!(iter.next(), Some(Pos { x: 1, y: 4 }));
        assert_eq!(iter.next(), Some(Pos { x: 2, y: 4 }));
        assert_eq!(iter.next(), Some(Pos { x: 3, y: 4 }));
        assert_eq!(iter.next(), None);
    }

    #[test]
    #[parallel]
    fn test_sheet_rect_new_pos_span() {
        let pos1 = SheetPos {
            x: 1,
            y: 2,
            sheet_id: SheetId::new(),
        };
        let pos2 = SheetPos {
            x: 3,
            y: 4,
            sheet_id: SheetId::new(),
        };
        let rect = SheetRect::new_span(pos1, pos2);
        assert_eq!(rect.min, Pos { x: 1, y: 2 });
        assert_eq!(rect.max, Pos { x: 3, y: 4 });
    }

    #[test]
    #[parallel]
    fn test_sheet_rect_from_numbers() {
        let rect = SheetRect::from_numbers(1, 2, 3, 4, SheetId::new());
        assert_eq!(rect.min, Pos { x: 1, y: 2 });
        assert_eq!(rect.max, Pos { x: 3, y: 5 });
    }

    #[test]
    #[parallel]
    fn test_rect_combine() {
        let rect1 = Rect::from_numbers(1, 2, 3, 4);
        let rect2 = Rect::from_numbers(2, 3, 4, 5);
        let rect = rect1.union(&rect2);
        assert_eq!(rect.min, Pos { x: 1, y: 2 });
        assert_eq!(rect.max, Pos { x: 5, y: 7 });
    }

    #[test]
    #[parallel]
    fn test_sheet_rect_union() {
        let sheet_id = SheetId::new();
        let rect1 = SheetRect::from_numbers(1, 2, 3, 4, sheet_id);
        let rect2 = SheetRect::from_numbers(2, 3, 4, 5, sheet_id);
        let rect = rect1.union(&rect2);
        assert_eq!(rect.min, Pos { x: 1, y: 2 });
        assert_eq!(rect.max, Pos { x: 5, y: 7 });
    }

    #[test]
    #[parallel]
    #[should_panic]
    fn test_sheet_rect_union_different_sheets() {
        let rect1 = SheetRect::from_numbers(1, 2, 3, 4, SheetId::new());
        let rect2 = SheetRect::from_numbers(2, 3, 4, 5, SheetId::new());
        let _ = rect1.union(&rect2);
    }

    #[test]
    #[parallel]
    fn test_top_left() {
        let sheet_id = SheetId::new();
        let rect = SheetRect::from_numbers(1, 2, 3, 4, sheet_id);
        assert_eq!(
            rect.top_left(),
            SheetPos {
                x: 1,
                y: 2,
                sheet_id
            }
        );
    }

    #[test]
    #[parallel]
    fn from_sheet_rect_to_pos() {
        let sheet_id = SheetId::new();
        let rect = SheetRect::from_numbers(1, 2, 3, 4, sheet_id);
        let pos: Pos = rect.into();
        assert_eq!(pos, Pos { x: 1, y: 2 });
    }

    #[test]
    #[parallel]
    fn from_sheet_rect_to_sheet_pos() {
        let sheet_id = SheetId::new();
        let rect = SheetRect::from_numbers(1, 2, 3, 4, sheet_id);
        let sheet_pos: SheetPos = rect.into();
        assert_eq!(
            sheet_pos,
            SheetPos {
                x: 1,
                y: 2,
                sheet_id
            }
        );
    }

    #[test]
    #[parallel]
    fn count() {
        let rect = Rect::from_numbers(1, 2, 3, 4);
        assert_eq!(rect.count(), 12);
    }

    #[test]
    #[parallel]
    fn rect_from_positions() {
        let positions = vec![Pos { x: 1, y: 1 }, Pos { x: 2, y: 2 }];
        let bounds = Rect::from_positions(positions).unwrap();
        assert_eq!(bounds.min.x, 1);
        assert_eq!(bounds.min.y, 1);
        assert_eq!(bounds.max.x, 2);
        assert_eq!(bounds.max.y, 2);
    }

    #[test]
    #[parallel]
    fn sheet_pos_from_str() {
        let sheet_id = SheetId::new();
        let sheet_pos = SheetPos {
            x: 1,
            y: 2,
            sheet_id,
        };
        let sheet_pos_str = serde_json::to_string(&sheet_pos).unwrap();
        let parsed_sheet_pos: SheetPos = sheet_pos_str.parse().unwrap();
        assert_eq!(parsed_sheet_pos, sheet_pos);
    }

    #[test]
    #[parallel]
    fn rect_from_pos() {
        let pos = Pos { x: 1, y: 2 };
        let rect: Rect = pos.into();
        assert_eq!(rect.min, pos);
        assert_eq!(rect.max, pos);
    }

    #[test]
    #[parallel]
    fn rect_new() {
        let rect = Rect::new(0, 1, 2, 3);
        assert_eq!(rect.min, Pos { x: 0, y: 1 });
        assert_eq!(rect.max, Pos { x: 2, y: 3 });
    }

    #[test]
    #[parallel]
    fn extend_x() {
        let mut rect = Rect::from_numbers(1, 2, 3, 4);
        rect.extend_x(5);
        assert_eq!(rect.min, Pos { x: 1, y: 2 });
        assert_eq!(rect.max, Pos { x: 5, y: 5 });
    }

    #[test]
    #[parallel]
    fn extend_y() {
        let mut rect = Rect::from_numbers(1, 2, 3, 4);
        rect.extend_y(5);
        assert_eq!(rect.min, Pos { x: 1, y: 2 });
        assert_eq!(rect.max, Pos { x: 3, y: 5 });
    }
}<|MERGE_RESOLUTION|>--- conflicted
+++ resolved
@@ -483,18 +483,6 @@
         }
     }
 
-<<<<<<< HEAD
-    pub fn to_hashes(&self) -> HashSet<Pos> {
-        let mut hashes = HashSet::new();
-        let min_hash = self.min.quadrant();
-        let max_hash = self.max.quadrant();
-        for x in min_hash.0..=max_hash.0 {
-            for y in min_hash.1..=max_hash.1 {
-                hashes.insert(Pos { x, y });
-            }
-        }
-        hashes
-=======
     /// Returns the position of the cell at the given offset (0-indexed) within
     /// the rectangle, or `None` if the coordinates are outside the rectangle.
     pub fn index_cell(&self, x: u32, y: u32) -> Option<SheetPos> {
@@ -507,7 +495,18 @@
         } else {
             None
         }
->>>>>>> 211a7412
+    }
+
+    pub fn to_hashes(&self) -> HashSet<Pos> {
+        let mut hashes = HashSet::new();
+        let min_hash = self.min.quadrant();
+        let max_hash = self.max.quadrant();
+        for x in min_hash.0..=max_hash.0 {
+            for y in min_hash.1..=max_hash.1 {
+                hashes.insert(Pos { x, y });
+            }
+        }
+        hashes
     }
 }
 impl fmt::Display for SheetRect {
