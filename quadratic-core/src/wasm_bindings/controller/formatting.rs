--- conflicted
+++ resolved
@@ -196,10 +196,6 @@
             None
         };
 
-<<<<<<< HEAD
-        // todo...
-=======
->>>>>>> 5d640c50
         self.set_cell_render_size(rect.to_sheet_rect(sheet_id), value, cursor);
         Ok(())
     }
