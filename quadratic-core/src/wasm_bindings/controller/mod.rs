use super::*;
use crate::{controller::transactions::TransactionSummary, grid::js_types::*};
use std::{collections::BTreeMap, str::FromStr};

pub mod auto_complete;
pub mod bounds;
<<<<<<< HEAD
pub mod borders;
=======
pub mod cells;
>>>>>>> 10455005
pub mod clipboard;
pub mod formatting;
pub mod import;
pub mod render;
pub mod sheet_offsets;
pub mod sheets;

#[wasm_bindgen]
impl GridController {
    /// Imports a [`GridController`] from a JSON string.
    #[wasm_bindgen(js_name = "newFromFile")]
    pub fn js_new_from_file(file: &str) -> Result<GridController, JsValue> {
        Ok(GridController::from_grid(file::import(file)?))
    }

    /// Exports a [`GridController`] to a file. Returns a `String`.
    #[wasm_bindgen(js_name = "exportToFile")]
    pub fn js_export_to_file(&self) -> Result<String, JsValue> {
        Ok(file::export(self.grid())?)
    }

    /// Exports a [`string`]
    #[wasm_bindgen(js_name = "getVersion")]
    pub fn js_file_version(&self) -> String {
        file::version()
    }

    /// Constructs a new empty grid.
    #[wasm_bindgen(constructor)]
    pub fn js_new() -> Self {
        Self::new()
    }

    /// Returns whether there is a transaction to undo.
    #[wasm_bindgen(js_name = "hasUndo")]
    pub fn js_has_undo(&self) -> bool {
        self.has_undo()
    }
    /// Returns whether there is a transaction to redo.
    #[wasm_bindgen(js_name = "hasRedo")]
    pub fn js_has_redo(&self) -> bool {
        self.has_redo()
    }

    /// Undoes one transaction. Returns a [`TransactionSummary`], or `null` if
    /// there was nothing to undo.
    #[wasm_bindgen(js_name = "undo")]
    pub fn js_undo(&mut self, cursor: Option<String>) -> Result<JsValue, JsValue> {
        Ok(serde_wasm_bindgen::to_value(&self.undo(cursor))?)
    }
    /// Redoes one transaction. Returns a [`TransactionSummary`], or `null` if
    /// there was nothing to redo.
    #[wasm_bindgen(js_name = "redo")]
    pub fn js_redo(&mut self, cursor: Option<String>) -> Result<JsValue, JsValue> {
        Ok(serde_wasm_bindgen::to_value(&self.redo(cursor))?)
    }

    /// Populates a portion of a sheet with random float values.
    ///
    /// Returns a [`TransactionSummary`].
    #[wasm_bindgen(js_name = "populateWithRandomFloats")]
    pub fn js_populate_with_random_floats(
        &mut self,
        sheet_id: String,
        region: &Rect,
    ) -> Result<JsValue, JsValue> {
        let sheet_id = SheetId::from_str(&sheet_id).unwrap();
        self.populate_with_random_floats(sheet_id, region);
        Ok(serde_wasm_bindgen::to_value(&TransactionSummary {
            cell_value_regions_modified: vec![(sheet_id, *region)],
            cell_regions_modified: vec![(sheet_id, *region)],
            fill_sheets_modified: vec![],
            border_sheets_modified: vec![],
            code_cells_modified: vec![],
            cell_hash_values_modified: BTreeMap::new(),
            sheet_list_modified: false,
            cursor: None,
            offsets_modified: vec![],
        })?)
    }
}<|MERGE_RESOLUTION|>--- conflicted
+++ resolved
@@ -3,12 +3,9 @@
 use std::{collections::BTreeMap, str::FromStr};
 
 pub mod auto_complete;
+pub mod borders;
 pub mod bounds;
-<<<<<<< HEAD
-pub mod borders;
-=======
 pub mod cells;
->>>>>>> 10455005
 pub mod clipboard;
 pub mod formatting;
 pub mod import;
