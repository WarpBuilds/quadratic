use std::str::FromStr;

use wasm_bindgen::JsValue;
use wasm_bindgen::prelude::wasm_bindgen;

use crate::Pos;
use crate::controller::GridController;
use crate::grid::js_types::JsResponse;
use crate::grid::{Grid, SheetId};

#[wasm_bindgen]
impl GridController {
    #[wasm_bindgen(js_name = "getCsvPreview")]
    pub fn js_get_csv_preview(
        file: Vec<u8>,
        max_rows: u32,
        delimiter: Option<u8>,
    ) -> Result<JsValue, JsValue> {
        let preview = GridController::get_csv_preview(file, max_rows, delimiter);
        match preview {
            Ok(preview) => Ok(serde_wasm_bindgen::to_value(&preview)?),
            Err(e) => Err(JsValue::from_str(&e.to_string())),
        }
    }

    #[wasm_bindgen(js_name = "importCsv")]
    pub fn js_import_csv(
        file: Vec<u8>,
        file_name: &str,
        delimiter: Option<u8>,
        header_is_first_row: Option<bool>,
    ) -> Result<GridController, JsValue> {
        let mut grid = Grid::new_blank();
        let sheet_id = grid.add_sheet(None);
        let insert_at = pos![A1];

        let mut grid_controller = GridController::from_grid(grid, 0);
        grid_controller
            .import_csv(
                sheet_id,
                file,
                file_name,
                insert_at,
                None,
                delimiter,
                header_is_first_row,
            )
            .map_err(|e| e.to_string())?;

        Ok(grid_controller)
    }
}

#[wasm_bindgen]
impl GridController {
    #[wasm_bindgen(js_name = "importCsvIntoExistingFile")]
    #[allow(clippy::too_many_arguments)]
    pub fn js_import_csv_into_existing_file(
        &mut self,
        file: Vec<u8>,
        file_name: &str,
        sheet_id: &str,
        insert_at: &str,
        cursor: Option<String>,
        delimiter: Option<u8>,
        header_is_first_row: Option<bool>,
    ) -> Result<(), JsValue> {
        let sheet_id = SheetId::from_str(sheet_id).map_err(|e| e.to_string())?;
        let insert_at = serde_json::from_str::<Pos>(insert_at).map_err(|e| e.to_string())?;
        self.import_csv(
            sheet_id,
            file,
            file_name,
            insert_at,
            cursor,
            delimiter,
            header_is_first_row,
        )
        .map_err(|e| e.to_string())?;

        Ok(())
    }
}

#[wasm_bindgen]
impl GridController {
    #[wasm_bindgen(js_name = "importExcel")]
    pub fn js_import_excel(file: Vec<u8>, file_name: &str) -> Result<GridController, JsValue> {
        let grid = Grid::new_blank();
        let mut grid_controller = GridController::from_grid(grid, 0);
        grid_controller
            .import_excel(&file, file_name, None)
            .map_err(|e| e.to_string())?;

        Ok(grid_controller)
    }
}

#[wasm_bindgen]
impl GridController {
    #[wasm_bindgen(js_name = "importExcelIntoExistingFile")]
    pub fn js_import_excel_into_existing_file(
        &mut self,
        file: Vec<u8>,
        file_name: &str,
        cursor: Option<String>,
<<<<<<< HEAD
    ) -> Result<(), JsValue> {
        self.import_excel(&file, file_name, cursor)
            .map_err(|e| e.to_string())?;

        Ok(())
=======
    ) -> Result<JsValue, JsValue> {
        match self.import_excel(file, file_name, cursor) {
            Ok(_) => Ok(serde_wasm_bindgen::to_value(&JsResponse {
                result: true,
                error: None,
            })?),
            Err(e) => {
                let error = format!(
                    "Error importing Excel file: {:?}, error: {:?}",
                    file_name, e
                );
                dbgjs!(&error);
                Ok(serde_wasm_bindgen::to_value(&JsResponse {
                    result: false,
                    error: Some(error),
                })?)
            }
        }
>>>>>>> 22f1e31e
    }
}

#[wasm_bindgen]
impl GridController {
    #[wasm_bindgen(js_name = "importParquet")]
    pub fn js_import_parquet(file: Vec<u8>, file_name: &str) -> Result<GridController, JsValue> {
        let mut grid = Grid::new_blank();
        let sheet_id = grid.add_sheet(None);
        let insert_at = pos![A1];

        let mut grid_controller = GridController::from_grid(grid, 0);
        grid_controller
            .import_parquet(sheet_id, file, file_name, insert_at, None)
            .map_err(|e| e.to_string())?;

        Ok(grid_controller)
    }
}

#[wasm_bindgen]
impl GridController {
    #[wasm_bindgen(js_name = "importParquetIntoExistingFile")]
    pub fn js_import_parquet_into_existing_file(
        &mut self,
        file: Vec<u8>,
        file_name: &str,
        sheet_id: &str,
        insert_at: &str,
        cursor: Option<String>,
    ) -> Result<(), JsValue> {
        let sheet_id = SheetId::from_str(sheet_id).map_err(|e| e.to_string())?;
        let insert_at = serde_json::from_str::<Pos>(insert_at).map_err(|e| e.to_string())?;
        self.import_parquet(sheet_id, file, file_name, insert_at, cursor)
            .map_err(|e| e.to_string())?;

        Ok(())
    }
}<|MERGE_RESOLUTION|>--- conflicted
+++ resolved
@@ -1,12 +1,12 @@
 use std::str::FromStr;
 
+use wasm_bindgen::prelude::wasm_bindgen;
 use wasm_bindgen::JsValue;
-use wasm_bindgen::prelude::wasm_bindgen;
 
-use crate::Pos;
 use crate::controller::GridController;
 use crate::grid::js_types::JsResponse;
 use crate::grid::{Grid, SheetId};
+use crate::Pos;
 
 #[wasm_bindgen]
 impl GridController {
@@ -104,15 +104,8 @@
         file: Vec<u8>,
         file_name: &str,
         cursor: Option<String>,
-<<<<<<< HEAD
-    ) -> Result<(), JsValue> {
-        self.import_excel(&file, file_name, cursor)
-            .map_err(|e| e.to_string())?;
-
-        Ok(())
-=======
     ) -> Result<JsValue, JsValue> {
-        match self.import_excel(file, file_name, cursor) {
+        match self.import_excel(&file, file_name, cursor) {
             Ok(_) => Ok(serde_wasm_bindgen::to_value(&JsResponse {
                 result: true,
                 error: None,
@@ -129,7 +122,6 @@
                 })?)
             }
         }
->>>>>>> 22f1e31e
     }
 }
 
