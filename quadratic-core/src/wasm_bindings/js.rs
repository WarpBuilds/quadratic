--- conflicted
+++ resolved
@@ -111,14 +111,12 @@
         h: Option<String>,
     );
 
-<<<<<<< HEAD
-    pub fn jsMultiplayerSynced();
-=======
     // rows: Vec<i64>
     pub fn jsRequestRowHeights(transaction_id: String, sheet_id: String, rows: String);
     // row_heights: Vec<JsRowHeight>
     pub fn jsResizeRowHeights(sheet_id: String, row_heights: String /*Vec<JsRowHeight>*/);
->>>>>>> 2f4af34c
+
+    pub fn jsMultiplayerSynced();
 }
 
 #[cfg(test)]
@@ -541,13 +539,6 @@
 
 #[cfg(test)]
 #[allow(non_snake_case)]
-<<<<<<< HEAD
-pub fn jsMultiplayerSynced() {
-    TEST_ARRAY
-        .lock()
-        .unwrap()
-        .push(TestFunction::new("jsMultiplayerSynced", "".into()));
-=======
 pub fn jsRequestRowHeights(
     transaction_id: String,
     sheet_id: String,
@@ -566,5 +557,13 @@
         "jsResizeRowHeights",
         format!("{},{}", sheet_id, row_heights),
     ));
->>>>>>> 2f4af34c
+}
+
+#[cfg(test)]
+#[allow(non_snake_case)]
+pub fn jsMultiplayerSynced() {
+    TEST_ARRAY
+        .lock()
+        .unwrap()
+        .push(TestFunction::new("jsMultiplayerSynced", "".into()));
 }