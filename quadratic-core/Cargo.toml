--- conflicted
+++ resolved
@@ -35,13 +35,7 @@
 [features]
 default = ["console_error_panic_hook", "js"]
 # "js" feature is disabled for testing (particularly WASI benchmarks)
-js = [
-  "js-sys",
-  "serde-wasm-bindgen",
-  "ts-rs",
-  "wasm-bindgen",
-  "wasm-bindgen-futures",
-]
+js = ["js-sys", "serde-wasm-bindgen", "ts-rs", "wasm-bindgen", "wasm-bindgen-futures"]
 show-operations = []
 multiplayer = []
 files = []
@@ -83,22 +77,12 @@
 wasm-bindgen-futures = { version = "0.4.33", optional = true }
 lexicon_fractional_index = "0.0.3"
 htmlescape = "0.3.1"
-<<<<<<< HEAD
-bigdecimal = { version = "0.4.1", features = ["serde"] }
+bigdecimal = { version = "0.4.7", features = ["serde"] }
 csv = "1.3.0"
-=======
-bigdecimal = { version = "0.4.7", features = ["serde"] }
-csv = "1.2.2"
->>>>>>> d55672bd
 indexmap = { version = "2.0.2", features = ["serde"] }
 thiserror = "1.0.52"
 lazy_static = "1.4.0"
-parquet = { version = "51.0.0", default-features = false, features = [
-  "arrow",
-  "arrow-array",
-  "flate2",
-  "snap",
-] }
+parquet = { version = "51.0.0", default-features = false, features = ["arrow", "arrow-array", "flate2", "snap"] }
 bytes = "1.5.0"
 arrow-array = "51.0.0"
 arrow-schema = "51.0.0"
