--- conflicted
+++ resolved
@@ -50,20 +50,5 @@
     networks:
       - host
 
-<<<<<<< HEAD
-  aws-cli:
-    image: amazon/aws-cli
-    environment:
-      - AWS_ACCESS_KEY_ID=test
-      - AWS_SECRET_ACCESS_KEY=test
-      - AWS_DEFAULT_REGION=us-east-2
-    entrypoint: /bin/sh -c
-    command: >
-      "
-        aws --endpoint-url=http://host.docker.internal:4566 s3api create-bucket --bucket quadratic-api-docker --region us-east-1
-      "
-
-=======
->>>>>>> 455027d3
 networks:
   host: